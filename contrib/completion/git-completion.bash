--- conflicted
+++ resolved
@@ -2611,11 +2611,7 @@
 {
 	__git_has_doubledash && return
 
-<<<<<<< HEAD
-	local subcommands="add status init deinit update summary foreach sync absorbgitdirs"
-=======
-	local subcommands="add status init deinit update set-branch summary foreach sync"
->>>>>>> b57e8119
+	local subcommands="add status init deinit update set-branch summary foreach sync absorbgitdirs"
 	local subcommand="$(__git_find_on_cmdline "$subcommands")"
 	if [ -z "$subcommand" ]; then
 		case "$cur" in
