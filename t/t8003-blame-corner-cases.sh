--- conflicted
+++ resolved
@@ -315,11 +315,7 @@
 	$orig 1) ABC
 	$orig 3) DEF
 	EOF
-<<<<<<< HEAD
-	git -c core.abbrev=$(test_oid hexsz) blame -s giraffe >actual &&
-=======
 	git blame --no-abbrev -s -L1,1 -L3,3 $split giraffe >actual &&
->>>>>>> c2ebaa27
 	test_cmp expect actual
 '
 
