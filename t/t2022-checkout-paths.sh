#!/bin/sh

test_description='checkout $tree -- $paths'
. ./test-lib.sh

test_expect_success setup '
	mkdir dir &&
	>dir/master &&
	echo common >dir/common &&
	git add dir/master dir/common &&
	test_tick && git commit -m "master has dir/master" &&
	git checkout -b next &&
	git mv dir/master dir/next0 &&
	echo next >dir/next1 &&
	git add dir &&
	test_tick && git commit -m "next has dir/next but not dir/master"
'

test_expect_success 'checking out paths out of a tree does not clobber unrelated paths' '
	git checkout next &&
	git reset --hard &&
	rm dir/next0 &&
	cat dir/common >expect.common &&
	echo modified >expect.next1 &&
	cat expect.next1 >dir/next1 &&
	echo untracked >expect.next2 &&
	cat expect.next2 >dir/next2 &&

	git checkout master dir &&

	test_cmp expect.common dir/common &&
	test_path_is_file dir/master &&
	git diff --exit-code master dir/master &&

	test_path_is_missing dir/next0 &&
	test_cmp expect.next1 dir/next1 &&
	test_path_is_file dir/next2 &&
	test_must_fail git ls-files --error-unmatch dir/next2 &&
	test_cmp expect.next2 dir/next2
'

test_expect_success 'do not touch unmerged entries matching $path but not in $tree' '
	git checkout next &&
	git reset --hard &&

	cat dir/common >expect.common &&
	EMPTY_SHA1=$(git hash-object -w --stdin </dev/null) &&
	git rm dir/next0 &&
	cat >expect.next0 <<-EOF &&
	100644 $EMPTY_SHA1 1	dir/next0
	100644 $EMPTY_SHA1 2	dir/next0
	EOF
	git update-index --index-info <expect.next0 &&

	git checkout master dir &&

	test_cmp expect.common dir/common &&
	test_path_is_file dir/master &&
	git diff --exit-code master dir/master &&
	git ls-files -s dir/next0 >actual.next0 &&
	test_cmp expect.next0 actual.next0
'

test_expect_success 'do not touch files that are already up-to-date' '
	git reset --hard &&
	echo one >file1 &&
	echo two >file2 &&
	git add file1 file2 &&
	git commit -m base &&
	echo modified >file1 &&
	test-tool chmtime =1000000000 file2 &&
	git update-index -q --refresh &&
	git checkout HEAD -- file1 file2 &&
	echo one >expect &&
	test_cmp expect file1 &&
<<<<<<< HEAD
	echo "1000000000	file2" >expect &&
	test-tool chmtime -v +0 file2 >actual &&
=======
	echo "1000000000" >expect &&
	test-chmtime --get file2 >actual &&
>>>>>>> decf711f
	test_cmp expect actual
'

test_done<|MERGE_RESOLUTION|>--- conflicted
+++ resolved
@@ -73,13 +73,8 @@
 	git checkout HEAD -- file1 file2 &&
 	echo one >expect &&
 	test_cmp expect file1 &&
-<<<<<<< HEAD
-	echo "1000000000	file2" >expect &&
-	test-tool chmtime -v +0 file2 >actual &&
-=======
 	echo "1000000000" >expect &&
-	test-chmtime --get file2 >actual &&
->>>>>>> decf711f
+	test-tool chmtime --get file2 >actual &&
 	test_cmp expect actual
 '
 
