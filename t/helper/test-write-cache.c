--- conflicted
+++ resolved
@@ -2,13 +2,7 @@
 #include "cache.h"
 #include "lockfile.h"
 
-<<<<<<< HEAD
-static struct lock_file index_lock;
-
 int cmd__write_cache(int argc, const char **argv)
-=======
-int cmd_main(int argc, const char **argv)
->>>>>>> 0fa5a2ed
 {
 	struct lock_file index_lock = LOCK_INIT;
 	int i, cnt = 1;
