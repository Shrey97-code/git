--- conflicted
+++ resolved
@@ -579,26 +579,12 @@
 		GIT_WORK_TREE=. git config --unset core.worktree &&
 		rm -r ../.git/modules/sub
 	) &&
-<<<<<<< HEAD
-	test_must_fail git rm submod &&
-	test -d submod &&
-	test -d submod/.git &&
-	git status -s -uno --ignore-submodules=none >actual &&
-	! test -s actual &&
-	test_must_fail git rm -f submod &&
-	test -d submod &&
-	test -d submod/.git &&
-	git status -s -uno --ignore-submodules=none >actual &&
-	! test -s actual &&
-	rm -rf submod
-=======
 	git rm submod 2>output.err &&
 	! test -d submod &&
 	! test -d submod/.git &&
 	git status -s -uno --ignore-submodules=none >actual &&
 	test -s actual &&
 	test_i18ngrep Migrating output.err
->>>>>>> 55856a35
 '
 
 cat >expect.deepmodified <<EOF
@@ -680,26 +666,12 @@
 		mv ../../.git/modules/sub/modules/sub .git &&
 		GIT_WORK_TREE=. git config --unset core.worktree
 	) &&
-<<<<<<< HEAD
-	test_must_fail git rm submod &&
-	test -d submod &&
-	test -d submod/subsubmod/.git &&
-	git status -s -uno --ignore-submodules=none >actual &&
-	! test -s actual &&
-	test_must_fail git rm -f submod &&
-	test -d submod &&
-	test -d submod/subsubmod/.git &&
-	git status -s -uno --ignore-submodules=none >actual &&
-	! test -s actual &&
-	rm -rf submod
-=======
 	git rm submod 2>output.err &&
 	! test -d submod &&
 	! test -d submod/subsubmod/.git &&
 	git status -s -uno --ignore-submodules=none >actual &&
 	test -s actual &&
 	test_i18ngrep Migrating output.err
->>>>>>> 55856a35
 '
 
 test_expect_success 'checking out a commit after submodule removal needs manual updates' '
