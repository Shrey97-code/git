#!/bin/sh
#
# Copyright (c) 2006 Junio C Hamano
#

test_description='various format-patch tests'

. ./test-lib.sh
. "$TEST_DIRECTORY"/lib-terminal.sh

test_expect_success setup '
	for i in 1 2 3 4 5 6 7 8 9 10; do echo "$i"; done >file &&
	cat file >elif &&
	git add file elif &&
	test_tick &&
	git commit -m Initial &&
	git checkout -b side &&

	for i in 1 2 5 6 A B C 7 8 9 10; do echo "$i"; done >file &&
	test_chmod +x elif &&
	test_tick &&
	git commit -m "Side changes #1" &&

	for i in D E F; do echo "$i"; done >>file &&
	git update-index file &&
	test_tick &&
	git commit -m "Side changes #2" &&
	git tag C2 &&

	for i in 5 6 1 2 3 A 4 B C 7 8 9 10 D E F; do echo "$i"; done >file &&
	git update-index file &&
	test_tick &&
	git commit -m "Side changes #3 with \\n backslash-n in it." &&

	git checkout master &&
	git diff-tree -p C2 >patch &&
	git apply --index <patch &&
	test_tick &&
	git commit -m "Master accepts moral equivalent of #2" &&

	git checkout side &&
	git checkout -b patchid &&
	for i in 5 6 1 2 3 A 4 B C 7 8 9 10 D E F; do echo "$i"; done >file2 &&
	for i in 1 2 3 A 4 B C 7 8 9 10 D E F 5 6; do echo "$i"; done >file3 &&
	for i in 8 9 10; do echo "$i"; done >file &&
	git add file file2 file3 &&
	test_tick &&
	git commit -m "patchid 1" &&
	for i in 4 A B 7 8 9 10; do echo "$i"; done >file2 &&
	for i in 8 9 10 5 6; do echo "$i"; done >file3 &&
	git add file2 file3 &&
	test_tick &&
	git commit -m "patchid 2" &&
	for i in 10 5 6; do echo "$i"; done >file &&
	git add file &&
	test_tick &&
	git commit -m "patchid 3" &&

	git checkout master
'

test_expect_success 'format-patch --ignore-if-in-upstream' '
	git format-patch --stdout master..side >patch0 &&
	grep "^From " patch0 >from0 &&
	test_line_count = 3 from0
'

test_expect_success 'format-patch --ignore-if-in-upstream' '
	git format-patch --stdout \
		--ignore-if-in-upstream master..side >patch1 &&
	grep "^From " patch1 >from1 &&
	test_line_count = 2 from1
'

test_expect_success 'format-patch --ignore-if-in-upstream handles tags' '
	git tag -a v1 -m tag side &&
	git tag -a v2 -m tag master &&
	git format-patch --stdout --ignore-if-in-upstream v2..v1 >patch1 &&
	grep "^From " patch1 >from1 &&
	test_line_count = 2 from1
'

test_expect_success "format-patch doesn't consider merge commits" '
	git checkout -b slave master &&
	echo "Another line" >>file &&
	test_tick &&
	git commit -am "Slave change #1" &&
	echo "Yet another line" >>file &&
	test_tick &&
	git commit -am "Slave change #2" &&
	git checkout -b merger master &&
	test_tick &&
	git merge --no-ff slave &&
	git format-patch -3 --stdout >patch &&
	grep "^From " patch >from &&
	test_line_count = 3 from
'

test_expect_success 'format-patch result applies' '
	git checkout -b rebuild-0 master &&
	git am -3 patch0 &&
	git rev-list master.. >list &&
	test_line_count = 2 list
'

test_expect_success 'format-patch --ignore-if-in-upstream result applies' '
	git checkout -b rebuild-1 master &&
	git am -3 patch1 &&
	git rev-list master.. >list &&
	test_line_count = 2 list
'

test_expect_success 'commit did not screw up the log message' '
	git cat-file commit side >actual &&
	grep "^Side .* with .* backslash-n" actual
'

test_expect_success 'format-patch did not screw up the log message' '
	grep "^Subject: .*Side changes #3 with .* backslash-n" patch0 &&
	grep "^Subject: .*Side changes #3 with .* backslash-n" patch1
'

test_expect_success 'replay did not screw up the log message' '
	git cat-file commit rebuild-1 >actual &&
	grep "^Side .* with .* backslash-n" actual
'

test_expect_success 'extra headers' '
	git config format.headers "To: R E Cipient <rcipient@example.com>
" &&
	git config --add format.headers "Cc: S E Cipient <scipient@example.com>
" &&
	git format-patch --stdout master..side >patch2 &&
	sed -e "/^\$/q" patch2 >hdrs2 &&
	grep "^To: R E Cipient <rcipient@example.com>\$" hdrs2 &&
	grep "^Cc: S E Cipient <scipient@example.com>\$" hdrs2
'

test_expect_success 'extra headers without newlines' '
	git config --replace-all format.headers "To: R E Cipient <rcipient@example.com>" &&
	git config --add format.headers "Cc: S E Cipient <scipient@example.com>" &&
	git format-patch --stdout master..side >patch3 &&
	sed -e "/^\$/q" patch3 >hdrs3 &&
	grep "^To: R E Cipient <rcipient@example.com>\$" hdrs3 &&
	grep "^Cc: S E Cipient <scipient@example.com>\$" hdrs3
'

test_expect_success 'extra headers with multiple To:s' '
	git config --replace-all format.headers "To: R E Cipient <rcipient@example.com>" &&
	git config --add format.headers "To: S E Cipient <scipient@example.com>" &&
	git format-patch --stdout master..side >patch4 &&
	sed -e "/^\$/q" patch4 >hdrs4 &&
	grep "^To: R E Cipient <rcipient@example.com>,\$" hdrs4 &&
	grep "^ *S E Cipient <scipient@example.com>\$" hdrs4
'

test_expect_success 'additional command line cc (ascii)' '
	git config --replace-all format.headers "Cc: R E Cipient <rcipient@example.com>" &&
	git format-patch --cc="S E Cipient <scipient@example.com>" --stdout master..side >patch5 &&
	sed -e "/^\$/q" patch5 >hdrs5 &&
	grep "^Cc: R E Cipient <rcipient@example.com>,\$" hdrs5 &&
	grep "^ *S E Cipient <scipient@example.com>\$" hdrs5
'

test_expect_failure 'additional command line cc (rfc822)' '
	git config --replace-all format.headers "Cc: R E Cipient <rcipient@example.com>" &&
	git format-patch --cc="S. E. Cipient <scipient@example.com>" --stdout master..side >patch5 &&
	sed -e "/^\$/q" patch5 >hdrs5 &&
	grep "^Cc: R E Cipient <rcipient@example.com>,\$" hdrs5 &&
	grep "^ *\"S. E. Cipient\" <scipient@example.com>\$" hdrs5
'

test_expect_success 'command line headers' '
	git config --unset-all format.headers &&
	git format-patch --add-header="Cc: R E Cipient <rcipient@example.com>" --stdout master..side >patch6 &&
	sed -e "/^\$/q" patch6 >hdrs6 &&
	grep "^Cc: R E Cipient <rcipient@example.com>\$" hdrs6
'

test_expect_success 'configuration headers and command line headers' '
	git config --replace-all format.headers "Cc: R E Cipient <rcipient@example.com>" &&
	git format-patch --add-header="Cc: S E Cipient <scipient@example.com>" --stdout master..side >patch7 &&
	sed -e "/^\$/q" patch7 >hdrs7 &&
	grep "^Cc: R E Cipient <rcipient@example.com>,\$" hdrs7 &&
	grep "^ *S E Cipient <scipient@example.com>\$" hdrs7
'

test_expect_success 'command line To: header (ascii)' '
	git config --unset-all format.headers &&
	git format-patch --to="R E Cipient <rcipient@example.com>" --stdout master..side >patch8 &&
	sed -e "/^\$/q" patch8 >hdrs8 &&
	grep "^To: R E Cipient <rcipient@example.com>\$" hdrs8
'

test_expect_failure 'command line To: header (rfc822)' '
	git format-patch --to="R. E. Cipient <rcipient@example.com>" --stdout master..side >patch8 &&
	sed -e "/^\$/q" patch8 >hdrs8 &&
	grep "^To: \"R. E. Cipient\" <rcipient@example.com>\$" hdrs8
'

test_expect_failure 'command line To: header (rfc2047)' '
	git format-patch --to="R Ä Cipient <rcipient@example.com>" --stdout master..side >patch8 &&
	sed -e "/^\$/q" patch8 >hdrs8 &&
	grep "^To: =?UTF-8?q?R=20=C3=84=20Cipient?= <rcipient@example.com>\$" hdrs8
'

test_expect_success 'configuration To: header (ascii)' '
	git config format.to "R E Cipient <rcipient@example.com>" &&
	git format-patch --stdout master..side >patch9 &&
	sed -e "/^\$/q" patch9 >hdrs9 &&
	grep "^To: R E Cipient <rcipient@example.com>\$" hdrs9
'

test_expect_failure 'configuration To: header (rfc822)' '
	git config format.to "R. E. Cipient <rcipient@example.com>" &&
	git format-patch --stdout master..side >patch9 &&
	sed -e "/^\$/q" patch9 >hdrs9 &&
	grep "^To: \"R. E. Cipient\" <rcipient@example.com>\$" hdrs9
'

test_expect_failure 'configuration To: header (rfc2047)' '
	git config format.to "R Ä Cipient <rcipient@example.com>" &&
	git format-patch --stdout master..side >patch9 &&
	sed -e "/^\$/q" patch9 >hdrs9 &&
	grep "^To: =?UTF-8?q?R=20=C3=84=20Cipient?= <rcipient@example.com>\$" hdrs9
'

# check_patch <patch>: Verify that <patch> looks like a half-sane
# patch email to avoid a false positive with !grep
check_patch () {
	grep -e "^From:" "$1" &&
	grep -e "^Date:" "$1" &&
	grep -e "^Subject:" "$1"
}

test_expect_success 'format.from=false' '
	git -c format.from=false format-patch --stdout master..side >patch &&
	sed -e "/^\$/q" patch >hdrs &&
	check_patch patch &&
	! grep "^From: C O Mitter <committer@example.com>\$" hdrs
'

test_expect_success 'format.from=true' '
	git -c format.from=true format-patch --stdout master..side >patch &&
	sed -e "/^\$/q" patch >hdrs &&
	check_patch hdrs &&
	grep "^From: C O Mitter <committer@example.com>\$" hdrs
'

test_expect_success 'format.from with address' '
	git -c format.from="F R Om <from@example.com>" format-patch --stdout master..side >patch &&
	sed -e "/^\$/q" patch >hdrs &&
	check_patch hdrs &&
	grep "^From: F R Om <from@example.com>\$" hdrs
'

test_expect_success '--no-from overrides format.from' '
	git -c format.from="F R Om <from@example.com>" format-patch --no-from --stdout master..side >patch &&
	sed -e "/^\$/q" patch >hdrs &&
	check_patch hdrs &&
	! grep "^From: F R Om <from@example.com>\$" hdrs
'

test_expect_success '--from overrides format.from' '
	git -c format.from="F R Om <from@example.com>" format-patch --from --stdout master..side >patch &&
	sed -e "/^\$/q" patch >hdrs &&
	check_patch hdrs &&
	! grep "^From: F R Om <from@example.com>\$" hdrs
'

test_expect_success '--no-to overrides config.to' '
	git config --replace-all format.to \
		"R E Cipient <rcipient@example.com>" &&
	git format-patch --no-to --stdout master..side >patch10 &&
	sed -e "/^\$/q" patch10 >hdrs10 &&
	check_patch hdrs10 &&
	! grep "^To: R E Cipient <rcipient@example.com>\$" hdrs10
'

test_expect_success '--no-to and --to replaces config.to' '
	git config --replace-all format.to \
		"Someone <someone@out.there>" &&
	git format-patch --no-to --to="Someone Else <else@out.there>" \
		--stdout master..side >patch11 &&
	sed -e "/^\$/q" patch11 >hdrs11 &&
	check_patch hdrs11 &&
	! grep "^To: Someone <someone@out.there>\$" hdrs11 &&
	grep "^To: Someone Else <else@out.there>\$" hdrs11
'

test_expect_success '--no-cc overrides config.cc' '
	git config --replace-all format.cc \
		"C E Cipient <rcipient@example.com>" &&
	git format-patch --no-cc --stdout master..side >patch12 &&
	sed -e "/^\$/q" patch12 >hdrs12 &&
	check_patch hdrs12 &&
	! grep "^Cc: C E Cipient <rcipient@example.com>\$" hdrs12
'

test_expect_success '--no-add-header overrides config.headers' '
	git config --replace-all format.headers \
		"Header1: B E Cipient <rcipient@example.com>" &&
	git format-patch --no-add-header --stdout master..side >patch13 &&
	sed -e "/^\$/q" patch13 >hdrs13 &&
	check_patch hdrs13 &&
	! grep "^Header1: B E Cipient <rcipient@example.com>\$" hdrs13
'

test_expect_success 'multiple files' '
	rm -rf patches/ &&
	git checkout side &&
	git format-patch -o patches/ master &&
	ls patches/0001-Side-changes-1.patch patches/0002-Side-changes-2.patch patches/0003-Side-changes-3-with-n-backslash-n-in-it.patch
'

test_expect_success 'reroll count' '
	rm -fr patches &&
	git format-patch -o patches --cover-letter --reroll-count 4 master..side >list &&
	! grep -v "^patches/v4-000[0-3]-" list &&
	sed -n -e "/^Subject: /p" $(cat list) >subjects &&
	! grep -v "^Subject: \[PATCH v4 [0-3]/3\] " subjects
'

test_expect_success 'reroll count (-v)' '
	rm -fr patches &&
	git format-patch -o patches --cover-letter -v4 master..side >list &&
	! grep -v "^patches/v4-000[0-3]-" list &&
	sed -n -e "/^Subject: /p" $(cat list) >subjects &&
	! grep -v "^Subject: \[PATCH v4 [0-3]/3\] " subjects
'

check_threading () {
	expect="$1" &&
	shift &&
	git format-patch --stdout "$@" >patch &&
	# Prints everything between the Message-ID and In-Reply-To,
	# and replaces all Message-ID-lookalikes by a sequence number
	perl -ne '
		if (/^(message-id|references|in-reply-to)/i) {
			$printing = 1;
		} elsif (/^\S/) {
			$printing = 0;
		}
		if ($printing) {
			$h{$1}=$i++ if (/<([^>]+)>/ and !exists $h{$1});
			for $k (keys %h) {s/$k/$h{$k}/};
			print;
		}
		print "---\n" if /^From /i;
	' <patch >actual &&
	test_cmp "$expect" actual
}

cat >>expect.no-threading <<EOF
---
---
---
EOF

test_expect_success 'no threading' '
	git checkout side &&
	check_threading expect.no-threading master
'

cat >expect.thread <<EOF
---
Message-Id: <0>
---
Message-Id: <1>
In-Reply-To: <0>
References: <0>
---
Message-Id: <2>
In-Reply-To: <0>
References: <0>
EOF

test_expect_success 'thread' '
	check_threading expect.thread --thread master
'

cat >expect.in-reply-to <<EOF
---
Message-Id: <0>
In-Reply-To: <1>
References: <1>
---
Message-Id: <2>
In-Reply-To: <1>
References: <1>
---
Message-Id: <3>
In-Reply-To: <1>
References: <1>
EOF

test_expect_success 'thread in-reply-to' '
	check_threading expect.in-reply-to --in-reply-to="<test.message>" \
		--thread master
'

cat >expect.cover-letter <<EOF
---
Message-Id: <0>
---
Message-Id: <1>
In-Reply-To: <0>
References: <0>
---
Message-Id: <2>
In-Reply-To: <0>
References: <0>
---
Message-Id: <3>
In-Reply-To: <0>
References: <0>
EOF

test_expect_success 'thread cover-letter' '
	check_threading expect.cover-letter --cover-letter --thread master
'

cat >expect.cl-irt <<EOF
---
Message-Id: <0>
In-Reply-To: <1>
References: <1>
---
Message-Id: <2>
In-Reply-To: <0>
References: <1>
	<0>
---
Message-Id: <3>
In-Reply-To: <0>
References: <1>
	<0>
---
Message-Id: <4>
In-Reply-To: <0>
References: <1>
	<0>
EOF

test_expect_success 'thread cover-letter in-reply-to' '
	check_threading expect.cl-irt --cover-letter \
		--in-reply-to="<test.message>" --thread master
'

test_expect_success 'thread explicit shallow' '
	check_threading expect.cl-irt --cover-letter \
		--in-reply-to="<test.message>" --thread=shallow master
'

cat >expect.deep <<EOF
---
Message-Id: <0>
---
Message-Id: <1>
In-Reply-To: <0>
References: <0>
---
Message-Id: <2>
In-Reply-To: <1>
References: <0>
	<1>
EOF

test_expect_success 'thread deep' '
	check_threading expect.deep --thread=deep master
'

cat >expect.deep-irt <<EOF
---
Message-Id: <0>
In-Reply-To: <1>
References: <1>
---
Message-Id: <2>
In-Reply-To: <0>
References: <1>
	<0>
---
Message-Id: <3>
In-Reply-To: <2>
References: <1>
	<0>
	<2>
EOF

test_expect_success 'thread deep in-reply-to' '
	check_threading expect.deep-irt  --thread=deep \
		--in-reply-to="<test.message>" master
'

cat >expect.deep-cl <<EOF
---
Message-Id: <0>
---
Message-Id: <1>
In-Reply-To: <0>
References: <0>
---
Message-Id: <2>
In-Reply-To: <1>
References: <0>
	<1>
---
Message-Id: <3>
In-Reply-To: <2>
References: <0>
	<1>
	<2>
EOF

test_expect_success 'thread deep cover-letter' '
	check_threading expect.deep-cl --cover-letter --thread=deep master
'

cat >expect.deep-cl-irt <<EOF
---
Message-Id: <0>
In-Reply-To: <1>
References: <1>
---
Message-Id: <2>
In-Reply-To: <0>
References: <1>
	<0>
---
Message-Id: <3>
In-Reply-To: <2>
References: <1>
	<0>
	<2>
---
Message-Id: <4>
In-Reply-To: <3>
References: <1>
	<0>
	<2>
	<3>
EOF

test_expect_success 'thread deep cover-letter in-reply-to' '
	check_threading expect.deep-cl-irt --cover-letter \
		--in-reply-to="<test.message>" --thread=deep master
'

test_expect_success 'thread via config' '
	test_config format.thread true &&
	check_threading expect.thread master
'

test_expect_success 'thread deep via config' '
	test_config format.thread deep &&
	check_threading expect.deep master
'

test_expect_success 'thread config + override' '
	test_config format.thread deep &&
	check_threading expect.thread --thread master
'

test_expect_success 'thread config + --no-thread' '
	test_config format.thread deep &&
	check_threading expect.no-threading --no-thread master
'

test_expect_success 'excessive subject' '
	rm -rf patches/ &&
	git checkout side &&
	before=$(git hash-object file) &&
	before=$(git rev-parse --short $before) &&
	for i in 5 6 1 2 3 A 4 B C 7 8 9 10 D E F; do echo "$i"; done >>file &&
	after=$(git hash-object file) &&
	after=$(git rev-parse --short $after) &&
	git update-index file &&
	git commit -m "This is an excessively long subject line for a message due to the habit some projects have of not having a short, one-line subject at the start of the commit message, but rather sticking a whole paragraph right at the start as the only thing in the commit message. It had better not become the filename for the patch." &&
	git format-patch -o patches/ master..side &&
	ls patches/0004-This-is-an-excessively-long-subject-line-for-a-messa.patch
'

test_expect_success 'failure to write cover-letter aborts gracefully' '
	test_when_finished "rmdir 0000-cover-letter.patch" &&
	mkdir 0000-cover-letter.patch &&
	test_must_fail git format-patch --no-renames --cover-letter -1
'

test_expect_success 'cover-letter inherits diff options' '
	git mv file foo &&
	git commit -m foo &&
	git format-patch --no-renames --cover-letter -1 &&
	check_patch 0000-cover-letter.patch &&
	! grep "file => foo .* 0 *\$" 0000-cover-letter.patch &&
	git format-patch --cover-letter -1 -M &&
	grep "file => foo .* 0 *\$" 0000-cover-letter.patch
'

cat >expect <<EOF
  This is an excessively long subject line for a message due to the
    habit some projects have of not having a short, one-line subject at
    the start of the commit message, but rather sticking a whole
    paragraph right at the start as the only thing in the commit
    message. It had better not become the filename for the patch.
  foo

EOF

test_expect_success 'shortlog of cover-letter wraps overly-long onelines' '
	git format-patch --cover-letter -2 &&
	sed -e "1,/A U Thor/d" -e "/^\$/q" 0000-cover-letter.patch >output &&
	test_cmp expect output
'

cat >expect <<EOF
index $before..$after 100644
--- a/file
+++ b/file
@@ -13,4 +13,20 @@ C
 10
 D
 E
 F
+5
EOF

test_expect_success 'format-patch respects -U' '
	git format-patch -U4 -2 &&
	sed -e "1,/^diff/d" -e "/^+5/q" \
		<0001-This-is-an-excessively-long-subject-line-for-a-messa.patch \
		>output &&
	test_cmp expect output
'

cat >expect <<EOF

diff --git a/file b/file
index $before..$after 100644
--- a/file
+++ b/file
@@ -14,3 +14,19 @@ C
 D
 E
 F
+5
EOF

test_expect_success 'format-patch -p suppresses stat' '
	git format-patch -p -2 &&
	sed -e "1,/^\$/d" -e "/^+5/q" 0001-This-is-an-excessively-long-subject-line-for-a-messa.patch >output &&
	test_cmp expect output
'

test_expect_success 'format-patch from a subdirectory (1)' '
	filename=$(
		rm -rf sub &&
		mkdir -p sub/dir &&
		cd sub/dir &&
		git format-patch -1
	) &&
	case "$filename" in
	0*)
		;; # ok
	*)
		echo "Oops? $filename"
		false
		;;
	esac &&
	test -f "$filename"
'

test_expect_success 'format-patch from a subdirectory (2)' '
	filename=$(
		rm -rf sub &&
		mkdir -p sub/dir &&
		cd sub/dir &&
		git format-patch -1 -o ..
	) &&
	case "$filename" in
	../0*)
		;; # ok
	*)
		echo "Oops? $filename"
		false
		;;
	esac &&
	basename=$(expr "$filename" : ".*/\(.*\)") &&
	test -f "sub/$basename"
'

test_expect_success 'format-patch from a subdirectory (3)' '
	rm -f 0* &&
	filename=$(
		rm -rf sub &&
		mkdir -p sub/dir &&
		cd sub/dir &&
		git format-patch -1 -o "$TRASH_DIRECTORY"
	) &&
	basename=$(expr "$filename" : ".*/\(.*\)") &&
	test -f "$basename"
'

test_expect_success 'format-patch --in-reply-to' '
	git format-patch -1 --stdout --in-reply-to "baz@foo.bar" >patch8 &&
	grep "^In-Reply-To: <baz@foo.bar>" patch8 &&
	grep "^References: <baz@foo.bar>" patch8
'

test_expect_success 'format-patch --signoff' '
	git format-patch -1 --signoff --stdout >out &&
	grep "^Signed-off-by: $GIT_COMMITTER_NAME <$GIT_COMMITTER_EMAIL>" out
'

test_expect_success 'format-patch --notes --signoff' '
	git notes --ref test add -m "test message" HEAD &&
	git format-patch -1 --signoff --stdout --notes=test >out &&
	# Three dashes must come after S-o-b
	! sed "/^Signed-off-by: /q" out | grep "test message" &&
	sed "1,/^Signed-off-by: /d" out | grep "test message" &&
	# Notes message must come after three dashes
	! sed "/^---$/q" out | grep "test message" &&
	sed "1,/^---$/d" out | grep "test message"
'

test_expect_success 'format-patch notes output control' '
	git notes add -m "notes config message" HEAD &&
	test_when_finished git notes remove HEAD &&

	git format-patch -1 --stdout >out &&
	! grep "notes config message" out &&
	git format-patch -1 --stdout --notes >out &&
	grep "notes config message" out &&
	git format-patch -1 --stdout --no-notes >out &&
	! grep "notes config message" out &&
	git format-patch -1 --stdout --notes --no-notes >out &&
	! grep "notes config message" out &&
	git format-patch -1 --stdout --no-notes --notes >out &&
	grep "notes config message" out &&

	test_config format.notes true &&
	git format-patch -1 --stdout >out &&
	grep "notes config message" out &&
	git format-patch -1 --stdout --notes >out &&
	grep "notes config message" out &&
	git format-patch -1 --stdout --no-notes >out &&
	! grep "notes config message" out &&
	git format-patch -1 --stdout --notes --no-notes >out &&
	! grep "notes config message" out &&
	git format-patch -1 --stdout --no-notes --notes >out &&
	grep "notes config message" out
'

test_expect_success 'format-patch with multiple notes refs' '
	git notes --ref note1 add -m "this is note 1" HEAD &&
	test_when_finished git notes --ref note1 remove HEAD &&
	git notes --ref note2 add -m "this is note 2" HEAD &&
	test_when_finished git notes --ref note2 remove HEAD &&

	git format-patch -1 --stdout >out &&
	! grep "this is note 1" out &&
	! grep "this is note 2" out &&
	git format-patch -1 --stdout --notes=note1 >out &&
	grep "this is note 1" out &&
	! grep "this is note 2" out &&
	git format-patch -1 --stdout --notes=note2 >out &&
	! grep "this is note 1" out &&
	grep "this is note 2" out &&
	git format-patch -1 --stdout --notes=note1 --notes=note2 >out &&
	grep "this is note 1" out &&
	grep "this is note 2" out &&

	test_config format.notes note1 &&
	git format-patch -1 --stdout >out &&
	grep "this is note 1" out &&
	! grep "this is note 2" out &&
	git format-patch -1 --stdout --no-notes >out &&
	! grep "this is note 1" out &&
	! grep "this is note 2" out &&
	git format-patch -1 --stdout --notes=note2 >out &&
	grep "this is note 1" out &&
	grep "this is note 2" out &&
	git format-patch -1 --stdout --no-notes --notes=note2 >out &&
	! grep "this is note 1" out &&
	grep "this is note 2" out &&

	git config --add format.notes note2 &&
	git format-patch -1 --stdout >out &&
	grep "this is note 1" out &&
	grep "this is note 2" out &&
	git format-patch -1 --stdout --no-notes >out &&
	! grep "this is note 1" out &&
	! grep "this is note 2" out
'

<<<<<<< HEAD
echo "fatal: --name-only does not make sense" >expect.name-only
echo "fatal: --name-status does not make sense" >expect.name-status
echo "fatal: --check does not make sense" >expect.check
=======
test_expect_success 'format-patch with multiple notes refs in config' '
	test_when_finished "test_unconfig format.notes" &&

	git notes --ref note1 add -m "this is note 1" HEAD &&
	test_when_finished git notes --ref note1 remove HEAD &&
	git notes --ref note2 add -m "this is note 2" HEAD &&
	test_when_finished git notes --ref note2 remove HEAD &&

	git config format.notes note1 &&
	git format-patch -1 --stdout >out &&
	grep "this is note 1" out &&
	! grep "this is note 2" out &&
	git config format.notes note2 &&
	git format-patch -1 --stdout >out &&
	! grep "this is note 1" out &&
	grep "this is note 2" out &&
	git config --add format.notes note1 &&
	git format-patch -1 --stdout >out &&
	grep "this is note 1" out &&
	grep "this is note 2" out &&

	git config --replace-all format.notes note1 &&
	git config --add format.notes false &&
	git format-patch -1 --stdout >out &&
	! grep "this is note 1" out &&
	! grep "this is note 2" out &&
	git config --add format.notes note2 &&
	git format-patch -1 --stdout >out &&
	! grep "this is note 1" out &&
	grep "this is note 2" out
'

echo "fatal: --name-only does not make sense" > expect.name-only
echo "fatal: --name-status does not make sense" > expect.name-status
echo "fatal: --check does not make sense" > expect.check
>>>>>>> e0f9095a

test_expect_success 'options no longer allowed for format-patch' '
	test_must_fail git format-patch --name-only 2>output &&
	test_i18ncmp expect.name-only output &&
	test_must_fail git format-patch --name-status 2>output &&
	test_i18ncmp expect.name-status output &&
	test_must_fail git format-patch --check 2>output &&
	test_i18ncmp expect.check output
'

test_expect_success 'format-patch --numstat should produce a patch' '
	git format-patch --numstat --stdout master..side >output &&
	grep "^diff --git a/" output >diff &&
	test_line_count = 5 diff
'

test_expect_success 'format-patch -- <path>' '
	git format-patch master..side -- file 2>error &&
	! grep "Use .--" error
'

test_expect_success 'format-patch --ignore-if-in-upstream HEAD' '
	git format-patch --ignore-if-in-upstream HEAD
'

test_expect_success 'get git version' '
	git_version=$(git --version) &&
	git_version=${git_version##* }
'

signature() {
	printf "%s\n%s\n\n" "-- " "${1:-$git_version}"
}

test_expect_success 'format-patch default signature' '
	git format-patch --stdout -1 >patch &&
	tail -n 3 patch >output &&
	signature >expect &&
	test_cmp expect output
'

test_expect_success 'format-patch --signature' '
	git format-patch --stdout --signature="my sig" -1 >patch &&
	tail -n 3 patch >output &&
	signature "my sig" >expect &&
	test_cmp expect output
'

test_expect_success 'format-patch with format.signature config' '
	git config format.signature "config sig" &&
	git format-patch --stdout -1 >output &&
	grep "config sig" output
'

test_expect_success 'format-patch --signature overrides format.signature' '
	git config format.signature "config sig" &&
	git format-patch --stdout --signature="overrides" -1 >output &&
	! grep "config sig" output &&
	grep "overrides" output
'

test_expect_success 'format-patch --no-signature ignores format.signature' '
	git config format.signature "config sig" &&
	git format-patch --stdout --signature="my sig" --no-signature \
		-1 >output &&
	check_patch output &&
	! grep "config sig" output &&
	! grep "my sig" output &&
	! grep "^-- \$" output
'

test_expect_success 'format-patch --signature --cover-letter' '
	git config --unset-all format.signature &&
	git format-patch --stdout --signature="my sig" --cover-letter \
		-1 >output &&
	grep "my sig" output >sig &&
	test_line_count = 2 sig
'

test_expect_success 'format.signature="" suppresses signatures' '
	git config format.signature "" &&
	git format-patch --stdout -1 >output &&
	check_patch output &&
	! grep "^-- \$" output
'

test_expect_success 'format-patch --no-signature suppresses signatures' '
	git config --unset-all format.signature &&
	git format-patch --stdout --no-signature -1 >output &&
	check_patch output &&
	! grep "^-- \$" output
'

test_expect_success 'format-patch --signature="" suppresses signatures' '
	git format-patch --stdout --signature="" -1 >output &&
	check_patch output &&
	! grep "^-- \$" output
'

test_expect_success 'prepare mail-signature input' '
	cat >mail-signature <<-\EOF

	Test User <test.email@kernel.org>
	http://git.kernel.org/cgit/git/git.git

	git.kernel.org/?p=git/git.git;a=summary

	EOF
'

test_expect_success '--signature-file=file works' '
	git format-patch --stdout --signature-file=mail-signature -1 >output &&
	check_patch output &&
	sed -e "1,/^-- \$/d" output >actual &&
	{
		cat mail-signature && echo
	} >expect &&
	test_cmp expect actual
'

test_expect_success 'format.signaturefile works' '
	test_config format.signaturefile mail-signature &&
	git format-patch --stdout -1 >output &&
	check_patch output &&
	sed -e "1,/^-- \$/d" output >actual &&
	{
		cat mail-signature && echo
	} >expect &&
	test_cmp expect actual
'

test_expect_success '--no-signature suppresses format.signaturefile ' '
	test_config format.signaturefile mail-signature &&
	git format-patch --stdout --no-signature -1 >output &&
	check_patch output &&
	! grep "^-- \$" output
'

test_expect_success '--signature-file overrides format.signaturefile' '
	cat >other-mail-signature <<-\EOF &&
	Use this other signature instead of mail-signature.
	EOF
	test_config format.signaturefile mail-signature &&
	git format-patch --stdout \
			--signature-file=other-mail-signature -1 >output &&
	check_patch output &&
	sed -e "1,/^-- \$/d" output >actual &&
	{
		cat other-mail-signature && echo
	} >expect &&
	test_cmp expect actual
'

test_expect_success '--signature overrides format.signaturefile' '
	test_config format.signaturefile mail-signature &&
	git format-patch --stdout --signature="my sig" -1 >output &&
	check_patch output &&
	grep "my sig" output
'

test_expect_success TTY 'format-patch --stdout paginates' '
	rm -f pager_used &&
	test_terminal env GIT_PAGER="wc >pager_used" git format-patch --stdout --all &&
	test_path_is_file pager_used
'

 test_expect_success TTY 'format-patch --stdout pagination can be disabled' '
	rm -f pager_used &&
	test_terminal env GIT_PAGER="wc >pager_used" git --no-pager format-patch --stdout --all &&
	test_terminal env GIT_PAGER="wc >pager_used" git -c "pager.format-patch=false" format-patch --stdout --all &&
	test_path_is_missing pager_used &&
	test_path_is_missing .git/pager_used
'

test_expect_success 'format-patch handles multi-line subjects' '
	rm -rf patches/ &&
	echo content >>file &&
	for i in one two three; do echo $i; done >msg &&
	git add file &&
	git commit -F msg &&
	git format-patch -o patches -1 &&
	grep ^Subject: patches/0001-one.patch >actual &&
	echo "Subject: [PATCH] one two three" >expect &&
	test_cmp expect actual
'

test_expect_success 'format-patch handles multi-line encoded subjects' '
	rm -rf patches/ &&
	echo content >>file &&
	for i in en två tre; do echo $i; done >msg &&
	git add file &&
	git commit -F msg &&
	git format-patch -o patches -1 &&
	grep ^Subject: patches/0001-en.patch >actual &&
	echo "Subject: [PATCH] =?UTF-8?q?en=20tv=C3=A5=20tre?=" >expect &&
	test_cmp expect actual
'

M8="foo bar "
M64=$M8$M8$M8$M8$M8$M8$M8$M8
M512=$M64$M64$M64$M64$M64$M64$M64$M64
cat >expect <<'EOF'
Subject: [PATCH] foo bar foo bar foo bar foo bar foo bar foo bar foo bar foo
 bar foo bar foo bar foo bar foo bar foo bar foo bar foo bar foo bar foo bar
 foo bar foo bar foo bar foo bar foo bar foo bar foo bar foo bar foo bar foo
 bar foo bar foo bar foo bar foo bar foo bar foo bar foo bar foo bar foo bar
 foo bar foo bar foo bar foo bar foo bar foo bar foo bar foo bar foo bar foo
 bar foo bar foo bar foo bar foo bar foo bar foo bar foo bar foo bar foo bar
 foo bar foo bar foo bar foo bar foo bar foo bar foo bar foo bar foo bar
EOF
test_expect_success 'format-patch wraps extremely long subject (ascii)' '
	echo content >>file &&
	git add file &&
	git commit -m "$M512" &&
	git format-patch --stdout -1 >patch &&
	sed -n "/^Subject/p; /^ /p; /^$/q" patch >subject &&
	test_cmp expect subject
'

M8="föö bar "
M64=$M8$M8$M8$M8$M8$M8$M8$M8
M512=$M64$M64$M64$M64$M64$M64$M64$M64
cat >expect <<'EOF'
Subject: [PATCH] =?UTF-8?q?f=C3=B6=C3=B6=20bar=20f=C3=B6=C3=B6=20bar=20f?=
 =?UTF-8?q?=C3=B6=C3=B6=20bar=20f=C3=B6=C3=B6=20bar=20f=C3=B6=C3=B6=20bar?=
 =?UTF-8?q?=20f=C3=B6=C3=B6=20bar=20f=C3=B6=C3=B6=20bar=20f=C3=B6=C3=B6=20?=
 =?UTF-8?q?bar=20f=C3=B6=C3=B6=20bar=20f=C3=B6=C3=B6=20bar=20f=C3=B6=C3=B6?=
 =?UTF-8?q?=20bar=20f=C3=B6=C3=B6=20bar=20f=C3=B6=C3=B6=20bar=20f=C3=B6?=
 =?UTF-8?q?=C3=B6=20bar=20f=C3=B6=C3=B6=20bar=20f=C3=B6=C3=B6=20bar=20f?=
 =?UTF-8?q?=C3=B6=C3=B6=20bar=20f=C3=B6=C3=B6=20bar=20f=C3=B6=C3=B6=20bar?=
 =?UTF-8?q?=20f=C3=B6=C3=B6=20bar=20f=C3=B6=C3=B6=20bar=20f=C3=B6=C3=B6=20?=
 =?UTF-8?q?bar=20f=C3=B6=C3=B6=20bar=20f=C3=B6=C3=B6=20bar=20f=C3=B6=C3=B6?=
 =?UTF-8?q?=20bar=20f=C3=B6=C3=B6=20bar=20f=C3=B6=C3=B6=20bar=20f=C3=B6?=
 =?UTF-8?q?=C3=B6=20bar=20f=C3=B6=C3=B6=20bar=20f=C3=B6=C3=B6=20bar=20f?=
 =?UTF-8?q?=C3=B6=C3=B6=20bar=20f=C3=B6=C3=B6=20bar=20f=C3=B6=C3=B6=20bar?=
 =?UTF-8?q?=20f=C3=B6=C3=B6=20bar=20f=C3=B6=C3=B6=20bar=20f=C3=B6=C3=B6=20?=
 =?UTF-8?q?bar=20f=C3=B6=C3=B6=20bar=20f=C3=B6=C3=B6=20bar=20f=C3=B6=C3=B6?=
 =?UTF-8?q?=20bar=20f=C3=B6=C3=B6=20bar=20f=C3=B6=C3=B6=20bar=20f=C3=B6?=
 =?UTF-8?q?=C3=B6=20bar=20f=C3=B6=C3=B6=20bar=20f=C3=B6=C3=B6=20bar=20f?=
 =?UTF-8?q?=C3=B6=C3=B6=20bar=20f=C3=B6=C3=B6=20bar=20f=C3=B6=C3=B6=20bar?=
 =?UTF-8?q?=20f=C3=B6=C3=B6=20bar=20f=C3=B6=C3=B6=20bar=20f=C3=B6=C3=B6=20?=
 =?UTF-8?q?bar=20f=C3=B6=C3=B6=20bar=20f=C3=B6=C3=B6=20bar=20f=C3=B6=C3=B6?=
 =?UTF-8?q?=20bar=20f=C3=B6=C3=B6=20bar=20f=C3=B6=C3=B6=20bar=20f=C3=B6?=
 =?UTF-8?q?=C3=B6=20bar=20f=C3=B6=C3=B6=20bar=20f=C3=B6=C3=B6=20bar=20f?=
 =?UTF-8?q?=C3=B6=C3=B6=20bar=20f=C3=B6=C3=B6=20bar=20f=C3=B6=C3=B6=20bar?=
 =?UTF-8?q?=20f=C3=B6=C3=B6=20bar=20f=C3=B6=C3=B6=20bar=20f=C3=B6=C3=B6=20?=
 =?UTF-8?q?bar?=
EOF
test_expect_success 'format-patch wraps extremely long subject (rfc2047)' '
	rm -rf patches/ &&
	echo content >>file &&
	git add file &&
	git commit -m "$M512" &&
	git format-patch --stdout -1 >patch &&
	sed -n "/^Subject/p; /^ /p; /^$/q" patch >subject &&
	test_cmp expect subject
'

check_author() {
	echo content >>file &&
	git add file &&
	GIT_AUTHOR_NAME=$1 git commit -m author-check &&
	git format-patch --stdout -1 >patch &&
	sed -n "/^From: /p; /^ /p; /^$/q" patch >actual &&
	test_cmp expect actual
}

cat >expect <<'EOF'
From: "Foo B. Bar" <author@example.com>
EOF
test_expect_success 'format-patch quotes dot in from-headers' '
	check_author "Foo B. Bar"
'

cat >expect <<'EOF'
From: "Foo \"The Baz\" Bar" <author@example.com>
EOF
test_expect_success 'format-patch quotes double-quote in from-headers' '
	check_author "Foo \"The Baz\" Bar"
'

cat >expect <<'EOF'
From: =?UTF-8?q?F=C3=B6o=20Bar?= <author@example.com>
EOF
test_expect_success 'format-patch uses rfc2047-encoded from-headers when necessary' '
	check_author "Föo Bar"
'

cat >expect <<'EOF'
From: =?UTF-8?q?F=C3=B6o=20B=2E=20Bar?= <author@example.com>
EOF
test_expect_success 'rfc2047-encoded from-headers leave no rfc822 specials' '
	check_author "Föo B. Bar"
'

cat >expect <<EOF
From: foo_bar_foo_bar_foo_bar_foo_bar_foo_bar_foo_bar_foo_bar_foo_bar_
 <author@example.com>
EOF
test_expect_success 'format-patch wraps moderately long from-header (ascii)' '
	check_author "foo_bar_foo_bar_foo_bar_foo_bar_foo_bar_foo_bar_foo_bar_foo_bar_"
'

cat >expect <<'EOF'
From: Foo Bar Foo Bar Foo Bar Foo Bar Foo Bar Foo Bar Foo Bar Foo Bar Foo Bar
 Foo Bar Foo Bar Foo Bar Foo Bar Foo Bar Foo Bar Foo Bar Foo Bar Foo Bar Foo
 Bar Foo Bar Foo Bar Foo Bar <author@example.com>
EOF
test_expect_success 'format-patch wraps extremely long from-header (ascii)' '
	check_author "Foo Bar Foo Bar Foo Bar Foo Bar Foo Bar Foo Bar Foo Bar Foo Bar Foo Bar Foo Bar Foo Bar Foo Bar Foo Bar Foo Bar Foo Bar Foo Bar Foo Bar Foo Bar Foo Bar Foo Bar Foo Bar Foo Bar"
'

cat >expect <<'EOF'
From: "Foo.Bar Foo Bar Foo Bar Foo Bar Foo Bar Foo Bar Foo Bar Foo Bar Foo Bar
 Foo Bar Foo Bar Foo Bar Foo Bar Foo Bar Foo Bar Foo Bar Foo Bar Foo Bar Foo
 Bar Foo Bar Foo Bar Foo Bar" <author@example.com>
EOF
test_expect_success 'format-patch wraps extremely long from-header (rfc822)' '
	check_author "Foo.Bar Foo Bar Foo Bar Foo Bar Foo Bar Foo Bar Foo Bar Foo Bar Foo Bar Foo Bar Foo Bar Foo Bar Foo Bar Foo Bar Foo Bar Foo Bar Foo Bar Foo Bar Foo Bar Foo Bar Foo Bar Foo Bar"
'

cat >expect <<'EOF'
From: =?UTF-8?q?Fo=C3=B6=20Bar=20Foo=20Bar=20Foo=20Bar=20Foo=20Bar=20Foo?=
 =?UTF-8?q?=20Bar=20Foo=20Bar=20Foo=20Bar=20Foo=20Bar=20Foo=20Bar=20Foo=20?=
 =?UTF-8?q?Bar=20Foo=20Bar=20Foo=20Bar=20Foo=20Bar=20Foo=20Bar=20Foo=20Bar?=
 =?UTF-8?q?=20Foo=20Bar=20Foo=20Bar=20Foo=20Bar=20Foo=20Bar=20Foo=20Bar=20?=
 =?UTF-8?q?Foo=20Bar=20Foo=20Bar?= <author@example.com>
EOF
test_expect_success 'format-patch wraps extremely long from-header (rfc2047)' '
	check_author "Foö Bar Foo Bar Foo Bar Foo Bar Foo Bar Foo Bar Foo Bar Foo Bar Foo Bar Foo Bar Foo Bar Foo Bar Foo Bar Foo Bar Foo Bar Foo Bar Foo Bar Foo Bar Foo Bar Foo Bar Foo Bar Foo Bar"
'

cat >expect <<'EOF'
Subject: header with . in it
EOF
test_expect_success 'subject lines do not have 822 atom-quoting' '
	echo content >>file &&
	git add file &&
	git commit -m "header with . in it" &&
	git format-patch -k -1 --stdout >patch &&
	grep ^Subject: patch >actual &&
	test_cmp expect actual
'

cat >expect <<'EOF'
Subject: [PREFIX 1/1] header with . in it
EOF
test_expect_success 'subject prefixes have space prepended' '
	git format-patch -n -1 --stdout --subject-prefix=PREFIX >patch &&
	grep ^Subject: patch >actual &&
	test_cmp expect actual
'

cat >expect <<'EOF'
Subject: [1/1] header with . in it
EOF
test_expect_success 'empty subject prefix does not have extra space' '
	git format-patch -n -1 --stdout --subject-prefix= >patch &&
	grep ^Subject: patch >actual &&
	test_cmp expect actual
'

test_expect_success '--rfc' '
	cat >expect <<-\EOF &&
	Subject: [RFC PATCH 1/1] header with . in it
	EOF
	git format-patch -n -1 --stdout --rfc >patch &&
	grep ^Subject: patch >actual &&
	test_cmp expect actual
'

test_expect_success '--from=ident notices bogus ident' '
	test_must_fail git format-patch -1 --stdout --from=foo >patch
'

test_expect_success '--from=ident replaces author' '
	git format-patch -1 --stdout --from="Me <me@example.com>" >patch &&
	cat >expect <<-\EOF &&
	From: Me <me@example.com>

	From: A U Thor <author@example.com>

	EOF
	sed -ne "/^From:/p; /^$/p; /^---$/q" patch >patch.head &&
	test_cmp expect patch.head
'

test_expect_success '--from uses committer ident' '
	git format-patch -1 --stdout --from >patch &&
	cat >expect <<-\EOF &&
	From: C O Mitter <committer@example.com>

	From: A U Thor <author@example.com>

	EOF
	sed -ne "/^From:/p; /^$/p; /^---$/q" patch >patch.head &&
	test_cmp expect patch.head
'

test_expect_success '--from omits redundant in-body header' '
	git format-patch -1 --stdout --from="A U Thor <author@example.com>" >patch &&
	cat >expect <<-\EOF &&
	From: A U Thor <author@example.com>

	EOF
	sed -ne "/^From:/p; /^$/p; /^---$/q" patch >patch.head &&
	test_cmp expect patch.head
'

test_expect_success 'in-body headers trigger content encoding' '
	test_env GIT_AUTHOR_NAME="éxötìc" test_commit exotic &&
	test_when_finished "git reset --hard HEAD^" &&
	git format-patch -1 --stdout --from >patch &&
	cat >expect <<-\EOF &&
	From: C O Mitter <committer@example.com>
	Content-Type: text/plain; charset=UTF-8

	From: éxötìc <author@example.com>

	EOF
	sed -ne "/^From:/p; /^$/p; /^Content-Type/p; /^---$/q" patch >patch.head &&
	test_cmp expect patch.head
'

append_signoff()
{
	C=$(git commit-tree HEAD^^{tree} -p HEAD) &&
	git format-patch --stdout --signoff $C^..$C >append_signoff.patch &&
	sed -n -e "1,/^---$/p" append_signoff.patch |
		egrep -n "^Subject|Sign|^$"
}

test_expect_success 'signoff: commit with no body' '
	append_signoff </dev/null >actual &&
	cat <<-\EOF | sed "s/EOL$//" >expect &&
	4:Subject: [PATCH] EOL
	8:
	9:Signed-off-by: C O Mitter <committer@example.com>
	EOF
	test_cmp expect actual
'

test_expect_success 'signoff: commit with only subject' '
	echo subject | append_signoff >actual &&
	cat >expect <<-\EOF &&
	4:Subject: [PATCH] subject
	8:
	9:Signed-off-by: C O Mitter <committer@example.com>
	EOF
	test_cmp expect actual
'

test_expect_success 'signoff: commit with only subject that does not end with NL' '
	printf subject | append_signoff >actual &&
	cat >expect <<-\EOF &&
	4:Subject: [PATCH] subject
	8:
	9:Signed-off-by: C O Mitter <committer@example.com>
	EOF
	test_cmp expect actual
'

test_expect_success 'signoff: no existing signoffs' '
	append_signoff <<-\EOF >actual &&
	subject

	body
	EOF
	cat >expect <<-\EOF &&
	4:Subject: [PATCH] subject
	8:
	10:
	11:Signed-off-by: C O Mitter <committer@example.com>
	EOF
	test_cmp expect actual
'

test_expect_success 'signoff: no existing signoffs and no trailing NL' '
	printf "subject\n\nbody" | append_signoff >actual &&
	cat >expect <<-\EOF &&
	4:Subject: [PATCH] subject
	8:
	10:
	11:Signed-off-by: C O Mitter <committer@example.com>
	EOF
	test_cmp expect actual
'

test_expect_success 'signoff: some random signoff' '
	append_signoff <<-\EOF >actual &&
	subject

	body

	Signed-off-by: my@house
	EOF
	cat >expect <<-\EOF &&
	4:Subject: [PATCH] subject
	8:
	10:
	11:Signed-off-by: my@house
	12:Signed-off-by: C O Mitter <committer@example.com>
	EOF
	test_cmp expect actual
'

test_expect_success 'signoff: misc conforming footer elements' '
	append_signoff <<-\EOF >actual &&
	subject

	body

	Signed-off-by: my@house
	(cherry picked from commit da39a3ee5e6b4b0d3255bfef95601890afd80709)
	Tested-by: Some One <someone@example.com>
	Bug: 1234
	EOF
	cat >expect <<-\EOF &&
	4:Subject: [PATCH] subject
	8:
	10:
	11:Signed-off-by: my@house
	15:Signed-off-by: C O Mitter <committer@example.com>
	EOF
	test_cmp expect actual
'

test_expect_success 'signoff: some random signoff-alike' '
	append_signoff <<-\EOF >actual &&
	subject

	body
	Fooled-by-me: my@house
	EOF
	cat >expect <<-\EOF &&
	4:Subject: [PATCH] subject
	8:
	11:
	12:Signed-off-by: C O Mitter <committer@example.com>
	EOF
	test_cmp expect actual
'

test_expect_success 'signoff: not really a signoff' '
	append_signoff <<-\EOF >actual &&
	subject

	I want to mention about Signed-off-by: here.
	EOF
	cat >expect <<-\EOF &&
	4:Subject: [PATCH] subject
	8:
	9:I want to mention about Signed-off-by: here.
	10:
	11:Signed-off-by: C O Mitter <committer@example.com>
	EOF
	test_cmp expect actual
'

test_expect_success 'signoff: not really a signoff (2)' '
	append_signoff <<-\EOF >actual &&
	subject

	My unfortunate
	Signed-off-by: example happens to be wrapped here.
	EOF
	cat >expect <<-\EOF &&
	4:Subject: [PATCH] subject
	8:
	10:Signed-off-by: example happens to be wrapped here.
	11:Signed-off-by: C O Mitter <committer@example.com>
	EOF
	test_cmp expect actual
'

test_expect_success 'signoff: valid S-o-b paragraph in the middle' '
	append_signoff <<-\EOF >actual &&
	subject

	Signed-off-by: my@house
	Signed-off-by: your@house

	A lot of houses.
	EOF
	cat >expect <<-\EOF &&
	4:Subject: [PATCH] subject
	8:
	9:Signed-off-by: my@house
	10:Signed-off-by: your@house
	11:
	13:
	14:Signed-off-by: C O Mitter <committer@example.com>
	EOF
	test_cmp expect actual
'

test_expect_success 'signoff: the same signoff at the end' '
	append_signoff <<-\EOF >actual &&
	subject

	body

	Signed-off-by: C O Mitter <committer@example.com>
	EOF
	cat >expect <<-\EOF &&
	4:Subject: [PATCH] subject
	8:
	10:
	11:Signed-off-by: C O Mitter <committer@example.com>
	EOF
	test_cmp expect actual
'

test_expect_success 'signoff: the same signoff at the end, no trailing NL' '
	printf "subject\n\nSigned-off-by: C O Mitter <committer@example.com>" |
		append_signoff >actual &&
	cat >expect <<-\EOF &&
	4:Subject: [PATCH] subject
	8:
	9:Signed-off-by: C O Mitter <committer@example.com>
	EOF
	test_cmp expect actual
'

test_expect_success 'signoff: the same signoff NOT at the end' '
	append_signoff <<-\EOF >actual &&
	subject

	body

	Signed-off-by: C O Mitter <committer@example.com>
	Signed-off-by: my@house
	EOF
	cat >expect <<-\EOF &&
	4:Subject: [PATCH] subject
	8:
	10:
	11:Signed-off-by: C O Mitter <committer@example.com>
	12:Signed-off-by: my@house
	EOF
	test_cmp expect actual
'

test_expect_success 'signoff: tolerate garbage in conforming footer' '
	append_signoff <<-\EOF >actual &&
	subject

	body

	Tested-by: my@house
	Some Trash
	Signed-off-by: C O Mitter <committer@example.com>
	EOF
	cat >expect <<-\EOF &&
	4:Subject: [PATCH] subject
	8:
	10:
	13:Signed-off-by: C O Mitter <committer@example.com>
	EOF
	test_cmp expect actual
'

test_expect_success 'signoff: respect trailer config' '
	append_signoff <<-\EOF >actual &&
	subject

	Myfooter: x
	Some Trash
	EOF
	cat >expect <<-\EOF &&
	4:Subject: [PATCH] subject
	8:
	11:
	12:Signed-off-by: C O Mitter <committer@example.com>
	EOF
	test_cmp expect actual &&

	test_config trailer.Myfooter.ifexists add &&
	append_signoff <<-\EOF >actual &&
	subject

	Myfooter: x
	Some Trash
	EOF
	cat >expect <<-\EOF &&
	4:Subject: [PATCH] subject
	8:
	11:Signed-off-by: C O Mitter <committer@example.com>
	EOF
	test_cmp expect actual
'

test_expect_success 'signoff: footer begins with non-signoff without @ sign' '
	append_signoff <<-\EOF >actual &&
	subject

	body

	Reviewed-id: Noone
	Tested-by: my@house
	Change-id: Ideadbeef
	Signed-off-by: C O Mitter <committer@example.com>
	Bug: 1234
	EOF
	cat >expect <<-\EOF &&
	4:Subject: [PATCH] subject
	8:
	10:
	14:Signed-off-by: C O Mitter <committer@example.com>
	EOF
	test_cmp expect actual
'

test_expect_success 'format patch ignores color.ui' '
	test_unconfig color.ui &&
	git format-patch --stdout -1 >expect &&
	test_config color.ui always &&
	git format-patch --stdout -1 >actual &&
	test_cmp expect actual
'

test_expect_success 'cover letter with invalid --cover-from-description and config' '
	test_config branch.rebuild-1.description "config subject

body" &&
	test_must_fail git format-patch --cover-letter --cover-from-description garbage master &&
	test_config format.coverFromDescription garbage &&
	test_must_fail git format-patch --cover-letter master
'

test_expect_success 'cover letter with format.coverFromDescription = default' '
	test_config branch.rebuild-1.description "config subject

body" &&
	test_config format.coverFromDescription default &&
	git checkout rebuild-1 &&
	git format-patch --stdout --cover-letter master >actual &&
	grep "^Subject: \[PATCH 0/2\] \*\*\* SUBJECT HERE \*\*\*$" actual &&
	! grep "^\*\*\* BLURB HERE \*\*\*$" actual &&
	grep "^config subject$" actual &&
	grep "^body$" actual
'

test_expect_success 'cover letter with --cover-from-description default' '
	test_config branch.rebuild-1.description "config subject

body" &&
	git checkout rebuild-1 &&
	git format-patch --stdout --cover-letter --cover-from-description default master >actual &&
	grep "^Subject: \[PATCH 0/2\] \*\*\* SUBJECT HERE \*\*\*$" actual &&
	! grep "^\*\*\* BLURB HERE \*\*\*$" actual &&
	grep "^config subject$" actual &&
	grep "^body$" actual
'

test_expect_success 'cover letter with format.coverFromDescription = none' '
	test_config branch.rebuild-1.description "config subject

body" &&
	test_config format.coverFromDescription none &&
	git checkout rebuild-1 &&
	git format-patch --stdout --cover-letter master >actual &&
	grep "^Subject: \[PATCH 0/2\] \*\*\* SUBJECT HERE \*\*\*$" actual &&
	grep "^\*\*\* BLURB HERE \*\*\*$" actual &&
	! grep "^config subject$" actual &&
	! grep "^body$" actual
'

test_expect_success 'cover letter with --cover-from-description none' '
	test_config branch.rebuild-1.description "config subject

body" &&
	git checkout rebuild-1 &&
	git format-patch --stdout --cover-letter --cover-from-description none master >actual &&
	grep "^Subject: \[PATCH 0/2\] \*\*\* SUBJECT HERE \*\*\*$" actual &&
	grep "^\*\*\* BLURB HERE \*\*\*$" actual &&
	! grep "^config subject$" actual &&
	! grep "^body$" actual
'

test_expect_success 'cover letter with format.coverFromDescription = message' '
	test_config branch.rebuild-1.description "config subject

body" &&
	test_config format.coverFromDescription message &&
	git checkout rebuild-1 &&
	git format-patch --stdout --cover-letter master >actual &&
	grep "^Subject: \[PATCH 0/2\] \*\*\* SUBJECT HERE \*\*\*$" actual &&
	! grep "^\*\*\* BLURB HERE \*\*\*$" actual &&
	grep "^config subject$" actual &&
	grep "^body$" actual
'

test_expect_success 'cover letter with --cover-from-description message' '
	test_config branch.rebuild-1.description "config subject

body" &&
	git checkout rebuild-1 &&
	git format-patch --stdout --cover-letter --cover-from-description message master >actual &&
	grep "^Subject: \[PATCH 0/2\] \*\*\* SUBJECT HERE \*\*\*$" actual &&
	! grep "^\*\*\* BLURB HERE \*\*\*$" actual &&
	grep "^config subject$" actual &&
	grep "^body$" actual
'

test_expect_success 'cover letter with format.coverFromDescription = subject' '
	test_config branch.rebuild-1.description "config subject

body" &&
	test_config format.coverFromDescription subject &&
	git checkout rebuild-1 &&
	git format-patch --stdout --cover-letter master >actual &&
	grep "^Subject: \[PATCH 0/2\] config subject$" actual &&
	! grep "^\*\*\* BLURB HERE \*\*\*$" actual &&
	! grep "^config subject$" actual &&
	grep "^body$" actual
'

test_expect_success 'cover letter with --cover-from-description subject' '
	test_config branch.rebuild-1.description "config subject

body" &&
	git checkout rebuild-1 &&
	git format-patch --stdout --cover-letter --cover-from-description subject master >actual &&
	grep "^Subject: \[PATCH 0/2\] config subject$" actual &&
	! grep "^\*\*\* BLURB HERE \*\*\*$" actual &&
	! grep "^config subject$" actual &&
	grep "^body$" actual
'

test_expect_success 'cover letter with format.coverFromDescription = auto (short subject line)' '
	test_config branch.rebuild-1.description "config subject

body" &&
	test_config format.coverFromDescription auto &&
	git checkout rebuild-1 &&
	git format-patch --stdout --cover-letter master >actual &&
	grep "^Subject: \[PATCH 0/2\] config subject$" actual &&
	! grep "^\*\*\* BLURB HERE \*\*\*$" actual &&
	! grep "^config subject$" actual &&
	grep "^body$" actual
'

test_expect_success 'cover letter with --cover-from-description auto (short subject line)' '
	test_config branch.rebuild-1.description "config subject

body" &&
	git checkout rebuild-1 &&
	git format-patch --stdout --cover-letter --cover-from-description auto master >actual &&
	grep "^Subject: \[PATCH 0/2\] config subject$" actual &&
	! grep "^\*\*\* BLURB HERE \*\*\*$" actual &&
	! grep "^config subject$" actual &&
	grep "^body$" actual
'

test_expect_success 'cover letter with format.coverFromDescription = auto (long subject line)' '
	test_config branch.rebuild-1.description "this is a really long first line and it is over 100 characters long which is the threshold for long subjects

body" &&
	test_config format.coverFromDescription auto &&
	git checkout rebuild-1 &&
	git format-patch --stdout --cover-letter master >actual &&
	grep "^Subject: \[PATCH 0/2\] \*\*\* SUBJECT HERE \*\*\*$" actual &&
	! grep "^\*\*\* BLURB HERE \*\*\*$" actual &&
	grep "^this is a really long first line and it is over 100 characters long which is the threshold for long subjects$" actual &&
	grep "^body$" actual
'

test_expect_success 'cover letter with --cover-from-description auto (long subject line)' '
	test_config branch.rebuild-1.description "this is a really long first line and it is over 100 characters long which is the threshold for long subjects

body" &&
	git checkout rebuild-1 &&
	git format-patch --stdout --cover-letter --cover-from-description auto master >actual &&
	grep "^Subject: \[PATCH 0/2\] \*\*\* SUBJECT HERE \*\*\*$" actual &&
	! grep "^\*\*\* BLURB HERE \*\*\*$" actual &&
	grep "^this is a really long first line and it is over 100 characters long which is the threshold for long subjects$" actual &&
	grep "^body$" actual
'

test_expect_success 'cover letter with command-line --cover-from-description overrides config' '
	test_config branch.rebuild-1.description "config subject

body" &&
	test_config format.coverFromDescription none &&
	git checkout rebuild-1 &&
	git format-patch --stdout --cover-letter --cover-from-description subject master >actual &&
	grep "^Subject: \[PATCH 0/2\] config subject$" actual &&
	! grep "^\*\*\* BLURB HERE \*\*\*$" actual &&
	! grep "^config subject$" actual &&
	grep "^body$" actual
'

test_expect_success 'cover letter using branch description (1)' '
	git checkout rebuild-1 &&
	test_config branch.rebuild-1.description hello &&
	git format-patch --stdout --cover-letter master >actual &&
	grep hello actual
'

test_expect_success 'cover letter using branch description (2)' '
	git checkout rebuild-1 &&
	test_config branch.rebuild-1.description hello &&
	git format-patch --stdout --cover-letter rebuild-1~2..rebuild-1 >actual &&
	grep hello actual
'

test_expect_success 'cover letter using branch description (3)' '
	git checkout rebuild-1 &&
	test_config branch.rebuild-1.description hello &&
	git format-patch --stdout --cover-letter ^master rebuild-1 >actual &&
	grep hello actual
'

test_expect_success 'cover letter using branch description (4)' '
	git checkout rebuild-1 &&
	test_config branch.rebuild-1.description hello &&
	git format-patch --stdout --cover-letter master.. >actual &&
	grep hello actual
'

test_expect_success 'cover letter using branch description (5)' '
	git checkout rebuild-1 &&
	test_config branch.rebuild-1.description hello &&
	git format-patch --stdout --cover-letter -2 HEAD >actual &&
	grep hello actual
'

test_expect_success 'cover letter using branch description (6)' '
	git checkout rebuild-1 &&
	test_config branch.rebuild-1.description hello &&
	git format-patch --stdout --cover-letter -2 >actual &&
	grep hello actual
'

test_expect_success 'cover letter with nothing' '
	git format-patch --stdout --cover-letter >actual &&
	test_line_count = 0 actual
'

test_expect_success 'cover letter auto' '
	mkdir -p tmp &&
	test_when_finished "rm -rf tmp;
		git config --unset format.coverletter" &&

	git config format.coverletter auto &&
	git format-patch -o tmp -1 >list &&
	test_line_count = 1 list &&
	git format-patch -o tmp -2 >list &&
	test_line_count = 3 list
'

test_expect_success 'cover letter auto user override' '
	mkdir -p tmp &&
	test_when_finished "rm -rf tmp;
		git config --unset format.coverletter" &&

	git config format.coverletter auto &&
	git format-patch -o tmp --cover-letter -1 >list &&
	test_line_count = 2 list &&
	git format-patch -o tmp --cover-letter -2 >list &&
	test_line_count = 3 list &&
	git format-patch -o tmp --no-cover-letter -1 >list &&
	test_line_count = 1 list &&
	git format-patch -o tmp --no-cover-letter -2 >list &&
	test_line_count = 2 list
'

test_expect_success 'format-patch --zero-commit' '
	git format-patch --zero-commit --stdout v2..v1 >patch2 &&
	grep "^From " patch2 | sort | uniq >actual &&
	echo "From $ZERO_OID Mon Sep 17 00:00:00 2001" >expect &&
	test_cmp expect actual
'

test_expect_success 'From line has expected format' '
	git format-patch --stdout v2..v1 >patch2 &&
	grep "^From " patch2 >from &&
	grep "^From $OID_REGEX Mon Sep 17 00:00:00 2001$" patch2 >filtered &&
	test_cmp from filtered
'

test_expect_success 'format-patch -o with no leading directories' '
	rm -fr patches &&
	git format-patch -o patches master..side &&
	count=$(git rev-list --count master..side) &&
	ls patches >list &&
	test_line_count = $count list
'

test_expect_success 'format-patch -o with leading existing directories' '
	rm -rf existing-dir &&
	mkdir existing-dir &&
	git format-patch -o existing-dir/patches master..side &&
	count=$(git rev-list --count master..side) &&
	ls existing-dir/patches >list &&
	test_line_count = $count list
'

test_expect_success 'format-patch -o with leading non-existing directories' '
	rm -rf non-existing-dir &&
	git format-patch -o non-existing-dir/patches master..side &&
	count=$(git rev-list --count master..side) &&
	test_path_is_dir non-existing-dir &&
	ls non-existing-dir/patches >list &&
	test_line_count = $count list
'

test_expect_success 'format-patch format.outputDirectory option' '
	test_config format.outputDirectory patches &&
	rm -fr patches &&
	git format-patch master..side &&
	count=$(git rev-list --count master..side) &&
	ls patches >list &&
	test_line_count = $count list
'

test_expect_success 'format-patch -o overrides format.outputDirectory' '
	test_config format.outputDirectory patches &&
	rm -fr patches patchset &&
	git format-patch master..side -o patchset &&
	test_path_is_missing patches &&
	test_path_is_dir patchset
'

test_expect_success 'format-patch --base' '
	git checkout patchid &&

	git format-patch --stdout --base=HEAD~3 -1 >patch &&
	tail -n 7 patch >actual1 &&

	git format-patch --stdout --base=HEAD~3 HEAD~.. >patch &&
	tail -n 7 patch >actual2 &&

	echo >expect &&
	git rev-parse HEAD~3 >commit-id-base &&
	echo "base-commit: $(cat commit-id-base)" >>expect &&

	git show --patch HEAD~2 >patch &&
	git patch-id --stable <patch >patch.id.raw &&
	awk "{print \"prerequisite-patch-id:\", \$1}" <patch.id.raw >>expect &&

	git show --patch HEAD~1 >patch &&
	git patch-id --stable <patch >patch.id.raw &&
	awk "{print \"prerequisite-patch-id:\", \$1}" <patch.id.raw >>expect &&

	signature >>expect &&
	test_cmp expect actual1 &&
	test_cmp expect actual2 &&

	echo >fail &&
	echo "base-commit: $(cat commit-id-base)" >>fail &&

	git show --patch HEAD~2 >patch &&
	git patch-id --unstable <patch >patch.id.raw &&
	awk "{print \"prerequisite-patch-id:\", \$1}" <patch.id.raw >>fail &&

	git show --patch HEAD~1 >patch &&
	git patch-id --unstable <patch >patch.id.raw &&
	awk "{print \"prerequisite-patch-id:\", \$1}" <patch.id.raw >>fail &&

	signature >>fail &&
	! test_cmp fail actual1 &&
	! test_cmp fail actual2
'

test_expect_success 'format-patch --base errors out when base commit is in revision list' '
	test_must_fail git format-patch --base=HEAD -2 &&
	test_must_fail git format-patch --base=HEAD~1 -2 &&
	git format-patch --stdout --base=HEAD~2 -2 >patch &&
	grep "^base-commit:" patch >actual &&
	git rev-parse HEAD~2 >commit-id-base &&
	echo "base-commit: $(cat commit-id-base)" >expect &&
	test_cmp expect actual
'

test_expect_success 'format-patch --base errors out when base commit is not ancestor of revision list' '
	# For history as below:
	#
	#    ---Q---P---Z---Y---*---X
	#	 \             /
	#	  ------------W
	#
	# If "format-patch Z..X" is given, P and Z can not be specified as the base commit
	git checkout -b topic1 master &&
	git rev-parse HEAD >commit-id-base &&
	test_commit P &&
	git rev-parse HEAD >commit-id-P &&
	test_commit Z &&
	git rev-parse HEAD >commit-id-Z &&
	test_commit Y &&
	git checkout -b topic2 master &&
	test_commit W &&
	git merge topic1 &&
	test_commit X &&
	test_must_fail git format-patch --base=$(cat commit-id-P) -3 &&
	test_must_fail git format-patch --base=$(cat commit-id-Z) -3 &&
	git format-patch --stdout --base=$(cat commit-id-base) -3 >patch &&
	grep "^base-commit:" patch >actual &&
	echo "base-commit: $(cat commit-id-base)" >expect &&
	test_cmp expect actual
'

test_expect_success 'format-patch --base=auto' '
	git checkout -b upstream master &&
	git checkout -b local upstream &&
	git branch --set-upstream-to=upstream &&
	test_commit N1 &&
	test_commit N2 &&
	git format-patch --stdout --base=auto -2 >patch &&
	grep "^base-commit:" patch >actual &&
	git rev-parse upstream >commit-id-base &&
	echo "base-commit: $(cat commit-id-base)" >expect &&
	test_cmp expect actual
'

test_expect_success 'format-patch errors out when history involves criss-cross' '
	# setup criss-cross history
	#
	#   B---M1---D
	#  / \ /
	# A   X
	#  \ / \
	#   C---M2---E
	#
	git checkout master &&
	test_commit A &&
	git checkout -b xb master &&
	test_commit B &&
	git checkout -b xc master &&
	test_commit C &&
	git checkout -b xbc xb -- &&
	git merge xc &&
	git checkout -b xcb xc -- &&
	git branch --set-upstream-to=xbc &&
	git merge xb &&
	git checkout xbc &&
	test_commit D &&
	git checkout xcb &&
	test_commit E &&
	test_must_fail 	git format-patch --base=auto -1
'

test_expect_success 'format-patch format.useAutoBase option' '
	git checkout local &&
	test_config format.useAutoBase true &&
	git format-patch --stdout -1 >patch &&
	grep "^base-commit:" patch >actual &&
	git rev-parse upstream >commit-id-base &&
	echo "base-commit: $(cat commit-id-base)" >expect &&
	test_cmp expect actual
'

test_expect_success 'format-patch --base overrides format.useAutoBase' '
	test_config format.useAutoBase true &&
	git format-patch --stdout --base=HEAD~1 -1 >patch &&
	grep "^base-commit:" patch >actual &&
	git rev-parse HEAD~1 >commit-id-base &&
	echo "base-commit: $(cat commit-id-base)" >expect &&
	test_cmp expect actual
'

test_expect_success 'format-patch --no-base overrides format.useAutoBase' '
	test_config format.useAutoBase true &&
	git format-patch --stdout --no-base -1 >patch &&
	! grep "^base-commit:" patch
'

test_expect_success 'format-patch --base with --attach' '
	git format-patch --attach=mimemime --stdout --base=HEAD~ -1 >patch &&
	sed -n -e "/^base-commit:/s/.*/1/p" -e "/^---*mimemime--$/s/.*/2/p" \
		patch >actual &&
	test_write_lines 1 2 >expect &&
	test_cmp expect actual
'
test_expect_success 'format-patch --attach cover-letter only is non-multipart' '
	test_when_finished "rm -fr patches" &&
	git format-patch -o patches --cover-letter --attach=mimemime --base=HEAD~ -1 &&
	! egrep "^--+mimemime" patches/0000*.patch &&
	egrep "^--+mimemime$" patches/0001*.patch >output &&
	test_line_count = 2 output &&
	egrep "^--+mimemime--$" patches/0001*.patch >output &&
	test_line_count = 1 output
'

test_expect_success 'format-patch --pretty=mboxrd' '
	sp=" " &&
	cat >msg <<-INPUT_END &&
	mboxrd should escape the body

	From could trip up a loose mbox parser
	>From extra escape for reversibility
	>>From extra escape for reversibility 2
	from lower case not escaped
	Fromm bad speling not escaped
	 From with leading space not escaped

	F
	From
	From$sp
	From    $sp
	From	$sp
	INPUT_END

	cat >expect <<-INPUT_END &&
	>From could trip up a loose mbox parser
	>>From extra escape for reversibility
	>>>From extra escape for reversibility 2
	from lower case not escaped
	Fromm bad speling not escaped
	 From with leading space not escaped

	F
	From
	From
	From
	From
	INPUT_END

	C=$(git commit-tree HEAD^^{tree} -p HEAD <msg) &&
	git format-patch --pretty=mboxrd --stdout -1 $C~1..$C >patch &&
	git grep -h --no-index -A11 \
		"^>From could trip up a loose mbox parser" patch >actual &&
	test_cmp expect actual
'

test_expect_success 'interdiff: setup' '
	git checkout -b boop master &&
	test_commit fnorp blorp &&
	test_commit fleep blorp
'

test_expect_success 'interdiff: cover-letter' '
	sed "y/q/ /" >expect <<-\EOF &&
	+fleep
	--q
	EOF
	git format-patch --cover-letter --interdiff=boop~2 -1 boop &&
	test_i18ngrep "^Interdiff:$" 0000-cover-letter.patch &&
	test_i18ngrep ! "^Interdiff:$" 0001-fleep.patch &&
	sed "1,/^@@ /d; /^-- $/q" 0000-cover-letter.patch >actual &&
	test_cmp expect actual
'

test_expect_success 'interdiff: reroll-count' '
	git format-patch --cover-letter --interdiff=boop~2 -v2 -1 boop &&
	test_i18ngrep "^Interdiff ..* v1:$" v2-0000-cover-letter.patch
'

test_expect_success 'interdiff: solo-patch' '
	cat >expect <<-\EOF &&
	  +fleep

	EOF
	git format-patch --interdiff=boop~2 -1 boop &&
	test_i18ngrep "^Interdiff:$" 0001-fleep.patch &&
	sed "1,/^  @@ /d; /^$/q" 0001-fleep.patch >actual &&
	test_cmp expect actual
'

test_done<|MERGE_RESOLUTION|>--- conflicted
+++ resolved
@@ -793,11 +793,6 @@
 	! grep "this is note 2" out
 '
 
-<<<<<<< HEAD
-echo "fatal: --name-only does not make sense" >expect.name-only
-echo "fatal: --name-status does not make sense" >expect.name-status
-echo "fatal: --check does not make sense" >expect.check
-=======
 test_expect_success 'format-patch with multiple notes refs in config' '
 	test_when_finished "test_unconfig format.notes" &&
 
@@ -830,10 +825,9 @@
 	grep "this is note 2" out
 '
 
-echo "fatal: --name-only does not make sense" > expect.name-only
-echo "fatal: --name-status does not make sense" > expect.name-status
-echo "fatal: --check does not make sense" > expect.check
->>>>>>> e0f9095a
+echo "fatal: --name-only does not make sense" >expect.name-only
+echo "fatal: --name-status does not make sense" >expect.name-status
+echo "fatal: --check does not make sense" >expect.check
 
 test_expect_success 'options no longer allowed for format-patch' '
 	test_must_fail git format-patch --name-only 2>output &&
