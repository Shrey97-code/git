--- conflicted
+++ resolved
@@ -40,9 +40,9 @@
 	git branch a/b/c && test_path_is_file .git/refs/heads/a/b/c
 '
 
-test_expect_success \
-    'git branch HEAD should fail' \
-    'test_must_fail git branch HEAD'
+test_expect_success 'git branch HEAD should fail' '
+	test_must_fail git branch HEAD
+'
 
 cat >expect <<EOF
 $_z40 $HEAD $GIT_COMMITTER_NAME <$GIT_COMMITTER_EMAIL> 1117150200 +0000	branch: Created from master
@@ -292,165 +292,6 @@
 	test_path_is_missing .git/refs/heads/master3
 '
 
-<<<<<<< HEAD
-test_expect_success SYMLINKS \
-    'git branch -m u v should fail when the reflog for u is a symlink' '
-     git branch -l u &&
-     mv .git/logs/refs/heads/u real-u &&
-     ln -s real-u .git/logs/refs/heads/u &&
-     test_must_fail git branch -m u v
-'
-
-test_expect_success 'test tracking setup via --track' \
-    'git config remote.local.url . &&
-     git config remote.local.fetch refs/heads/*:refs/remotes/local/* &&
-     (git show-ref -q refs/remotes/local/master || git fetch local) &&
-     git branch --track my1 local/master &&
-     test $(git config branch.my1.remote) = local &&
-     test $(git config branch.my1.merge) = refs/heads/master'
-
-test_expect_success 'test tracking setup (non-wildcard, matching)' \
-    'git config remote.local.url . &&
-     git config remote.local.fetch refs/heads/master:refs/remotes/local/master &&
-     (git show-ref -q refs/remotes/local/master || git fetch local) &&
-     git branch --track my4 local/master &&
-     test $(git config branch.my4.remote) = local &&
-     test $(git config branch.my4.merge) = refs/heads/master'
-
-test_expect_success 'test tracking setup (non-wildcard, not matching)' \
-    'git config remote.local.url . &&
-     git config remote.local.fetch refs/heads/s:refs/remotes/local/s &&
-     (git show-ref -q refs/remotes/local/master || git fetch local) &&
-     git branch --track my5 local/master &&
-     ! test "$(git config branch.my5.remote)" = local &&
-     ! test "$(git config branch.my5.merge)" = refs/heads/master'
-
-test_expect_success 'test tracking setup via config' \
-    'git config branch.autosetupmerge true &&
-     git config remote.local.url . &&
-     git config remote.local.fetch refs/heads/*:refs/remotes/local/* &&
-     (git show-ref -q refs/remotes/local/master || git fetch local) &&
-     git branch my3 local/master &&
-     test $(git config branch.my3.remote) = local &&
-     test $(git config branch.my3.merge) = refs/heads/master'
-
-test_expect_success 'test overriding tracking setup via --no-track' \
-    'git config branch.autosetupmerge true &&
-     git config remote.local.url . &&
-     git config remote.local.fetch refs/heads/*:refs/remotes/local/* &&
-     (git show-ref -q refs/remotes/local/master || git fetch local) &&
-     git branch --no-track my2 local/master &&
-     git config branch.autosetupmerge false &&
-     ! test "$(git config branch.my2.remote)" = local &&
-     ! test "$(git config branch.my2.merge)" = refs/heads/master'
-
-test_expect_success 'no tracking without .fetch entries' \
-    'git config branch.autosetupmerge true &&
-     git branch my6 s &&
-     git config branch.automsetupmerge false &&
-     test -z "$(git config branch.my6.remote)" &&
-     test -z "$(git config branch.my6.merge)"'
-
-test_expect_success 'test tracking setup via --track but deeper' \
-    'git config remote.local.url . &&
-     git config remote.local.fetch refs/heads/*:refs/remotes/local/* &&
-     (git show-ref -q refs/remotes/local/o/o || git fetch local) &&
-     git branch --track my7 local/o/o &&
-     test "$(git config branch.my7.remote)" = local &&
-     test "$(git config branch.my7.merge)" = refs/heads/o/o'
-
-test_expect_success 'test deleting branch deletes branch config' \
-    'git branch -d my7 &&
-     test -z "$(git config branch.my7.remote)" &&
-     test -z "$(git config branch.my7.merge)"'
-
-test_expect_success 'test deleting branch without config' \
-    'git branch my7 s &&
-     sha1=$(git rev-parse my7 | cut -c 1-7) &&
-     echo "Deleted branch my7 (was $sha1)." >expect &&
-     git branch -d my7 >actual 2>&1 &&
-     test_i18ncmp expect actual'
-
-test_expect_success 'test --track without .fetch entries' \
-    'git branch --track my8 &&
-     test "$(git config branch.my8.remote)" &&
-     test "$(git config branch.my8.merge)"'
-
-test_expect_success \
-    'branch from non-branch HEAD w/autosetupmerge=always' \
-    'git config branch.autosetupmerge always &&
-     git branch my9 HEAD^ &&
-     git config branch.autosetupmerge false'
-
-test_expect_success \
-    'branch from non-branch HEAD w/--track causes failure' \
-    'test_must_fail git branch --track my10 HEAD^'
-
-test_expect_success \
-    'branch from tag w/--track causes failure' \
-    'git tag foobar &&
-     test_must_fail git branch --track my11 foobar'
-
-test_expect_success '--set-upstream-to fails on multiple branches' \
-    'test_must_fail git branch --set-upstream-to master a b c'
-
-test_expect_success '--set-upstream-to fails on detached HEAD' \
-    'git checkout HEAD^{} &&
-     test_must_fail git branch --set-upstream-to master &&
-     git checkout -'
-
-test_expect_success 'use --set-upstream-to modify HEAD' \
-    'test_config branch.master.remote foo &&
-     test_config branch.master.merge foo &&
-     git branch my12
-     git branch --set-upstream-to my12 &&
-     test "$(git config branch.master.remote)" = "." &&
-     test "$(git config branch.master.merge)" = "refs/heads/my12"'
-
-test_expect_success 'use --set-upstream-to modify a particular branch' \
-    'git branch my13
-     git branch --set-upstream-to master my13 &&
-     test "$(git config branch.my13.remote)" = "." &&
-     test "$(git config branch.my13.merge)" = "refs/heads/master"'
-
-test_expect_success '--unset-upstream should fail if given a non-existent branch' \
-    'test_must_fail git branch --unset-upstream i-dont-exist'
-
-test_expect_success 'test --unset-upstream on HEAD' \
-    'git branch my14
-     test_config branch.master.remote foo &&
-     test_config branch.master.merge foo &&
-     git branch --set-upstream-to my14 &&
-     git branch --unset-upstream &&
-     test_must_fail git config branch.master.remote &&
-     test_must_fail git config branch.master.merge &&
-     # fail for a branch without upstream set
-     test_must_fail git branch --unset-upstream
-'
-
-test_expect_success '--unset-upstream should fail on multiple branches' \
-    'test_must_fail git branch --unset-upstream a b c'
-
-test_expect_success '--unset-upstream should fail on detached HEAD' \
-    'git checkout HEAD^{} &&
-     test_must_fail git branch --unset-upstream &&
-     git checkout -
-'
-
-test_expect_success 'test --unset-upstream on a particular branch' \
-    'git branch my15
-     git branch --set-upstream-to master my14 &&
-     git branch --unset-upstream my14 &&
-     test_must_fail git config branch.my14.remote &&
-     test_must_fail git config branch.my14.merge'
-
-test_expect_success '--set-upstream shows message when creating a new branch that exists as remote-tracking' \
-    'git update-ref refs/remotes/origin/master HEAD &&
-     git branch --set-upstream origin/master 2>actual &&
-     test_when_finished git update-ref -d refs/remotes/origin/master &&
-     test_when_finished git branch -d origin/master &&
-     cat >expected <<EOF &&
-=======
 test_expect_success SYMLINKS 'git branch -m u v should fail when the reflog for u is a symlink' '
 	git branch -l u &&
 	mv .git/logs/refs/heads/u real-u &&
@@ -556,6 +397,16 @@
 test_expect_success 'branch from tag w/--track causes failure' '
 	git tag foobar &&
 	test_must_fail git branch --track my11 foobar
+'
+
+test_expect_success '--set-upstream-to fails on multiple branches' '
+	test_must_fail git branch --set-upstream-to master a b c
+'
+
+test_expect_success '--set-upstream-to fails on detached HEAD' '
+	git checkout HEAD^{} &&
+	test_must_fail git branch --set-upstream-to master &&
+	git checkout -
 '
 
 test_expect_success 'use --set-upstream-to modify HEAD' '
@@ -590,6 +441,16 @@
 	test_must_fail git branch --unset-upstream
 '
 
+test_expect_success '--unset-upstream should fail on multiple branches' '
+	test_must_fail git branch --unset-upstream a b c
+'
+
+test_expect_success '--unset-upstream should fail on detached HEAD' '
+	git checkout HEAD^{} &&
+	test_must_fail git branch --unset-upstream &&
+	git checkout -
+'
+
 test_expect_success 'test --unset-upstream on a particular branch' '
 	git branch my15
 	git branch --set-upstream-to master my14 &&
@@ -604,7 +465,6 @@
 	test_when_finished git update-ref -d refs/remotes/origin/master &&
 	test_when_finished git branch -d origin/master &&
 	cat >expected <<EOF &&
->>>>>>> 0d158ebb
 The --set-upstream flag is deprecated and will be removed. Consider using --track or --set-upstream-to
 
 If you wanted to make '"'master'"' track '"'origin/master'"', do this:
