--- conflicted
+++ resolved
@@ -37,19 +37,14 @@
 	test_cmp output expect
 '
 
-<<<<<<< HEAD
-test_expect_success 'apply does not need clean working directory' '
-	echo 4 >other-file &&
-=======
 test_expect_success 'applying bogus stash does nothing' '
 	test_must_fail git stash apply stash@{1} &&
 	echo 1 >expect &&
 	test_cmp expect file
 '
 
-test_expect_success 'apply needs clean working directory' '
-	echo 4 > other-file &&
->>>>>>> 9355fc9c
+test_expect_success 'apply does not need clean working directory' '
+	echo 4 >other-file &&
 	git add other-file &&
 	echo 5 >other-file &&
 	git stash apply &&
