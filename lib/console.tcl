--- conflicted
+++ resolved
@@ -118,15 +118,9 @@
 				set c $lf
 				incr c
 			} else {
-<<<<<<< HEAD
 				$w_t delete $console_cr end
 				$w_t insert end "\n"
-				$w_t insert end [string range $buf $c $cr]
-=======
-				$w.m.t delete $console_cr end
-				$w.m.t insert end "\n"
-				$w.m.t insert end [string range $buf $c [expr {$cr - 1}]]
->>>>>>> bbbadf6e
+				$w_t insert end [string range $buf $c [expr {$cr - 1}]]
 				set c $cr
 				incr c
 			}
