CONFIGURATION FILE
------------------

The Git configuration file contains a number of variables that affect
the Git commands' behavior. The `.git/config` file in each repository
is used to store the configuration for that repository, and
`$HOME/.gitconfig` is used to store a per-user configuration as
fallback values for the `.git/config` file. The file `/etc/gitconfig`
can be used to store a system-wide default configuration.

The configuration variables are used by both the Git plumbing
and the porcelains. The variables are divided into sections, wherein
the fully qualified variable name of the variable itself is the last
dot-separated segment and the section name is everything before the last
dot. The variable names are case-insensitive, allow only alphanumeric
characters and `-`, and must start with an alphabetic character.  Some
variables may appear multiple times; we say then that the variable is
multivalued.

Syntax
~~~~~~

The syntax is fairly flexible and permissive; whitespaces are mostly
ignored.  The '#' and ';' characters begin comments to the end of line,
blank lines are ignored.

The file consists of sections and variables.  A section begins with
the name of the section in square brackets and continues until the next
section begins.  Section names are case-insensitive.  Only alphanumeric
characters, `-` and `.` are allowed in section names.  Each variable
must belong to some section, which means that there must be a section
header before the first setting of a variable.

Sections can be further divided into subsections.  To begin a subsection
put its name in double quotes, separated by space from the section name,
in the section header, like in the example below:

--------
	[section "subsection"]

--------

Subsection names are case sensitive and can contain any characters except
newline (doublequote `"` and backslash can be included by escaping them
as `\"` and `\\`, respectively).  Section headers cannot span multiple
lines.  Variables may belong directly to a section or to a given subsection.
You can have `[section]` if you have `[section "subsection"]`, but you
don't need to.

There is also a deprecated `[section.subsection]` syntax. With this
syntax, the subsection name is converted to lower-case and is also
compared case sensitively. These subsection names follow the same
restrictions as section names.

All the other lines (and the remainder of the line after the section
header) are recognized as setting variables, in the form
'name = value' (or just 'name', which is a short-hand to say that
the variable is the boolean "true").
The variable names are case-insensitive, allow only alphanumeric characters
and `-`, and must start with an alphabetic character.

A line that defines a value can be continued to the next line by
ending it with a `\`; the backquote and the end-of-line are
stripped.  Leading whitespaces after 'name =', the remainder of the
line after the first comment character '#' or ';', and trailing
whitespaces of the line are discarded unless they are enclosed in
double quotes.  Internal whitespaces within the value are retained
verbatim.

Inside double quotes, double quote `"` and backslash `\` characters
must be escaped: use `\"` for `"` and `\\` for `\`.

The following escape sequences (beside `\"` and `\\`) are recognized:
`\n` for newline character (NL), `\t` for horizontal tabulation (HT, TAB)
and `\b` for backspace (BS).  Other char escape sequences (including octal
escape sequences) are invalid.


Includes
~~~~~~~~

You can include one config file from another by setting the special
`include.path` variable to the name of the file to be included. The
included file is expanded immediately, as if its contents had been
found at the location of the include directive. If the value of the
`include.path` variable is a relative path, the path is considered to be
relative to the configuration file in which the include directive was
found. The value of `include.path` is subject to tilde expansion: `~/`
is expanded to the value of `$HOME`, and `~user/` to the specified
user's home directory. See below for examples.

Example
~~~~~~~

	# Core variables
	[core]
		; Don't trust file modes
		filemode = false

	# Our diff algorithm
	[diff]
		external = /usr/local/bin/diff-wrapper
		renames = true

	[branch "devel"]
		remote = origin
		merge = refs/heads/devel

	# Proxy settings
	[core]
		gitProxy="ssh" for "kernel.org"
		gitProxy=default-proxy ; for the rest

	[include]
		path = /path/to/foo.inc ; include by absolute path
		path = foo ; expand "foo" relative to the current file
		path = ~/foo ; expand "foo" in your $HOME directory


Values
~~~~~~

Values of many variables are treated as a simple string, but there
are variables that take values of specific types and there are rules
as to how to spell them.

boolean::

       When a variable is said to take a boolean value, many
       synonyms are accepted for 'true' and 'false'; these are all
       case-insensitive.

       true;; Boolean true can be spelled as `yes`, `on`, `true`,
		or `1`.  Also, a variable defined without `= <value>`
		is taken as true.

       false;; Boolean false can be spelled as `no`, `off`,
		`false`, or `0`.
+
When converting value to the canonical form using '--bool' type
specifier; 'git config' will ensure that the output is "true" or
"false" (spelled in lowercase).

integer::
       The value for many variables that specify various sizes can
       be suffixed with `k`, `M`,... to mean "scale the number by
       1024", "by 1024x1024", etc.

color::
       The value for a variables that takes a color is a list of
       colors (at most two) and attributes (at most one), separated
       by spaces.  The colors accepted are `normal`, `black`,
       `red`, `green`, `yellow`, `blue`, `magenta`, `cyan` and
       `white`; the attributes are `bold`, `dim`, `ul`, `blink` and
       `reverse`.  The first color given is the foreground; the
       second is the background.  The position of the attribute, if
       any, doesn't matter.  Attributes may be turned off
       specifically by prefixing them with `no` (e.g., `noreverse`,
	`noul`, etc).
+
Colors (foreground and background) may also be given as numbers between
0 and 255; these use ANSI 256-color mode (but note that not all
terminals may support this).  If your terminal supports it, you may also
specify 24-bit RGB values as hex, like `#ff0ab3`.
+
The attributes are meant to be reset at the beginning of each item
in the colored output, so setting color.decorate.branch to `black`
will paint that branch name in a plain `black`, even if the previous
thing on the same output line (e.g. opening parenthesis before the
list of branch names in `log --decorate` output) is set to be
painted with `bold` or some other attribute.


Variables
~~~~~~~~~

Note that this list is non-comprehensive and not necessarily complete.
For command-specific variables, you will find a more detailed description
in the appropriate manual page.

Other git-related tools may and do use their own variables.  When
inventing new variables for use in your own tool, make sure their
names do not conflict with those that are used by Git itself and
other popular tools, and describe them in your documentation.


advice.*::
	These variables control various optional help messages designed to
	aid new users. All 'advice.*' variables default to 'true', and you
	can tell Git that you do not need help by setting these to 'false':
+
--
	pushUpdateRejected::
		Set this variable to 'false' if you want to disable
		'pushNonFFCurrent',
		'pushNonFFMatching', 'pushAlreadyExists',
		'pushFetchFirst', and 'pushNeedsForce'
		simultaneously.
	pushNonFFCurrent::
		Advice shown when linkgit:git-push[1] fails due to a
		non-fast-forward update to the current branch.
	pushNonFFMatching::
		Advice shown when you ran linkgit:git-push[1] and pushed
		'matching refs' explicitly (i.e. you used ':', or
		specified a refspec that isn't your current branch) and
		it resulted in a non-fast-forward error.
	pushAlreadyExists::
		Shown when linkgit:git-push[1] rejects an update that
		does not qualify for fast-forwarding (e.g., a tag.)
	pushFetchFirst::
		Shown when linkgit:git-push[1] rejects an update that
		tries to overwrite a remote ref that points at an
		object we do not have.
	pushNeedsForce::
		Shown when linkgit:git-push[1] rejects an update that
		tries to overwrite a remote ref that points at an
		object that is not a commit-ish, or make the remote
		ref point at an object that is not a commit-ish.
	statusHints::
		Show directions on how to proceed from the current
		state in the output of linkgit:git-status[1], in
		the template shown when writing commit messages in
		linkgit:git-commit[1], and in the help message shown
		by linkgit:git-checkout[1] when switching branch.
	statusUoption::
		Advise to consider using the `-u` option to linkgit:git-status[1]
		when the command takes more than 2 seconds to enumerate untracked
		files.
	commitBeforeMerge::
		Advice shown when linkgit:git-merge[1] refuses to
		merge to avoid overwriting local changes.
	resolveConflict::
		Advice shown by various commands when conflicts
		prevent the operation from being performed.
	implicitIdentity::
		Advice on how to set your identity configuration when
		your information is guessed from the system username and
		domain name.
	detachedHead::
		Advice shown when you used linkgit:git-checkout[1] to
		move to the detach HEAD state, to instruct how to create
		a local branch after the fact.
	amWorkDir::
		Advice that shows the location of the patch file when
		linkgit:git-am[1] fails to apply it.
	rmHints::
		In case of failure in the output of linkgit:git-rm[1],
		show directions on how to proceed from the current state.
--

core.fileMode::
	Tells Git if the executable bit of files in the working tree
	is to be honored.
+
Some filesystems lose the executable bit when a file that is
marked as executable is checked out, or checks out an
non-executable file with executable bit on.
linkgit:git-clone[1] or linkgit:git-init[1] probe the filesystem
to see if it handles the executable bit correctly
and this variable is automatically set as necessary.
+
A repository, however, may be on a filesystem that handles
the filemode correctly, and this variable is set to 'true'
when created, but later may be made accessible from another
environment that loses the filemode (e.g. exporting ext4 via
CIFS mount, visiting a Cygwin created repository with
Git for Windows or Eclipse).
In such a case it may be necessary to set this variable to 'false'.
See linkgit:git-update-index[1].
+
The default is true (when core.filemode is not specified in the config file).

core.ignorecase::
	If true, this option enables various workarounds to enable
	Git to work better on filesystems that are not case sensitive,
	like FAT. For example, if a directory listing finds
	"makefile" when Git expects "Makefile", Git will assume
	it is really the same file, and continue to remember it as
	"Makefile".
+
The default is false, except linkgit:git-clone[1] or linkgit:git-init[1]
will probe and set core.ignorecase true if appropriate when the repository
is created.

core.precomposeunicode::
	This option is only used by Mac OS implementation of Git.
	When core.precomposeunicode=true, Git reverts the unicode decomposition
	of filenames done by Mac OS. This is useful when sharing a repository
	between Mac OS and Linux or Windows.
	(Git for Windows 1.7.10 or higher is needed, or Git under cygwin 1.7).
	When false, file names are handled fully transparent by Git,
	which is backward compatible with older versions of Git.

core.protectHFS::
	If set to true, do not allow checkout of paths that would
	be considered equivalent to `.git` on an HFS+ filesystem.
	Defaults to `true` on Mac OS, and `false` elsewhere.

core.protectNTFS::
	If set to true, do not allow checkout of paths that would
	cause problems with the NTFS filesystem, e.g. conflict with
	8.3 "short" names.
	Defaults to `true` on Windows, and `false` elsewhere.

core.trustctime::
	If false, the ctime differences between the index and the
	working tree are ignored; useful when the inode change time
	is regularly modified by something outside Git (file system
	crawlers and some backup systems).
	See linkgit:git-update-index[1]. True by default.

core.checkstat::
	Determines which stat fields to match between the index
	and work tree. The user can set this to 'default' or
	'minimal'. Default (or explicitly 'default'), is to check
	all fields, including the sub-second part of mtime and ctime.

core.quotepath::
	The commands that output paths (e.g. 'ls-files',
	'diff'), when not given the `-z` option, will quote
	"unusual" characters in the pathname by enclosing the
	pathname in a double-quote pair and with backslashes the
	same way strings in C source code are quoted.  If this
	variable is set to false, the bytes higher than 0x80 are
	not quoted but output as verbatim.  Note that double
	quote, backslash and control characters are always
	quoted without `-z` regardless of the setting of this
	variable.

core.eol::
	Sets the line ending type to use in the working directory for
	files that have the `text` property set.  Alternatives are
	'lf', 'crlf' and 'native', which uses the platform's native
	line ending.  The default value is `native`.  See
	linkgit:gitattributes[5] for more information on end-of-line
	conversion.

core.safecrlf::
	If true, makes Git check if converting `CRLF` is reversible when
	end-of-line conversion is active.  Git will verify if a command
	modifies a file in the work tree either directly or indirectly.
	For example, committing a file followed by checking out the
	same file should yield the original file in the work tree.  If
	this is not the case for the current setting of
	`core.autocrlf`, Git will reject the file.  The variable can
	be set to "warn", in which case Git will only warn about an
	irreversible conversion but continue the operation.
+
CRLF conversion bears a slight chance of corrupting data.
When it is enabled, Git will convert CRLF to LF during commit and LF to
CRLF during checkout.  A file that contains a mixture of LF and
CRLF before the commit cannot be recreated by Git.  For text
files this is the right thing to do: it corrects line endings
such that we have only LF line endings in the repository.
But for binary files that are accidentally classified as text the
conversion can corrupt data.
+
If you recognize such corruption early you can easily fix it by
setting the conversion type explicitly in .gitattributes.  Right
after committing you still have the original file in your work
tree and this file is not yet corrupted.  You can explicitly tell
Git that this file is binary and Git will handle the file
appropriately.
+
Unfortunately, the desired effect of cleaning up text files with
mixed line endings and the undesired effect of corrupting binary
files cannot be distinguished.  In both cases CRLFs are removed
in an irreversible way.  For text files this is the right thing
to do because CRLFs are line endings, while for binary files
converting CRLFs corrupts data.
+
Note, this safety check does not mean that a checkout will generate a
file identical to the original file for a different setting of
`core.eol` and `core.autocrlf`, but only for the current one.  For
example, a text file with `LF` would be accepted with `core.eol=lf`
and could later be checked out with `core.eol=crlf`, in which case the
resulting file would contain `CRLF`, although the original file
contained `LF`.  However, in both work trees the line endings would be
consistent, that is either all `LF` or all `CRLF`, but never mixed.  A
file with mixed line endings would be reported by the `core.safecrlf`
mechanism.

core.autocrlf::
	Setting this variable to "true" is almost the same as setting
	the `text` attribute to "auto" on all files except that text
	files are not guaranteed to be normalized: files that contain
	`CRLF` in the repository will not be touched.  Use this
	setting if you want to have `CRLF` line endings in your
	working directory even though the repository does not have
	normalized line endings.  This variable can be set to 'input',
	in which case no output conversion is performed.

core.symlinks::
	If false, symbolic links are checked out as small plain files that
	contain the link text. linkgit:git-update-index[1] and
	linkgit:git-add[1] will not change the recorded type to regular
	file. Useful on filesystems like FAT that do not support
	symbolic links.
+
The default is true, except linkgit:git-clone[1] or linkgit:git-init[1]
will probe and set core.symlinks false if appropriate when the repository
is created.

core.gitProxy::
	A "proxy command" to execute (as 'command host port') instead
	of establishing direct connection to the remote server when
	using the Git protocol for fetching. If the variable value is
	in the "COMMAND for DOMAIN" format, the command is applied only
	on hostnames ending with the specified domain string. This variable
	may be set multiple times and is matched in the given order;
	the first match wins.
+
Can be overridden by the 'GIT_PROXY_COMMAND' environment variable
(which always applies universally, without the special "for"
handling).
+
The special string `none` can be used as the proxy command to
specify that no proxy be used for a given domain pattern.
This is useful for excluding servers inside a firewall from
proxy use, while defaulting to a common proxy for external domains.

core.ignoreStat::
	If true, Git will avoid using lstat() calls to detect if files have
	changed by setting the "assume-unchanged" bit for those tracked files
	which it has updated identically in both the index and working tree.
+
When files are modified outside of Git, the user will need to stage
the modified files explicitly (e.g. see 'Examples' section in
linkgit:git-update-index[1]).
Git will not normally detect changes to those files.
+
This is useful on systems where lstat() calls are very slow, such as
CIFS/Microsoft Windows.
+
False by default.

core.preferSymlinkRefs::
	Instead of the default "symref" format for HEAD
	and other symbolic reference files, use symbolic links.
	This is sometimes needed to work with old scripts that
	expect HEAD to be a symbolic link.

core.bare::
	If true this repository is assumed to be 'bare' and has no
	working directory associated with it.  If this is the case a
	number of commands that require a working directory will be
	disabled, such as linkgit:git-add[1] or linkgit:git-merge[1].
+
This setting is automatically guessed by linkgit:git-clone[1] or
linkgit:git-init[1] when the repository was created.  By default a
repository that ends in "/.git" is assumed to be not bare (bare =
false), while all other repositories are assumed to be bare (bare
= true).

core.worktree::
	Set the path to the root of the working tree.
	This can be overridden by the GIT_WORK_TREE environment
	variable and the '--work-tree' command-line option.
	The value can be an absolute path or relative to the path to
	the .git directory, which is either specified by --git-dir
	or GIT_DIR, or automatically discovered.
	If --git-dir or GIT_DIR is specified but none of
	--work-tree, GIT_WORK_TREE and core.worktree is specified,
	the current working directory is regarded as the top level
	of your working tree.
+
Note that this variable is honored even when set in a configuration
file in a ".git" subdirectory of a directory and its value differs
from the latter directory (e.g. "/path/to/.git/config" has
core.worktree set to "/different/path"), which is most likely a
misconfiguration.  Running Git commands in the "/path/to" directory will
still use "/different/path" as the root of the work tree and can cause
confusion unless you know what you are doing (e.g. you are creating a
read-only snapshot of the same index to a location different from the
repository's usual working tree).

core.logAllRefUpdates::
	Enable the reflog. Updates to a ref <ref> is logged to the file
	"$GIT_DIR/logs/<ref>", by appending the new and old
	SHA-1, the date/time and the reason of the update, but
	only when the file exists.  If this configuration
	variable is set to true, missing "$GIT_DIR/logs/<ref>"
	file is automatically created for branch heads (i.e. under
	refs/heads/), remote refs (i.e. under refs/remotes/),
	note refs (i.e. under refs/notes/), and the symbolic ref HEAD.
+
This information can be used to determine what commit
was the tip of a branch "2 days ago".
+
This value is true by default in a repository that has
a working directory associated with it, and false by
default in a bare repository.

core.repositoryFormatVersion::
	Internal variable identifying the repository format and layout
	version.

core.sharedRepository::
	When 'group' (or 'true'), the repository is made shareable between
	several users in a group (making sure all the files and objects are
	group-writable). When 'all' (or 'world' or 'everybody'), the
	repository will be readable by all users, additionally to being
	group-shareable. When 'umask' (or 'false'), Git will use permissions
	reported by umask(2). When '0xxx', where '0xxx' is an octal number,
	files in the repository will have this mode value. '0xxx' will override
	user's umask value (whereas the other options will only override
	requested parts of the user's umask value). Examples: '0660' will make
	the repo read/write-able for the owner and group, but inaccessible to
	others (equivalent to 'group' unless umask is e.g. '0022'). '0640' is a
	repository that is group-readable but not group-writable.
	See linkgit:git-init[1]. False by default.

core.warnAmbiguousRefs::
	If true, Git will warn you if the ref name you passed it is ambiguous
	and might match multiple refs in the repository. True by default.

core.compression::
	An integer -1..9, indicating a default compression level.
	-1 is the zlib default. 0 means no compression,
	and 1..9 are various speed/size tradeoffs, 9 being slowest.
	If set, this provides a default to other compression variables,
	such as 'core.loosecompression' and 'pack.compression'.

core.loosecompression::
	An integer -1..9, indicating the compression level for objects that
	are not in a pack file. -1 is the zlib default. 0 means no
	compression, and 1..9 are various speed/size tradeoffs, 9 being
	slowest.  If not set,  defaults to core.compression.  If that is
	not set,  defaults to 1 (best speed).

core.packedGitWindowSize::
	Number of bytes of a pack file to map into memory in a
	single mapping operation.  Larger window sizes may allow
	your system to process a smaller number of large pack files
	more quickly.  Smaller window sizes will negatively affect
	performance due to increased calls to the operating system's
	memory manager, but may improve performance when accessing
	a large number of large pack files.
+
Default is 1 MiB if NO_MMAP was set at compile time, otherwise 32
MiB on 32 bit platforms and 1 GiB on 64 bit platforms.  This should
be reasonable for all users/operating systems.  You probably do
not need to adjust this value.
+
Common unit suffixes of 'k', 'm', or 'g' are supported.

core.packedGitLimit::
	Maximum number of bytes to map simultaneously into memory
	from pack files.  If Git needs to access more than this many
	bytes at once to complete an operation it will unmap existing
	regions to reclaim virtual address space within the process.
+
Default is 256 MiB on 32 bit platforms and 8 GiB on 64 bit platforms.
This should be reasonable for all users/operating systems, except on
the largest projects.  You probably do not need to adjust this value.
+
Common unit suffixes of 'k', 'm', or 'g' are supported.

core.deltaBaseCacheLimit::
	Maximum number of bytes to reserve for caching base objects
	that may be referenced by multiple deltified objects.  By storing the
	entire decompressed base objects in a cache Git is able
	to avoid unpacking and decompressing frequently used base
	objects multiple times.
+
Default is 96 MiB on all platforms.  This should be reasonable
for all users/operating systems, except on the largest projects.
You probably do not need to adjust this value.
+
Common unit suffixes of 'k', 'm', or 'g' are supported.

core.bigFileThreshold::
	Files larger than this size are stored deflated, without
	attempting delta compression.  Storing large files without
	delta compression avoids excessive memory usage, at the
	slight expense of increased disk usage. Additionally files
	larger than this size are always treated as binary.
+
Default is 512 MiB on all platforms.  This should be reasonable
for most projects as source code and other text files can still
be delta compressed, but larger binary media files won't be.
+
Common unit suffixes of 'k', 'm', or 'g' are supported.

core.excludesfile::
	In addition to '.gitignore' (per-directory) and
	'.git/info/exclude', Git looks into this file for patterns
	of files which are not meant to be tracked.  "`~/`" is expanded
	to the value of `$HOME` and "`~user/`" to the specified user's
	home directory. Its default value is $XDG_CONFIG_HOME/git/ignore.
	If $XDG_CONFIG_HOME is either not set or empty, $HOME/.config/git/ignore
	is used instead. See linkgit:gitignore[5].

core.askpass::
	Some commands (e.g. svn and http interfaces) that interactively
	ask for a password can be told to use an external program given
	via the value of this variable. Can be overridden by the 'GIT_ASKPASS'
	environment variable. If not set, fall back to the value of the
	'SSH_ASKPASS' environment variable or, failing that, a simple password
	prompt. The external program shall be given a suitable prompt as
	command-line argument and write the password on its STDOUT.

core.attributesfile::
	In addition to '.gitattributes' (per-directory) and
	'.git/info/attributes', Git looks into this file for attributes
	(see linkgit:gitattributes[5]). Path expansions are made the same
	way as for `core.excludesfile`. Its default value is
	$XDG_CONFIG_HOME/git/attributes. If $XDG_CONFIG_HOME is either not
	set or empty, $HOME/.config/git/attributes is used instead.

core.editor::
	Commands such as `commit` and `tag` that lets you edit
	messages by launching an editor uses the value of this
	variable when it is set, and the environment variable
	`GIT_EDITOR` is not set.  See linkgit:git-var[1].

core.commentchar::
	Commands such as `commit` and `tag` that lets you edit
	messages consider a line that begins with this character
	commented, and removes them after the editor returns
	(default '#').
+
If set to "auto", `git-commit` would select a character that is not
the beginning character of any line in existing commit messages.

sequence.editor::
	Text editor used by `git rebase -i` for editing the rebase instruction file.
	The value is meant to be interpreted by the shell when it is used.
	It can be overridden by the `GIT_SEQUENCE_EDITOR` environment variable.
	When not configured the default commit message editor is used instead.

core.pager::
	Text viewer for use by Git commands (e.g., 'less').  The value
	is meant to be interpreted by the shell.  The order of preference
	is the `$GIT_PAGER` environment variable, then `core.pager`
	configuration, then `$PAGER`, and then the default chosen at
	compile time (usually 'less').
+
When the `LESS` environment variable is unset, Git sets it to `FRX`
(if `LESS` environment variable is set, Git does not change it at
all).  If you want to selectively override Git's default setting
for `LESS`, you can set `core.pager` to e.g. `less -S`.  This will
be passed to the shell by Git, which will translate the final
command to `LESS=FRX less -S`. The environment does not set the
`S` option but the command line does, instructing less to truncate
long lines. Similarly, setting `core.pager` to `less -+F` will
deactivate the `F` option specified by the environment from the
command-line, deactivating the "quit if one screen" behavior of
`less`.  One can specifically activate some flags for particular
commands: for example, setting `pager.blame` to `less -S` enables
line truncation only for `git blame`.
+
Likewise, when the `LV` environment variable is unset, Git sets it
to `-c`.  You can override this setting by exporting `LV` with
another value or setting `core.pager` to `lv +c`.

core.whitespace::
	A comma separated list of common whitespace problems to
	notice.  'git diff' will use `color.diff.whitespace` to
	highlight them, and 'git apply --whitespace=error' will
	consider them as errors.  You can prefix `-` to disable
	any of them (e.g. `-trailing-space`):
+
* `blank-at-eol` treats trailing whitespaces at the end of the line
  as an error (enabled by default).
* `space-before-tab` treats a space character that appears immediately
  before a tab character in the initial indent part of the line as an
  error (enabled by default).
* `indent-with-non-tab` treats a line that is indented with space
  characters instead of the equivalent tabs as an error (not enabled by
  default).
* `tab-in-indent` treats a tab character in the initial indent part of
  the line as an error (not enabled by default).
* `blank-at-eof` treats blank lines added at the end of file as an error
  (enabled by default).
* `trailing-space` is a short-hand to cover both `blank-at-eol` and
  `blank-at-eof`.
* `cr-at-eol` treats a carriage-return at the end of line as
  part of the line terminator, i.e. with it, `trailing-space`
  does not trigger if the character before such a carriage-return
  is not a whitespace (not enabled by default).
* `tabwidth=<n>` tells how many character positions a tab occupies; this
  is relevant for `indent-with-non-tab` and when Git fixes `tab-in-indent`
  errors. The default tab width is 8. Allowed values are 1 to 63.

core.fsyncobjectfiles::
	This boolean will enable 'fsync()' when writing object files.
+
This is a total waste of time and effort on a filesystem that orders
data writes properly, but can be useful for filesystems that do not use
journalling (traditional UNIX filesystems) or that only journal metadata
and not file contents (OS X's HFS+, or Linux ext3 with "data=writeback").

core.preloadindex::
	Enable parallel index preload for operations like 'git diff'
+
This can speed up operations like 'git diff' and 'git status' especially
on filesystems like NFS that have weak caching semantics and thus
relatively high IO latencies.  When enabled, Git will do the
index comparison to the filesystem data in parallel, allowing
overlapping IO's.  Defaults to true.

core.createObject::
	You can set this to 'link', in which case a hardlink followed by
	a delete of the source are used to make sure that object creation
	will not overwrite existing objects.
+
On some file system/operating system combinations, this is unreliable.
Set this config setting to 'rename' there; However, This will remove the
check that makes sure that existing object files will not get overwritten.

core.notesRef::
	When showing commit messages, also show notes which are stored in
	the given ref.  The ref must be fully qualified.  If the given
	ref does not exist, it is not an error but means that no
	notes should be printed.
+
This setting defaults to "refs/notes/commits", and it can be overridden by
the 'GIT_NOTES_REF' environment variable.  See linkgit:git-notes[1].

core.sparseCheckout::
	Enable "sparse checkout" feature. See section "Sparse checkout" in
	linkgit:git-read-tree[1] for more information.

core.abbrev::
	Set the length object names are abbreviated to.  If unspecified,
	many commands abbreviate to 7 hexdigits, which may not be enough
	for abbreviated object names to stay unique for sufficiently long
	time.

add.ignoreErrors::
add.ignore-errors (deprecated)::
	Tells 'git add' to continue adding files when some files cannot be
	added due to indexing errors. Equivalent to the '--ignore-errors'
	option of linkgit:git-add[1].  `add.ignore-errors` is deprecated,
	as it does not follow the usual naming convention for configuration
	variables.

alias.*::
	Command aliases for the linkgit:git[1] command wrapper - e.g.
	after defining "alias.last = cat-file commit HEAD", the invocation
	"git last" is equivalent to "git cat-file commit HEAD". To avoid
	confusion and troubles with script usage, aliases that
	hide existing Git commands are ignored. Arguments are split by
	spaces, the usual shell quoting and escaping is supported.
	A quote pair or a backslash can be used to quote them.
+
If the alias expansion is prefixed with an exclamation point,
it will be treated as a shell command.  For example, defining
"alias.new = !gitk --all --not ORIG_HEAD", the invocation
"git new" is equivalent to running the shell command
"gitk --all --not ORIG_HEAD".  Note that shell commands will be
executed from the top-level directory of a repository, which may
not necessarily be the current directory.
'GIT_PREFIX' is set as returned by running 'git rev-parse --show-prefix'
from the original current directory. See linkgit:git-rev-parse[1].

am.keepcr::
	If true, git-am will call git-mailsplit for patches in mbox format
	with parameter '--keep-cr'. In this case git-mailsplit will
	not remove `\r` from lines ending with `\r\n`. Can be overridden
	by giving '--no-keep-cr' from the command line.
	See linkgit:git-am[1], linkgit:git-mailsplit[1].

apply.ignorewhitespace::
	When set to 'change', tells 'git apply' to ignore changes in
	whitespace, in the same way as the '--ignore-space-change'
	option.
	When set to one of: no, none, never, false tells 'git apply' to
	respect all whitespace differences.
	See linkgit:git-apply[1].

apply.whitespace::
	Tells 'git apply' how to handle whitespaces, in the same way
	as the '--whitespace' option. See linkgit:git-apply[1].

branch.autosetupmerge::
	Tells 'git branch' and 'git checkout' to set up new branches
	so that linkgit:git-pull[1] will appropriately merge from the
	starting point branch. Note that even if this option is not set,
	this behavior can be chosen per-branch using the `--track`
	and `--no-track` options. The valid settings are: `false` -- no
	automatic setup is done; `true` -- automatic setup is done when the
	starting point is a remote-tracking branch; `always` --
	automatic setup is done when the starting point is either a
	local branch or remote-tracking
	branch. This option defaults to true.

branch.autosetuprebase::
	When a new branch is created with 'git branch' or 'git checkout'
	that tracks another branch, this variable tells Git to set
	up pull to rebase instead of merge (see "branch.<name>.rebase").
	When `never`, rebase is never automatically set to true.
	When `local`, rebase is set to true for tracked branches of
	other local branches.
	When `remote`, rebase is set to true for tracked branches of
	remote-tracking branches.
	When `always`, rebase will be set to true for all tracking
	branches.
	See "branch.autosetupmerge" for details on how to set up a
	branch to track another branch.
	This option defaults to never.

branch.<name>.remote::
	When on branch <name>, it tells 'git fetch' and 'git push'
	which remote to fetch from/push to.  The remote to push to
	may be overridden with `remote.pushdefault` (for all branches).
	The remote to push to, for the current branch, may be further
	overridden by `branch.<name>.pushremote`.  If no remote is
	configured, or if you are not on any branch, it defaults to
	`origin` for fetching and `remote.pushdefault` for pushing.
	Additionally, `.` (a period) is the current local repository
	(a dot-repository), see `branch.<name>.merge`'s final note below.

branch.<name>.pushremote::
	When on branch <name>, it overrides `branch.<name>.remote` for
	pushing.  It also overrides `remote.pushdefault` for pushing
	from branch <name>.  When you pull from one place (e.g. your
	upstream) and push to another place (e.g. your own publishing
	repository), you would want to set `remote.pushdefault` to
	specify the remote to push to for all branches, and use this
	option to override it for a specific branch.

branch.<name>.merge::
	Defines, together with branch.<name>.remote, the upstream branch
	for the given branch. It tells 'git fetch'/'git pull'/'git rebase' which
	branch to merge and can also affect 'git push' (see push.default).
	When in branch <name>, it tells 'git fetch' the default
	refspec to be marked for merging in FETCH_HEAD. The value is
	handled like the remote part of a refspec, and must match a
	ref which is fetched from the remote given by
	"branch.<name>.remote".
	The merge information is used by 'git pull' (which at first calls
	'git fetch') to lookup the default branch for merging. Without
	this option, 'git pull' defaults to merge the first refspec fetched.
	Specify multiple values to get an octopus merge.
	If you wish to setup 'git pull' so that it merges into <name> from
	another branch in the local repository, you can point
	branch.<name>.merge to the desired branch, and use the relative path
	setting `.` (a period) for branch.<name>.remote.

branch.<name>.mergeoptions::
	Sets default options for merging into branch <name>. The syntax and
	supported options are the same as those of linkgit:git-merge[1], but
	option values containing whitespace characters are currently not
	supported.

branch.<name>.rebase::
	When true, rebase the branch <name> on top of the fetched branch,
	instead of merging the default branch from the default remote when
	"git pull" is run. See "pull.rebase" for doing this in a non
	branch-specific manner.
+
	When preserve, also pass `--preserve-merges` along to 'git rebase'
	so that locally committed merge commits will not be flattened
	by running 'git pull'.
+
*NOTE*: this is a possibly dangerous operation; do *not* use
it unless you understand the implications (see linkgit:git-rebase[1]
for details).

branch.<name>.description::
	Branch description, can be edited with
	`git branch --edit-description`. Branch description is
	automatically added in the format-patch cover letter or
	request-pull summary.

browser.<tool>.cmd::
	Specify the command to invoke the specified browser. The
	specified command is evaluated in shell with the URLs passed
	as arguments. (See linkgit:git-web{litdd}browse[1].)

browser.<tool>.path::
	Override the path for the given tool that may be used to
	browse HTML help (see '-w' option in linkgit:git-help[1]) or a
	working repository in gitweb (see linkgit:git-instaweb[1]).

clean.requireForce::
	A boolean to make git-clean do nothing unless given -f,
	-i or -n.   Defaults to true.

color.branch::
	A boolean to enable/disable color in the output of
	linkgit:git-branch[1]. May be set to `always`,
	`false` (or `never`) or `auto` (or `true`), in which case colors are used
	only when the output is to a terminal. Defaults to false.

color.branch.<slot>::
	Use customized color for branch coloration. `<slot>` is one of
	`current` (the current branch), `local` (a local branch),
	`remote` (a remote-tracking branch in refs/remotes/),
	`upstream` (upstream tracking branch), `plain` (other
	refs).

color.diff::
	Whether to use ANSI escape sequences to add color to patches.
	If this is set to `always`, linkgit:git-diff[1],
	linkgit:git-log[1], and linkgit:git-show[1] will use color
	for all patches.  If it is set to `true` or `auto`, those
	commands will only use color when output is to the terminal.
	Defaults to false.
+
This does not affect linkgit:git-format-patch[1] or the
'git-diff-{asterisk}' plumbing commands.  Can be overridden on the
command line with the `--color[=<when>]` option.

color.diff.<slot>::
	Use customized color for diff colorization.  `<slot>` specifies
	which part of the patch to use the specified color, and is one
	of `plain` (context text), `meta` (metainformation), `frag`
	(hunk header), 'func' (function in hunk header), `old` (removed lines),
	`new` (added lines), `commit` (commit headers), or `whitespace`
	(highlighting whitespace errors).

color.decorate.<slot>::
	Use customized color for 'git log --decorate' output.  `<slot>` is one
	of `branch`, `remoteBranch`, `tag`, `stash` or `HEAD` for local
	branches, remote-tracking branches, tags, stash and HEAD, respectively.

color.grep::
	When set to `always`, always highlight matches.  When `false` (or
	`never`), never.  When set to `true` or `auto`, use color only
	when the output is written to the terminal.  Defaults to `false`.

color.grep.<slot>::
	Use customized color for grep colorization.  `<slot>` specifies which
	part of the line to use the specified color, and is one of
+
--
`context`;;
	non-matching text in context lines (when using `-A`, `-B`, or `-C`)
`filename`;;
	filename prefix (when not using `-h`)
`function`;;
	function name lines (when using `-p`)
`linenumber`;;
	line number prefix (when using `-n`)
`match`;;
	matching text (same as setting `matchContext` and `matchSelected`)
`matchContext`;;
	matching text in context lines
`matchSelected`;;
	matching text in selected lines
`selected`;;
	non-matching text in selected lines
`separator`;;
	separators between fields on a line (`:`, `-`, and `=`)
	and between hunks (`--`)
--

color.interactive::
	When set to `always`, always use colors for interactive prompts
	and displays (such as those used by "git-add --interactive" and
	"git-clean --interactive"). When false (or `never`), never.
	When set to `true` or `auto`, use colors only when the output is
	to the terminal. Defaults to false.

color.interactive.<slot>::
	Use customized color for 'git add --interactive' and 'git clean
	--interactive' output. `<slot>` may be `prompt`, `header`, `help`
	or `error`, for four distinct types of normal output from
	interactive commands.

color.pager::
	A boolean to enable/disable colored output when the pager is in
	use (default is true).

color.showbranch::
	A boolean to enable/disable color in the output of
	linkgit:git-show-branch[1]. May be set to `always`,
	`false` (or `never`) or `auto` (or `true`), in which case colors are used
	only when the output is to a terminal. Defaults to false.

color.status::
	A boolean to enable/disable color in the output of
	linkgit:git-status[1]. May be set to `always`,
	`false` (or `never`) or `auto` (or `true`), in which case colors are used
	only when the output is to a terminal. Defaults to false.

color.status.<slot>::
	Use customized color for status colorization. `<slot>` is
	one of `header` (the header text of the status message),
	`added` or `updated` (files which are added but not committed),
	`changed` (files which are changed but not added in the index),
	`untracked` (files which are not tracked by Git),
	`branch` (the current branch),
	`nobranch` (the color the 'no branch' warning is shown in, defaulting
<<<<<<< HEAD
	to red).
=======
	to red), or
	`unmerged` (files which have unmerged changes).
	The values of these variables may be specified as in
	color.branch.<slot>.
>>>>>>> 0d6accc0

color.ui::
	This variable determines the default value for variables such
	as `color.diff` and `color.grep` that control the use of color
	per command family. Its scope will expand as more commands learn
	configuration to set a default for the `--color` option.  Set it
	to `false` or `never` if you prefer Git commands not to use
	color unless enabled explicitly with some other configuration
	or the `--color` option. Set it to `always` if you want all
	output not intended for machine consumption to use color, to
	`true` or `auto` (this is the default since Git 1.8.4) if you
	want such output to use color when written to the terminal.

column.ui::
	Specify whether supported commands should output in columns.
	This variable consists of a list of tokens separated by spaces
	or commas:
+
These options control when the feature should be enabled
(defaults to 'never'):
+
--
`always`;;
	always show in columns
`never`;;
	never show in columns
`auto`;;
	show in columns if the output is to the terminal
--
+
These options control layout (defaults to 'column').  Setting any
of these implies 'always' if none of 'always', 'never', or 'auto' are
specified.
+
--
`column`;;
	fill columns before rows
`row`;;
	fill rows before columns
`plain`;;
	show in one column
--
+
Finally, these options can be combined with a layout option (defaults
to 'nodense'):
+
--
`dense`;;
	make unequal size columns to utilize more space
`nodense`;;
	make equal size columns
--

column.branch::
	Specify whether to output branch listing in `git branch` in columns.
	See `column.ui` for details.

column.clean::
	Specify the layout when list items in `git clean -i`, which always
	shows files and directories in columns. See `column.ui` for details.

column.status::
	Specify whether to output untracked files in `git status` in columns.
	See `column.ui` for details.

column.tag::
	Specify whether to output tag listing in `git tag` in columns.
	See `column.ui` for details.

commit.cleanup::
	This setting overrides the default of the `--cleanup` option in
	`git commit`. See linkgit:git-commit[1] for details. Changing the
	default can be useful when you always want to keep lines that begin
	with comment character `#` in your log message, in which case you
	would do `git config commit.cleanup whitespace` (note that you will
	have to remove the help lines that begin with `#` in the commit log
	template yourself, if you do this).

commit.gpgsign::

	A boolean to specify whether all commits should be GPG signed.
	Use of this option when doing operations such as rebase can
	result in a large number of commits being signed. It may be
	convenient to use an agent to avoid typing your GPG passphrase
	several times.

commit.status::
	A boolean to enable/disable inclusion of status information in the
	commit message template when using an editor to prepare the commit
	message.  Defaults to true.

commit.template::
	Specify a file to use as the template for new commit messages.
	"`~/`" is expanded to the value of `$HOME` and "`~user/`" to the
	specified user's home directory.

credential.helper::
	Specify an external helper to be called when a username or
	password credential is needed; the helper may consult external
	storage to avoid prompting the user for the credentials. See
	linkgit:gitcredentials[7] for details.

credential.useHttpPath::
	When acquiring credentials, consider the "path" component of an http
	or https URL to be important. Defaults to false. See
	linkgit:gitcredentials[7] for more information.

credential.username::
	If no username is set for a network authentication, use this username
	by default. See credential.<context>.* below, and
	linkgit:gitcredentials[7].

credential.<url>.*::
	Any of the credential.* options above can be applied selectively to
	some credentials. For example "credential.https://example.com.username"
	would set the default username only for https connections to
	example.com. See linkgit:gitcredentials[7] for details on how URLs are
	matched.

include::diff-config.txt[]

difftool.<tool>.path::
	Override the path for the given tool.  This is useful in case
	your tool is not in the PATH.

difftool.<tool>.cmd::
	Specify the command to invoke the specified diff tool.
	The specified command is evaluated in shell with the following
	variables available:  'LOCAL' is set to the name of the temporary
	file containing the contents of the diff pre-image and 'REMOTE'
	is set to the name of the temporary file containing the contents
	of the diff post-image.

difftool.prompt::
	Prompt before each invocation of the diff tool.

fetch.recurseSubmodules::
	This option can be either set to a boolean value or to 'on-demand'.
	Setting it to a boolean changes the behavior of fetch and pull to
	unconditionally recurse into submodules when set to true or to not
	recurse at all when set to false. When set to 'on-demand' (the default
	value), fetch and pull will only recurse into a populated submodule
	when its superproject retrieves a commit that updates the submodule's
	reference.

fetch.fsckObjects::
	If it is set to true, git-fetch-pack will check all fetched
	objects. It will abort in the case of a malformed object or a
	broken link. The result of an abort are only dangling objects.
	Defaults to false. If not set, the value of `transfer.fsckObjects`
	is used instead.

fetch.unpackLimit::
	If the number of objects fetched over the Git native
	transfer is below this
	limit, then the objects will be unpacked into loose object
	files. However if the number of received objects equals or
	exceeds this limit then the received pack will be stored as
	a pack, after adding any missing delta bases.  Storing the
	pack from a push can make the push operation complete faster,
	especially on slow filesystems.  If not set, the value of
	`transfer.unpackLimit` is used instead.

fetch.prune::
	If true, fetch will automatically behave as if the `--prune`
	option was given on the command line.  See also `remote.<name>.prune`.

format.attach::
	Enable multipart/mixed attachments as the default for
	'format-patch'.  The value can also be a double quoted string
	which will enable attachments as the default and set the
	value as the boundary.  See the --attach option in
	linkgit:git-format-patch[1].

format.numbered::
	A boolean which can enable or disable sequence numbers in patch
	subjects.  It defaults to "auto" which enables it only if there
	is more than one patch.  It can be enabled or disabled for all
	messages by setting it to "true" or "false".  See --numbered
	option in linkgit:git-format-patch[1].

format.headers::
	Additional email headers to include in a patch to be submitted
	by mail.  See linkgit:git-format-patch[1].

format.to::
format.cc::
	Additional recipients to include in a patch to be submitted
	by mail.  See the --to and --cc options in
	linkgit:git-format-patch[1].

format.subjectprefix::
	The default for format-patch is to output files with the '[PATCH]'
	subject prefix. Use this variable to change that prefix.

format.signature::
	The default for format-patch is to output a signature containing
	the Git version number. Use this variable to change that default.
	Set this variable to the empty string ("") to suppress
	signature generation.

format.signaturefile::
	Works just like format.signature except the contents of the
	file specified by this variable will be used as the signature.

format.suffix::
	The default for format-patch is to output files with the suffix
	`.patch`. Use this variable to change that suffix (make sure to
	include the dot if you want it).

format.pretty::
	The default pretty format for log/show/whatchanged command,
	See linkgit:git-log[1], linkgit:git-show[1],
	linkgit:git-whatchanged[1].

format.thread::
	The default threading style for 'git format-patch'.  Can be
	a boolean value, or `shallow` or `deep`.  `shallow` threading
	makes every mail a reply to the head of the series,
	where the head is chosen from the cover letter, the
	`--in-reply-to`, and the first patch mail, in this order.
	`deep` threading makes every mail a reply to the previous one.
	A true boolean value is the same as `shallow`, and a false
	value disables threading.

format.signoff::
	A boolean value which lets you enable the `-s/--signoff` option of
	format-patch by default. *Note:* Adding the Signed-off-by: line to a
	patch should be a conscious act and means that you certify you have
	the rights to submit this work under the same open source license.
	Please see the 'SubmittingPatches' document for further discussion.

format.coverLetter::
	A boolean that controls whether to generate a cover-letter when
	format-patch is invoked, but in addition can be set to "auto", to
	generate a cover-letter only when there's more than one patch.

filter.<driver>.clean::
	The command which is used to convert the content of a worktree
	file to a blob upon checkin.  See linkgit:gitattributes[5] for
	details.

filter.<driver>.smudge::
	The command which is used to convert the content of a blob
	object to a worktree file upon checkout.  See
	linkgit:gitattributes[5] for details.

gc.aggressiveDepth::
	The depth parameter used in the delta compression
	algorithm used by 'git gc --aggressive'.  This defaults
	to 250.

gc.aggressiveWindow::
	The window size parameter used in the delta compression
	algorithm used by 'git gc --aggressive'.  This defaults
	to 250.

gc.auto::
	When there are approximately more than this many loose
	objects in the repository, `git gc --auto` will pack them.
	Some Porcelain commands use this command to perform a
	light-weight garbage collection from time to time.  The
	default value is 6700.  Setting this to 0 disables it.

gc.autopacklimit::
	When there are more than this many packs that are not
	marked with `*.keep` file in the repository, `git gc
	--auto` consolidates them into one larger pack.  The
	default	value is 50.  Setting this to 0 disables it.

gc.autodetach::
	Make `git gc --auto` return immediately and run in background
	if the system supports it. Default is true.

gc.packrefs::
	Running `git pack-refs` in a repository renders it
	unclonable by Git versions prior to 1.5.1.2 over dumb
	transports such as HTTP.  This variable determines whether
	'git gc' runs `git pack-refs`. This can be set to `notbare`
	to enable it within all non-bare repos or it can be set to a
	boolean value.  The default is `true`.

gc.pruneexpire::
	When 'git gc' is run, it will call 'prune --expire 2.weeks.ago'.
	Override the grace period with this config variable.  The value
	"now" may be used to disable this  grace period and always prune
	unreachable objects immediately.

gc.reflogexpire::
gc.<pattern>.reflogexpire::
	'git reflog expire' removes reflog entries older than
	this time; defaults to 90 days.  With "<pattern>" (e.g.
	"refs/stash") in the middle the setting applies only to
	the refs that match the <pattern>.

gc.reflogexpireunreachable::
gc.<ref>.reflogexpireunreachable::
	'git reflog expire' removes reflog entries older than
	this time and are not reachable from the current tip;
	defaults to 30 days.  With "<pattern>" (e.g. "refs/stash")
	in the middle, the setting applies only to the refs that
	match the <pattern>.

gc.rerereresolved::
	Records of conflicted merge you resolved earlier are
	kept for this many days when 'git rerere gc' is run.
	The default is 60 days.  See linkgit:git-rerere[1].

gc.rerereunresolved::
	Records of conflicted merge you have not resolved are
	kept for this many days when 'git rerere gc' is run.
	The default is 15 days.  See linkgit:git-rerere[1].

gitcvs.commitmsgannotation::
	Append this string to each commit message. Set to empty string
	to disable this feature. Defaults to "via git-CVS emulator".

gitcvs.enabled::
	Whether the CVS server interface is enabled for this repository.
	See linkgit:git-cvsserver[1].

gitcvs.logfile::
	Path to a log file where the CVS server interface well... logs
	various stuff. See linkgit:git-cvsserver[1].

gitcvs.usecrlfattr::
	If true, the server will look up the end-of-line conversion
	attributes for files to determine the '-k' modes to use. If
	the attributes force Git to treat a file as text,
	the '-k' mode will be left blank so CVS clients will
	treat it as text. If they suppress text conversion, the file
	will be set with '-kb' mode, which suppresses any newline munging
	the client might otherwise do. If the attributes do not allow
	the file type to be determined, then 'gitcvs.allbinary' is
	used. See linkgit:gitattributes[5].

gitcvs.allbinary::
	This is used if 'gitcvs.usecrlfattr' does not resolve
	the correct '-kb' mode to use. If true, all
	unresolved files are sent to the client in
	mode '-kb'. This causes the client to treat them
	as binary files, which suppresses any newline munging it
	otherwise might do. Alternatively, if it is set to "guess",
	then the contents of the file are examined to decide if
	it is binary, similar to 'core.autocrlf'.

gitcvs.dbname::
	Database used by git-cvsserver to cache revision information
	derived from the Git repository. The exact meaning depends on the
	used database driver, for SQLite (which is the default driver) this
	is a filename. Supports variable substitution (see
	linkgit:git-cvsserver[1] for details). May not contain semicolons (`;`).
	Default: '%Ggitcvs.%m.sqlite'

gitcvs.dbdriver::
	Used Perl DBI driver. You can specify any available driver
	for this here, but it might not work. git-cvsserver is tested
	with 'DBD::SQLite', reported to work with 'DBD::Pg', and
	reported *not* to work with 'DBD::mysql'. Experimental feature.
	May not contain double colons (`:`). Default: 'SQLite'.
	See linkgit:git-cvsserver[1].

gitcvs.dbuser, gitcvs.dbpass::
	Database user and password. Only useful if setting 'gitcvs.dbdriver',
	since SQLite has no concept of database users and/or passwords.
	'gitcvs.dbuser' supports variable substitution (see
	linkgit:git-cvsserver[1] for details).

gitcvs.dbTableNamePrefix::
	Database table name prefix.  Prepended to the names of any
	database tables used, allowing a single database to be used
	for several repositories.  Supports variable substitution (see
	linkgit:git-cvsserver[1] for details).  Any non-alphabetic
	characters will be replaced with underscores.

All gitcvs variables except for 'gitcvs.usecrlfattr' and
'gitcvs.allbinary' can also be specified as
'gitcvs.<access_method>.<varname>' (where 'access_method'
is one of "ext" and "pserver") to make them apply only for the given
access method.

gitweb.category::
gitweb.description::
gitweb.owner::
gitweb.url::
	See linkgit:gitweb[1] for description.

gitweb.avatar::
gitweb.blame::
gitweb.grep::
gitweb.highlight::
gitweb.patches::
gitweb.pickaxe::
gitweb.remote_heads::
gitweb.showsizes::
gitweb.snapshot::
	See linkgit:gitweb.conf[5] for description.

grep.lineNumber::
	If set to true, enable '-n' option by default.

grep.patternType::
	Set the default matching behavior. Using a value of 'basic', 'extended',
	'fixed', or 'perl' will enable the '--basic-regexp', '--extended-regexp',
	'--fixed-strings', or '--perl-regexp' option accordingly, while the
	value 'default' will return to the default matching behavior.

grep.extendedRegexp::
	If set to true, enable '--extended-regexp' option by default. This
	option is ignored when the 'grep.patternType' option is set to a value
	other than 'default'.

gpg.program::
	Use this custom program instead of "gpg" found on $PATH when
	making or verifying a PGP signature. The program must support the
	same command-line interface as GPG, namely, to verify a detached
	signature, "gpg --verify $file - <$signature" is run, and the
	program is expected to signal a good signature by exiting with
	code 0, and to generate an ASCII-armored detached signature, the
	standard input of "gpg -bsau $key" is fed with the contents to be
	signed, and the program is expected to send the result to its
	standard output.

gui.commitmsgwidth::
	Defines how wide the commit message window is in the
	linkgit:git-gui[1]. "75" is the default.

gui.diffcontext::
	Specifies how many context lines should be used in calls to diff
	made by the linkgit:git-gui[1]. The default is "5".

gui.displayuntracked::
	Determines if linkgit::git-gui[1] shows untracked files
	in the file list. The default is "true".

gui.encoding::
	Specifies the default encoding to use for displaying of
	file contents in linkgit:git-gui[1] and linkgit:gitk[1].
	It can be overridden by setting the 'encoding' attribute
	for relevant files (see linkgit:gitattributes[5]).
	If this option is not set, the tools default to the
	locale encoding.

gui.matchtrackingbranch::
	Determines if new branches created with linkgit:git-gui[1] should
	default to tracking remote branches with matching names or
	not. Default: "false".

gui.newbranchtemplate::
	Is used as suggested name when creating new branches using the
	linkgit:git-gui[1].

gui.pruneduringfetch::
	"true" if linkgit:git-gui[1] should prune remote-tracking branches when
	performing a fetch. The default value is "false".

gui.trustmtime::
	Determines if linkgit:git-gui[1] should trust the file modification
	timestamp or not. By default the timestamps are not trusted.

gui.spellingdictionary::
	Specifies the dictionary used for spell checking commit messages in
	the linkgit:git-gui[1]. When set to "none" spell checking is turned
	off.

gui.fastcopyblame::
	If true, 'git gui blame' uses `-C` instead of `-C -C` for original
	location detection. It makes blame significantly faster on huge
	repositories at the expense of less thorough copy detection.

gui.copyblamethreshold::
	Specifies the threshold to use in 'git gui blame' original location
	detection, measured in alphanumeric characters. See the
	linkgit:git-blame[1] manual for more information on copy detection.

gui.blamehistoryctx::
	Specifies the radius of history context in days to show in
	linkgit:gitk[1] for the selected commit, when the `Show History
	Context` menu item is invoked from 'git gui blame'. If this
	variable is set to zero, the whole history is shown.

guitool.<name>.cmd::
	Specifies the shell command line to execute when the corresponding item
	of the linkgit:git-gui[1] `Tools` menu is invoked. This option is
	mandatory for every tool. The command is executed from the root of
	the working directory, and in the environment it receives the name of
	the tool as 'GIT_GUITOOL', the name of the currently selected file as
	'FILENAME', and the name of the current branch as 'CUR_BRANCH' (if
	the head is detached, 'CUR_BRANCH' is empty).

guitool.<name>.needsfile::
	Run the tool only if a diff is selected in the GUI. It guarantees
	that 'FILENAME' is not empty.

guitool.<name>.noconsole::
	Run the command silently, without creating a window to display its
	output.

guitool.<name>.norescan::
	Don't rescan the working directory for changes after the tool
	finishes execution.

guitool.<name>.confirm::
	Show a confirmation dialog before actually running the tool.

guitool.<name>.argprompt::
	Request a string argument from the user, and pass it to the tool
	through the 'ARGS' environment variable. Since requesting an
	argument implies confirmation, the 'confirm' option has no effect
	if this is enabled. If the option is set to 'true', 'yes', or '1',
	the dialog uses a built-in generic prompt; otherwise the exact
	value of the variable is used.

guitool.<name>.revprompt::
	Request a single valid revision from the user, and set the
	'REVISION' environment variable. In other aspects this option
	is similar to 'argprompt', and can be used together with it.

guitool.<name>.revunmerged::
	Show only unmerged branches in the 'revprompt' subdialog.
	This is useful for tools similar to merge or rebase, but not
	for things like checkout or reset.

guitool.<name>.title::
	Specifies the title to use for the prompt dialog. The default
	is the tool name.

guitool.<name>.prompt::
	Specifies the general prompt string to display at the top of
	the dialog, before subsections for 'argprompt' and 'revprompt'.
	The default value includes the actual command.

help.browser::
	Specify the browser that will be used to display help in the
	'web' format. See linkgit:git-help[1].

help.format::
	Override the default help format used by linkgit:git-help[1].
	Values 'man', 'info', 'web' and 'html' are supported. 'man' is
	the default. 'web' and 'html' are the same.

help.autocorrect::
	Automatically correct and execute mistyped commands after
	waiting for the given number of deciseconds (0.1 sec). If more
	than one command can be deduced from the entered text, nothing
	will be executed.  If the value of this option is negative,
	the corrected command will be executed immediately. If the
	value is 0 - the command will be just shown but not executed.
	This is the default.

help.htmlpath::
	Specify the path where the HTML documentation resides. File system paths
	and URLs are supported. HTML pages will be prefixed with this path when
	help is displayed in the 'web' format. This defaults to the documentation
	path of your Git installation.

http.proxy::
	Override the HTTP proxy, normally configured using the 'http_proxy',
	'https_proxy', and 'all_proxy' environment variables (see
	`curl(1)`).  This can be overridden on a per-remote basis; see
	remote.<name>.proxy

http.cookiefile::
	File containing previously stored cookie lines which should be used
	in the Git http session, if they match the server. The file format
	of the file to read cookies from should be plain HTTP headers or
	the Netscape/Mozilla cookie file format (see linkgit:curl[1]).
	NOTE that the file specified with http.cookiefile is only used as
	input unless http.saveCookies is set.

http.savecookies::
	If set, store cookies received during requests to the file specified by
	http.cookiefile. Has no effect if http.cookiefile is unset.

http.sslVerify::
	Whether to verify the SSL certificate when fetching or pushing
	over HTTPS. Can be overridden by the 'GIT_SSL_NO_VERIFY' environment
	variable.

http.sslCert::
	File containing the SSL certificate when fetching or pushing
	over HTTPS. Can be overridden by the 'GIT_SSL_CERT' environment
	variable.

http.sslKey::
	File containing the SSL private key when fetching or pushing
	over HTTPS. Can be overridden by the 'GIT_SSL_KEY' environment
	variable.

http.sslCertPasswordProtected::
	Enable Git's password prompt for the SSL certificate.  Otherwise
	OpenSSL will prompt the user, possibly many times, if the
	certificate or private key is encrypted.  Can be overridden by the
	'GIT_SSL_CERT_PASSWORD_PROTECTED' environment variable.

http.sslCAInfo::
	File containing the certificates to verify the peer with when
	fetching or pushing over HTTPS. Can be overridden by the
	'GIT_SSL_CAINFO' environment variable.

http.sslCAPath::
	Path containing files with the CA certificates to verify the peer
	with when fetching or pushing over HTTPS. Can be overridden
	by the 'GIT_SSL_CAPATH' environment variable.

http.sslTry::
	Attempt to use AUTH SSL/TLS and encrypted data transfers
	when connecting via regular FTP protocol. This might be needed
	if the FTP server requires it for security reasons or you wish
	to connect securely whenever remote FTP server supports it.
	Default is false since it might trigger certificate verification
	errors on misconfigured servers.

http.maxRequests::
	How many HTTP requests to launch in parallel. Can be overridden
	by the 'GIT_HTTP_MAX_REQUESTS' environment variable. Default is 5.

http.minSessions::
	The number of curl sessions (counted across slots) to be kept across
	requests. They will not be ended with curl_easy_cleanup() until
	http_cleanup() is invoked. If USE_CURL_MULTI is not defined, this
	value will be capped at 1. Defaults to 1.

http.postBuffer::
	Maximum size in bytes of the buffer used by smart HTTP
	transports when POSTing data to the remote system.
	For requests larger than this buffer size, HTTP/1.1 and
	Transfer-Encoding: chunked is used to avoid creating a
	massive pack file locally.  Default is 1 MiB, which is
	sufficient for most requests.

http.lowSpeedLimit, http.lowSpeedTime::
	If the HTTP transfer speed is less than 'http.lowSpeedLimit'
	for longer than 'http.lowSpeedTime' seconds, the transfer is aborted.
	Can be overridden by the 'GIT_HTTP_LOW_SPEED_LIMIT' and
	'GIT_HTTP_LOW_SPEED_TIME' environment variables.

http.noEPSV::
	A boolean which disables using of EPSV ftp command by curl.
	This can helpful with some "poor" ftp servers which don't
	support EPSV mode. Can be overridden by the 'GIT_CURL_FTP_NO_EPSV'
	environment variable. Default is false (curl will use EPSV).

http.useragent::
	The HTTP USER_AGENT string presented to an HTTP server.  The default
	value represents the version of the client Git such as git/1.7.1.
	This option allows you to override this value to a more common value
	such as Mozilla/4.0.  This may be necessary, for instance, if
	connecting through a firewall that restricts HTTP connections to a set
	of common USER_AGENT strings (but not including those like git/1.7.1).
	Can be overridden by the 'GIT_HTTP_USER_AGENT' environment variable.

http.<url>.*::
	Any of the http.* options above can be applied selectively to some URLs.
	For a config key to match a URL, each element of the config key is
	compared to that of the URL, in the following order:
+
--
. Scheme (e.g., `https` in `https://example.com/`). This field
  must match exactly between the config key and the URL.

. Host/domain name (e.g., `example.com` in `https://example.com/`).
  This field must match exactly between the config key and the URL.

. Port number (e.g., `8080` in `http://example.com:8080/`).
  This field must match exactly between the config key and the URL.
  Omitted port numbers are automatically converted to the correct
  default for the scheme before matching.

. Path (e.g., `repo.git` in `https://example.com/repo.git`). The
  path field of the config key must match the path field of the URL
  either exactly or as a prefix of slash-delimited path elements.  This means
  a config key with path `foo/` matches URL path `foo/bar`.  A prefix can only
  match on a slash (`/`) boundary.  Longer matches take precedence (so a config
  key with path `foo/bar` is a better match to URL path `foo/bar` than a config
  key with just path `foo/`).

. User name (e.g., `user` in `https://user@example.com/repo.git`). If
  the config key has a user name it must match the user name in the
  URL exactly. If the config key does not have a user name, that
  config key will match a URL with any user name (including none),
  but at a lower precedence than a config key with a user name.
--
+
The list above is ordered by decreasing precedence; a URL that matches
a config key's path is preferred to one that matches its user name. For example,
if the URL is `https://user@example.com/foo/bar` a config key match of
`https://example.com/foo` will be preferred over a config key match of
`https://user@example.com`.
+
All URLs are normalized before attempting any matching (the password part,
if embedded in the URL, is always ignored for matching purposes) so that
equivalent URLs that are simply spelled differently will match properly.
Environment variable settings always override any matches.  The URLs that are
matched against are those given directly to Git commands.  This means any URLs
visited as a result of a redirection do not participate in matching.

i18n.commitEncoding::
	Character encoding the commit messages are stored in; Git itself
	does not care per se, but this information is necessary e.g. when
	importing commits from emails or in the gitk graphical history
	browser (and possibly at other places in the future or in other
	porcelains). See e.g. linkgit:git-mailinfo[1]. Defaults to 'utf-8'.

i18n.logOutputEncoding::
	Character encoding the commit messages are converted to when
	running 'git log' and friends.

imap::
	The configuration variables in the 'imap' section are described
	in linkgit:git-imap-send[1].

index.version::
	Specify the version with which new index files should be
	initialized.  This does not affect existing repositories.

init.templatedir::
	Specify the directory from which templates will be copied.
	(See the "TEMPLATE DIRECTORY" section of linkgit:git-init[1].)

instaweb.browser::
	Specify the program that will be used to browse your working
	repository in gitweb. See linkgit:git-instaweb[1].

instaweb.httpd::
	The HTTP daemon command-line to start gitweb on your working
	repository. See linkgit:git-instaweb[1].

instaweb.local::
	If true the web server started by linkgit:git-instaweb[1] will
	be bound to the local IP (127.0.0.1).

instaweb.modulepath::
	The default module path for linkgit:git-instaweb[1] to use
	instead of /usr/lib/apache2/modules.  Only used if httpd
	is Apache.

instaweb.port::
	The port number to bind the gitweb httpd to. See
	linkgit:git-instaweb[1].

interactive.singlekey::
	In interactive commands, allow the user to provide one-letter
	input with a single key (i.e., without hitting enter).
	Currently this is used by the `--patch` mode of
	linkgit:git-add[1], linkgit:git-checkout[1], linkgit:git-commit[1],
	linkgit:git-reset[1], and linkgit:git-stash[1]. Note that this
	setting is silently ignored if portable keystroke input
	is not available; requires the Perl module Term::ReadKey.

log.abbrevCommit::
	If true, makes linkgit:git-log[1], linkgit:git-show[1], and
	linkgit:git-whatchanged[1] assume `--abbrev-commit`. You may
	override this option with `--no-abbrev-commit`.

log.date::
	Set the default date-time mode for the 'log' command.
	Setting a value for log.date is similar to using 'git log''s
	`--date` option.  Possible values are `relative`, `local`,
	`default`, `iso`, `rfc`, and `short`; see linkgit:git-log[1]
	for details.

log.decorate::
	Print out the ref names of any commits that are shown by the log
	command. If 'short' is specified, the ref name prefixes 'refs/heads/',
	'refs/tags/' and 'refs/remotes/' will not be printed. If 'full' is
	specified, the full ref name (including prefix) will be printed.
	This is the same as the log commands '--decorate' option.

log.showroot::
	If true, the initial commit will be shown as a big creation event.
	This is equivalent to a diff against an empty tree.
	Tools like linkgit:git-log[1] or linkgit:git-whatchanged[1], which
	normally hide the root commit will now show it. True by default.

log.mailmap::
	If true, makes linkgit:git-log[1], linkgit:git-show[1], and
	linkgit:git-whatchanged[1] assume `--use-mailmap`.

mailinfo.scissors::
	If true, makes linkgit:git-mailinfo[1] (and therefore
	linkgit:git-am[1]) act by default as if the --scissors option
	was provided on the command-line. When active, this features
	removes everything from the message body before a scissors
	line (i.e. consisting mainly of ">8", "8<" and "-").

mailmap.file::
	The location of an augmenting mailmap file. The default
	mailmap, located in the root of the repository, is loaded
	first, then the mailmap file pointed to by this variable.
	The location of the mailmap file may be in a repository
	subdirectory, or somewhere outside of the repository itself.
	See linkgit:git-shortlog[1] and linkgit:git-blame[1].

mailmap.blob::
	Like `mailmap.file`, but consider the value as a reference to a
	blob in the repository. If both `mailmap.file` and
	`mailmap.blob` are given, both are parsed, with entries from
	`mailmap.file` taking precedence. In a bare repository, this
	defaults to `HEAD:.mailmap`. In a non-bare repository, it
	defaults to empty.

man.viewer::
	Specify the programs that may be used to display help in the
	'man' format. See linkgit:git-help[1].

man.<tool>.cmd::
	Specify the command to invoke the specified man viewer. The
	specified command is evaluated in shell with the man page
	passed as argument. (See linkgit:git-help[1].)

man.<tool>.path::
	Override the path for the given tool that may be used to
	display help in the 'man' format. See linkgit:git-help[1].

include::merge-config.txt[]

mergetool.<tool>.path::
	Override the path for the given tool.  This is useful in case
	your tool is not in the PATH.

mergetool.<tool>.cmd::
	Specify the command to invoke the specified merge tool.  The
	specified command is evaluated in shell with the following
	variables available: 'BASE' is the name of a temporary file
	containing the common base of the files to be merged, if available;
	'LOCAL' is the name of a temporary file containing the contents of
	the file on the current branch; 'REMOTE' is the name of a temporary
	file containing the contents of the file from the branch being
	merged; 'MERGED' contains the name of the file to which the merge
	tool should write the results of a successful merge.

mergetool.<tool>.trustExitCode::
	For a custom merge command, specify whether the exit code of
	the merge command can be used to determine whether the merge was
	successful.  If this is not set to true then the merge target file
	timestamp is checked and the merge assumed to have been successful
	if the file has been updated, otherwise the user is prompted to
	indicate the success of the merge.

mergetool.meld.hasOutput::
	Older versions of `meld` do not support the `--output` option.
	Git will attempt to detect whether `meld` supports `--output`
	by inspecting the output of `meld --help`.  Configuring
	`mergetool.meld.hasOutput` will make Git skip these checks and
	use the configured value instead.  Setting `mergetool.meld.hasOutput`
	to `true` tells Git to unconditionally use the `--output` option,
	and `false` avoids using `--output`.

mergetool.keepBackup::
	After performing a merge, the original file with conflict markers
	can be saved as a file with a `.orig` extension.  If this variable
	is set to `false` then this file is not preserved.  Defaults to
	`true` (i.e. keep the backup files).

mergetool.keepTemporaries::
	When invoking a custom merge tool, Git uses a set of temporary
	files to pass to the tool. If the tool returns an error and this
	variable is set to `true`, then these temporary files will be
	preserved, otherwise they will be removed after the tool has
	exited. Defaults to `false`.

mergetool.writeToTemp::
	Git writes temporary 'BASE', 'LOCAL', and 'REMOTE' versions of
	conflicting files in the worktree by default.  Git will attempt
	to use a temporary directory for these files when set `true`.
	Defaults to `false`.

mergetool.prompt::
	Prompt before each invocation of the merge resolution program.

notes.displayRef::
	The (fully qualified) refname from which to show notes when
	showing commit messages.  The value of this variable can be set
	to a glob, in which case notes from all matching refs will be
	shown.  You may also specify this configuration variable
	several times.  A warning will be issued for refs that do not
	exist, but a glob that does not match any refs is silently
	ignored.
+
This setting can be overridden with the `GIT_NOTES_DISPLAY_REF`
environment variable, which must be a colon separated list of refs or
globs.
+
The effective value of "core.notesRef" (possibly overridden by
GIT_NOTES_REF) is also implicitly added to the list of refs to be
displayed.

notes.rewrite.<command>::
	When rewriting commits with <command> (currently `amend` or
	`rebase`) and this variable is set to `true`, Git
	automatically copies your notes from the original to the
	rewritten commit.  Defaults to `true`, but see
	"notes.rewriteRef" below.

notes.rewriteMode::
	When copying notes during a rewrite (see the
	"notes.rewrite.<command>" option), determines what to do if
	the target commit already has a note.  Must be one of
	`overwrite`, `concatenate`, or `ignore`.  Defaults to
	`concatenate`.
+
This setting can be overridden with the `GIT_NOTES_REWRITE_MODE`
environment variable.

notes.rewriteRef::
	When copying notes during a rewrite, specifies the (fully
	qualified) ref whose notes should be copied.  The ref may be a
	glob, in which case notes in all matching refs will be copied.
	You may also specify this configuration several times.
+
Does not have a default value; you must configure this variable to
enable note rewriting.  Set it to `refs/notes/commits` to enable
rewriting for the default commit notes.
+
This setting can be overridden with the `GIT_NOTES_REWRITE_REF`
environment variable, which must be a colon separated list of refs or
globs.

pack.window::
	The size of the window used by linkgit:git-pack-objects[1] when no
	window size is given on the command line. Defaults to 10.

pack.depth::
	The maximum delta depth used by linkgit:git-pack-objects[1] when no
	maximum depth is given on the command line. Defaults to 50.

pack.windowMemory::
	The maximum size of memory that is consumed by each thread
	in linkgit:git-pack-objects[1] for pack window memory when
	no limit is given on the command line.  The value can be
	suffixed with "k", "m", or "g".  When left unconfigured (or
	set explicitly to 0), there will be no limit.

pack.compression::
	An integer -1..9, indicating the compression level for objects
	in a pack file. -1 is the zlib default. 0 means no
	compression, and 1..9 are various speed/size tradeoffs, 9 being
	slowest.  If not set,  defaults to core.compression.  If that is
	not set,  defaults to -1, the zlib default, which is "a default
	compromise between speed and compression (currently equivalent
	to level 6)."
+
Note that changing the compression level will not automatically recompress
all existing objects. You can force recompression by passing the -F option
to linkgit:git-repack[1].

pack.deltaCacheSize::
	The maximum memory in bytes used for caching deltas in
	linkgit:git-pack-objects[1] before writing them out to a pack.
	This cache is used to speed up the writing object phase by not
	having to recompute the final delta result once the best match
	for all objects is found.  Repacking large repositories on machines
	which are tight with memory might be badly impacted by this though,
	especially if this cache pushes the system into swapping.
	A value of 0 means no limit. The smallest size of 1 byte may be
	used to virtually disable this cache. Defaults to 256 MiB.

pack.deltaCacheLimit::
	The maximum size of a delta, that is cached in
	linkgit:git-pack-objects[1]. This cache is used to speed up the
	writing object phase by not having to recompute the final delta
	result once the best match for all objects is found. Defaults to 1000.

pack.threads::
	Specifies the number of threads to spawn when searching for best
	delta matches.  This requires that linkgit:git-pack-objects[1]
	be compiled with pthreads otherwise this option is ignored with a
	warning. This is meant to reduce packing time on multiprocessor
	machines. The required amount of memory for the delta search window
	is however multiplied by the number of threads.
	Specifying 0 will cause Git to auto-detect the number of CPU's
	and set the number of threads accordingly.

pack.indexVersion::
	Specify the default pack index version.  Valid values are 1 for
	legacy pack index used by Git versions prior to 1.5.2, and 2 for
	the new pack index with capabilities for packs larger than 4 GB
	as well as proper protection against the repacking of corrupted
	packs.  Version 2 is the default.  Note that version 2 is enforced
	and this config option ignored whenever the corresponding pack is
	larger than 2 GB.
+
If you have an old Git that does not understand the version 2 `*.idx` file,
cloning or fetching over a non native protocol (e.g. "http" and "rsync")
that will copy both `*.pack` file and corresponding `*.idx` file from the
other side may give you a repository that cannot be accessed with your
older version of Git. If the `*.pack` file is smaller than 2 GB, however,
you can use linkgit:git-index-pack[1] on the *.pack file to regenerate
the `*.idx` file.

pack.packSizeLimit::
	The maximum size of a pack.  This setting only affects
	packing to a file when repacking, i.e. the git:// protocol
	is unaffected.  It can be overridden by the `--max-pack-size`
	option of linkgit:git-repack[1]. The minimum size allowed is
	limited to 1 MiB. The default is unlimited.
	Common unit suffixes of 'k', 'm', or 'g' are
	supported.

pack.useBitmaps::
	When true, git will use pack bitmaps (if available) when packing
	to stdout (e.g., during the server side of a fetch). Defaults to
	true. You should not generally need to turn this off unless
	you are debugging pack bitmaps.

pack.writebitmaps (deprecated)::
	This is a deprecated synonym for `repack.writeBitmaps`.

pack.writeBitmapHashCache::
	When true, git will include a "hash cache" section in the bitmap
	index (if one is written). This cache can be used to feed git's
	delta heuristics, potentially leading to better deltas between
	bitmapped and non-bitmapped objects (e.g., when serving a fetch
	between an older, bitmapped pack and objects that have been
	pushed since the last gc). The downside is that it consumes 4
	bytes per object of disk space, and that JGit's bitmap
	implementation does not understand it, causing it to complain if
	Git and JGit are used on the same repository. Defaults to false.

pager.<cmd>::
	If the value is boolean, turns on or off pagination of the
	output of a particular Git subcommand when writing to a tty.
	Otherwise, turns on pagination for the subcommand using the
	pager specified by the value of `pager.<cmd>`.  If `--paginate`
	or `--no-pager` is specified on the command line, it takes
	precedence over this option.  To disable pagination for all
	commands, set `core.pager` or `GIT_PAGER` to `cat`.

pretty.<name>::
	Alias for a --pretty= format string, as specified in
	linkgit:git-log[1]. Any aliases defined here can be used just
	as the built-in pretty formats could. For example,
	running `git config pretty.changelog "format:* %H %s"`
	would cause the invocation `git log --pretty=changelog`
	to be equivalent to running `git log "--pretty=format:* %H %s"`.
	Note that an alias with the same name as a built-in format
	will be silently ignored.

pull.ff::
	By default, Git does not create an extra merge commit when merging
	a commit that is a descendant of the current commit. Instead, the
	tip of the current branch is fast-forwarded. When set to `false`,
	this variable tells Git to create an extra merge commit in such
	a case (equivalent to giving the `--no-ff` option from the command
	line). When set to `only`, only such fast-forward merges are
	allowed (equivalent to giving the `--ff-only` option from the
	command line).

pull.rebase::
	When true, rebase branches on top of the fetched branch, instead
	of merging the default branch from the default remote when "git
	pull" is run. See "branch.<name>.rebase" for setting this on a
	per-branch basis.
+
	When preserve, also pass `--preserve-merges` along to 'git rebase'
	so that locally committed merge commits will not be flattened
	by running 'git pull'.
+
*NOTE*: this is a possibly dangerous operation; do *not* use
it unless you understand the implications (see linkgit:git-rebase[1]
for details).

pull.octopus::
	The default merge strategy to use when pulling multiple branches
	at once.

pull.twohead::
	The default merge strategy to use when pulling a single branch.

push.default::
	Defines the action `git push` should take if no refspec is
	explicitly given.  Different values are well-suited for
	specific workflows; for instance, in a purely central workflow
	(i.e. the fetch source is equal to the push destination),
	`upstream` is probably what you want.  Possible values are:
+
--

* `nothing` - do not push anything (error out) unless a refspec is
  explicitly given. This is primarily meant for people who want to
  avoid mistakes by always being explicit.

* `current` - push the current branch to update a branch with the same
  name on the receiving end.  Works in both central and non-central
  workflows.

* `upstream` - push the current branch back to the branch whose
  changes are usually integrated into the current branch (which is
  called `@{upstream}`).  This mode only makes sense if you are
  pushing to the same repository you would normally pull from
  (i.e. central workflow).

* `simple` - in centralized workflow, work like `upstream` with an
  added safety to refuse to push if the upstream branch's name is
  different from the local one.
+
When pushing to a remote that is different from the remote you normally
pull from, work as `current`.  This is the safest option and is suited
for beginners.
+
This mode has become the default in Git 2.0.

* `matching` - push all branches having the same name on both ends.
  This makes the repository you are pushing to remember the set of
  branches that will be pushed out (e.g. if you always push 'maint'
  and 'master' there and no other branches, the repository you push
  to will have these two branches, and your local 'maint' and
  'master' will be pushed there).
+
To use this mode effectively, you have to make sure _all_ the
branches you would push out are ready to be pushed out before
running 'git push', as the whole point of this mode is to allow you
to push all of the branches in one go.  If you usually finish work
on only one branch and push out the result, while other branches are
unfinished, this mode is not for you.  Also this mode is not
suitable for pushing into a shared central repository, as other
people may add new branches there, or update the tip of existing
branches outside your control.
+
This used to be the default, but not since Git 2.0 (`simple` is the
new default).

--

rebase.stat::
	Whether to show a diffstat of what changed upstream since the last
	rebase. False by default.

rebase.autosquash::
	If set to true enable '--autosquash' option by default.

rebase.autostash::
	When set to true, automatically create a temporary stash
	before the operation begins, and apply it after the operation
	ends.  This means that you can run rebase on a dirty worktree.
	However, use with care: the final stash application after a
	successful rebase might result in non-trivial conflicts.
	Defaults to false.

receive.autogc::
	By default, git-receive-pack will run "git-gc --auto" after
	receiving data from git-push and updating refs.  You can stop
	it by setting this variable to false.

receive.certnonceseed::
	By setting this variable to a string, `git receive-pack`
	will accept a `git push --signed` and verifies it by using
	a "nonce" protected by HMAC using this string as a secret
	key.

receive.certnonceslop::
	When a `git push --signed` sent a push certificate with a
	"nonce" that was issued by a receive-pack serving the same
	repository within this many seconds, export the "nonce"
	found in the certificate to `GIT_PUSH_CERT_NONCE` to the
	hooks (instead of what the receive-pack asked the sending
	side to include).  This may allow writing checks in
	`pre-receive` and `post-receive` a bit easier.  Instead of
	checking `GIT_PUSH_CERT_NONCE_SLOP` environment variable
	that records by how many seconds the nonce is stale to
	decide if they want to accept the certificate, they only
	can check `GIT_PUSH_CERT_NONCE_STATUS` is `OK`.

receive.fsckObjects::
	If it is set to true, git-receive-pack will check all received
	objects. It will abort in the case of a malformed object or a
	broken link. The result of an abort are only dangling objects.
	Defaults to false. If not set, the value of `transfer.fsckObjects`
	is used instead.

receive.unpackLimit::
	If the number of objects received in a push is below this
	limit then the objects will be unpacked into loose object
	files. However if the number of received objects equals or
	exceeds this limit then the received pack will be stored as
	a pack, after adding any missing delta bases.  Storing the
	pack from a push can make the push operation complete faster,
	especially on slow filesystems.  If not set, the value of
	`transfer.unpackLimit` is used instead.

receive.denyDeletes::
	If set to true, git-receive-pack will deny a ref update that deletes
	the ref. Use this to prevent such a ref deletion via a push.

receive.denyDeleteCurrent::
	If set to true, git-receive-pack will deny a ref update that
	deletes the currently checked out branch of a non-bare repository.

receive.denyCurrentBranch::
	If set to true or "refuse", git-receive-pack will deny a ref update
	to the currently checked out branch of a non-bare repository.
	Such a push is potentially dangerous because it brings the HEAD
	out of sync with the index and working tree. If set to "warn",
	print a warning of such a push to stderr, but allow the push to
	proceed. If set to false or "ignore", allow such pushes with no
	message. Defaults to "refuse".
+
Another option is "updateInstead" which will update the working
directory (must be clean) if pushing into the current branch. This option is
intended for synchronizing working directories when one side is not easily
accessible via interactive ssh (e.g. a live web site, hence the requirement
that the working directory be clean). This mode also comes in handy when
developing inside a VM to test and fix code on different Operating Systems.

receive.denyNonFastForwards::
	If set to true, git-receive-pack will deny a ref update which is
	not a fast-forward. Use this to prevent such an update via a push,
	even if that push is forced. This configuration variable is
	set when initializing a shared repository.

receive.hiderefs::
	String(s) `receive-pack` uses to decide which refs to omit
	from its initial advertisement.  Use more than one
	definitions to specify multiple prefix strings. A ref that
	are under the hierarchies listed on the value of this
	variable is excluded, and is hidden when responding to `git
	push`, and an attempt to update or delete a hidden ref by
	`git push` is rejected.

receive.updateserverinfo::
	If set to true, git-receive-pack will run git-update-server-info
	after receiving data from git-push and updating refs.

receive.shallowupdate::
	If set to true, .git/shallow can be updated when new refs
	require new shallow roots. Otherwise those refs are rejected.

remote.pushdefault::
	The remote to push to by default.  Overrides
	`branch.<name>.remote` for all branches, and is overridden by
	`branch.<name>.pushremote` for specific branches.

remote.<name>.url::
	The URL of a remote repository.  See linkgit:git-fetch[1] or
	linkgit:git-push[1].

remote.<name>.pushurl::
	The push URL of a remote repository.  See linkgit:git-push[1].

remote.<name>.proxy::
	For remotes that require curl (http, https and ftp), the URL to
	the proxy to use for that remote.  Set to the empty string to
	disable proxying for that remote.

remote.<name>.fetch::
	The default set of "refspec" for linkgit:git-fetch[1]. See
	linkgit:git-fetch[1].

remote.<name>.push::
	The default set of "refspec" for linkgit:git-push[1]. See
	linkgit:git-push[1].

remote.<name>.mirror::
	If true, pushing to this remote will automatically behave
	as if the `--mirror` option was given on the command line.

remote.<name>.skipDefaultUpdate::
	If true, this remote will be skipped by default when updating
	using linkgit:git-fetch[1] or the `update` subcommand of
	linkgit:git-remote[1].

remote.<name>.skipFetchAll::
	If true, this remote will be skipped by default when updating
	using linkgit:git-fetch[1] or the `update` subcommand of
	linkgit:git-remote[1].

remote.<name>.receivepack::
	The default program to execute on the remote side when pushing.  See
	option \--receive-pack of linkgit:git-push[1].

remote.<name>.uploadpack::
	The default program to execute on the remote side when fetching.  See
	option \--upload-pack of linkgit:git-fetch-pack[1].

remote.<name>.tagopt::
	Setting this value to \--no-tags disables automatic tag following when
	fetching from remote <name>. Setting it to \--tags will fetch every
	tag from remote <name>, even if they are not reachable from remote
	branch heads. Passing these flags directly to linkgit:git-fetch[1] can
	override this setting. See options \--tags and \--no-tags of
	linkgit:git-fetch[1].

remote.<name>.vcs::
	Setting this to a value <vcs> will cause Git to interact with
	the remote with the git-remote-<vcs> helper.

remote.<name>.prune::
	When set to true, fetching from this remote by default will also
	remove any remote-tracking references that no longer exist on the
	remote (as if the `--prune` option was given on the command line).
	Overrides `fetch.prune` settings, if any.

remotes.<group>::
	The list of remotes which are fetched by "git remote update
	<group>".  See linkgit:git-remote[1].

repack.usedeltabaseoffset::
	By default, linkgit:git-repack[1] creates packs that use
	delta-base offset. If you need to share your repository with
	Git older than version 1.4.4, either directly or via a dumb
	protocol such as http, then you need to set this option to
	"false" and repack. Access from old Git versions over the
	native protocol are unaffected by this option.

repack.packKeptObjects::
	If set to true, makes `git repack` act as if
	`--pack-kept-objects` was passed. See linkgit:git-repack[1] for
	details. Defaults to `false` normally, but `true` if a bitmap
	index is being written (either via `--write-bitmap-index` or
	`repack.writeBitmaps`).

repack.writeBitmaps::
	When true, git will write a bitmap index when packing all
	objects to disk (e.g., when `git repack -a` is run).  This
	index can speed up the "counting objects" phase of subsequent
	packs created for clones and fetches, at the cost of some disk
	space and extra time spent on the initial repack.  Defaults to
	false.

rerere.autoupdate::
	When set to true, `git-rerere` updates the index with the
	resulting contents after it cleanly resolves conflicts using
	previously recorded resolution.  Defaults to false.

rerere.enabled::
	Activate recording of resolved conflicts, so that identical
	conflict hunks can be resolved automatically, should they be
	encountered again.  By default, linkgit:git-rerere[1] is
	enabled if there is an `rr-cache` directory under the
	`$GIT_DIR`, e.g. if "rerere" was previously used in the
	repository.

sendemail.identity::
	A configuration identity. When given, causes values in the
	'sendemail.<identity>' subsection to take precedence over
	values in the 'sendemail' section. The default identity is
	the value of 'sendemail.identity'.

sendemail.smtpencryption::
	See linkgit:git-send-email[1] for description.  Note that this
	setting is not subject to the 'identity' mechanism.

sendemail.smtpssl (deprecated)::
	Deprecated alias for 'sendemail.smtpencryption = ssl'.

sendemail.smtpsslcertpath::
	Path to ca-certificates (either a directory or a single file).
	Set it to an empty string to disable certificate verification.

sendemail.<identity>.*::
	Identity-specific versions of the 'sendemail.*' parameters
	found below, taking precedence over those when the this
	identity is selected, through command-line or
	'sendemail.identity'.

sendemail.aliasesfile::
sendemail.aliasfiletype::
sendemail.annotate::
sendemail.bcc::
sendemail.cc::
sendemail.cccmd::
sendemail.chainreplyto::
sendemail.confirm::
sendemail.envelopesender::
sendemail.from::
sendemail.multiedit::
sendemail.signedoffbycc::
sendemail.smtppass::
sendemail.suppresscc::
sendemail.suppressfrom::
sendemail.to::
sendemail.smtpdomain::
sendemail.smtpserver::
sendemail.smtpserverport::
sendemail.smtpserveroption::
sendemail.smtpuser::
sendemail.thread::
sendemail.transferencoding::
sendemail.validate::
sendemail.xmailer::
	See linkgit:git-send-email[1] for description.

sendemail.signedoffcc (deprecated)::
	Deprecated alias for 'sendemail.signedoffbycc'.

showbranch.default::
	The default set of branches for linkgit:git-show-branch[1].
	See linkgit:git-show-branch[1].

status.relativePaths::
	By default, linkgit:git-status[1] shows paths relative to the
	current directory. Setting this variable to `false` shows paths
	relative to the repository root (this was the default for Git
	prior to v1.5.4).

status.short::
	Set to true to enable --short by default in linkgit:git-status[1].
	The option --no-short takes precedence over this variable.

status.branch::
	Set to true to enable --branch by default in linkgit:git-status[1].
	The option --no-branch takes precedence over this variable.

status.displayCommentPrefix::
	If set to true, linkgit:git-status[1] will insert a comment
	prefix before each output line (starting with
	`core.commentChar`, i.e. `#` by default). This was the
	behavior of linkgit:git-status[1] in Git 1.8.4 and previous.
	Defaults to false.

status.showUntrackedFiles::
	By default, linkgit:git-status[1] and linkgit:git-commit[1] show
	files which are not currently tracked by Git. Directories which
	contain only untracked files, are shown with the directory name
	only. Showing untracked files means that Git needs to lstat() all
	the files in the whole repository, which might be slow on some
	systems. So, this variable controls how the commands displays
	the untracked files. Possible values are:
+
--
* `no` - Show no untracked files.
* `normal` - Show untracked files and directories.
* `all` - Show also individual files in untracked directories.
--
+
If this variable is not specified, it defaults to 'normal'.
This variable can be overridden with the -u|--untracked-files option
of linkgit:git-status[1] and linkgit:git-commit[1].

status.submodulesummary::
	Defaults to false.
	If this is set to a non zero number or true (identical to -1 or an
	unlimited number), the submodule summary will be enabled and a
	summary of commits for modified submodules will be shown (see
	--summary-limit option of linkgit:git-submodule[1]). Please note
	that the summary output command will be suppressed for all
	submodules when `diff.ignoreSubmodules` is set to 'all' or only
	for those submodules where `submodule.<name>.ignore=all`. The only
	exception to that rule is that status and commit will show staged
	submodule changes. To
	also view the summary for ignored submodules you can either use
	the --ignore-submodules=dirty command-line option or the 'git
	submodule summary' command, which shows a similar output but does
	not honor these settings.

submodule.<name>.path::
submodule.<name>.url::
	The path within this project and URL for a submodule. These
	variables are initially populated by 'git submodule init'. See
	linkgit:git-submodule[1] and linkgit:gitmodules[5] for
	details.

submodule.<name>.update::
	The default update procedure for a submodule. This variable
	is populated by `git submodule init` from the
	linkgit:gitmodules[5] file. See description of 'update'
	command in linkgit:git-submodule[1].

submodule.<name>.branch::
	The remote branch name for a submodule, used by `git submodule
	update --remote`.  Set this option to override the value found in
	the `.gitmodules` file.  See linkgit:git-submodule[1] and
	linkgit:gitmodules[5] for details.

submodule.<name>.fetchRecurseSubmodules::
	This option can be used to control recursive fetching of this
	submodule. It can be overridden by using the --[no-]recurse-submodules
	command-line option to "git fetch" and "git pull".
	This setting will override that from in the linkgit:gitmodules[5]
	file.

submodule.<name>.ignore::
	Defines under what circumstances "git status" and the diff family show
	a submodule as modified. When set to "all", it will never be considered
	modified (but it will nonetheless show up in the output of status and
	commit when it has been staged), "dirty" will ignore all changes
	to the submodules work tree and
	takes only differences between the HEAD of the submodule and the commit
	recorded in the superproject into account. "untracked" will additionally
	let submodules with modified tracked files in their work tree show up.
	Using "none" (the default when this option is not set) also shows
	submodules that have untracked files in their work tree as changed.
	This setting overrides any setting made in .gitmodules for this submodule,
	both settings can be overridden on the command line by using the
	"--ignore-submodules" option. The 'git submodule' commands are not
	affected by this setting.

tag.sort::
	This variable controls the sort ordering of tags when displayed by
	linkgit:git-tag[1]. Without the "--sort=<value>" option provided, the
	value of this variable will be used as the default.

tar.umask::
	This variable can be used to restrict the permission bits of
	tar archive entries.  The default is 0002, which turns off the
	world write bit.  The special value "user" indicates that the
	archiving user's umask will be used instead.  See umask(2) and
	linkgit:git-archive[1].

transfer.fsckObjects::
	When `fetch.fsckObjects` or `receive.fsckObjects` are
	not set, the value of this variable is used instead.
	Defaults to false.

transfer.hiderefs::
	This variable can be used to set both `receive.hiderefs`
	and `uploadpack.hiderefs` at the same time to the same
	values.  See entries for these other variables.

transfer.unpackLimit::
	When `fetch.unpackLimit` or `receive.unpackLimit` are
	not set, the value of this variable is used instead.
	The default value is 100.

uploadarchive.allowUnreachable::
	If true, allow clients to use `git archive --remote` to request
	any tree, whether reachable from the ref tips or not. See the
	discussion in the `SECURITY` section of
	linkgit:git-upload-archive[1] for more details. Defaults to
	`false`.

uploadpack.hiderefs::
	String(s) `upload-pack` uses to decide which refs to omit
	from its initial advertisement.  Use more than one
	definitions to specify multiple prefix strings. A ref that
	are under the hierarchies listed on the value of this
	variable is excluded, and is hidden from `git ls-remote`,
	`git fetch`, etc.  An attempt to fetch a hidden ref by `git
	fetch` will fail.  See also `uploadpack.allowtipsha1inwant`.

uploadpack.allowtipsha1inwant::
	When `uploadpack.hiderefs` is in effect, allow `upload-pack`
	to accept a fetch request that asks for an object at the tip
	of a hidden ref (by default, such a request is rejected).
	see also `uploadpack.hiderefs`.

uploadpack.keepalive::
	When `upload-pack` has started `pack-objects`, there may be a
	quiet period while `pack-objects` prepares the pack. Normally
	it would output progress information, but if `--quiet` was used
	for the fetch, `pack-objects` will output nothing at all until
	the pack data begins. Some clients and networks may consider
	the server to be hung and give up. Setting this option instructs
	`upload-pack` to send an empty keepalive packet every
	`uploadpack.keepalive` seconds. Setting this option to 0
	disables keepalive packets entirely. The default is 5 seconds.

url.<base>.insteadOf::
	Any URL that starts with this value will be rewritten to
	start, instead, with <base>. In cases where some site serves a
	large number of repositories, and serves them with multiple
	access methods, and some users need to use different access
	methods, this feature allows people to specify any of the
	equivalent URLs and have Git automatically rewrite the URL to
	the best alternative for the particular user, even for a
	never-before-seen repository on the site.  When more than one
	insteadOf strings match a given URL, the longest match is used.

url.<base>.pushInsteadOf::
	Any URL that starts with this value will not be pushed to;
	instead, it will be rewritten to start with <base>, and the
	resulting URL will be pushed to. In cases where some site serves
	a large number of repositories, and serves them with multiple
	access methods, some of which do not allow push, this feature
	allows people to specify a pull-only URL and have Git
	automatically use an appropriate URL to push, even for a
	never-before-seen repository on the site.  When more than one
	pushInsteadOf strings match a given URL, the longest match is
	used.  If a remote has an explicit pushurl, Git will ignore this
	setting for that remote.

user.email::
	Your email address to be recorded in any newly created commits.
	Can be overridden by the 'GIT_AUTHOR_EMAIL', 'GIT_COMMITTER_EMAIL', and
	'EMAIL' environment variables.  See linkgit:git-commit-tree[1].

user.name::
	Your full name to be recorded in any newly created commits.
	Can be overridden by the 'GIT_AUTHOR_NAME' and 'GIT_COMMITTER_NAME'
	environment variables.  See linkgit:git-commit-tree[1].

user.signingkey::
	If linkgit:git-tag[1] or linkgit:git-commit[1] is not selecting the
	key you want it to automatically when creating a signed tag or
	commit, you can override the default selection with this variable.
	This option is passed unchanged to gpg's --local-user parameter,
	so you may specify a key using any method that gpg supports.

web.browser::
	Specify a web browser that may be used by some commands.
	Currently only linkgit:git-instaweb[1] and linkgit:git-help[1]
	may use it.<|MERGE_RESOLUTION|>--- conflicted
+++ resolved
@@ -985,14 +985,8 @@
 	`untracked` (files which are not tracked by Git),
 	`branch` (the current branch),
 	`nobranch` (the color the 'no branch' warning is shown in, defaulting
-<<<<<<< HEAD
-	to red).
-=======
 	to red), or
 	`unmerged` (files which have unmerged changes).
-	The values of these variables may be specified as in
-	color.branch.<slot>.
->>>>>>> 0d6accc0
 
 color.ui::
 	This variable determines the default value for variables such
