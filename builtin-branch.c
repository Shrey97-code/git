/*
 * Builtin "git branch"
 *
 * Copyright (c) 2006 Kristian Høgsberg <krh@redhat.com>
 * Based on git-branch.sh by Junio C Hamano.
 */

#include "cache.h"
#include "color.h"
#include "refs.h"
#include "commit.h"
#include "builtin.h"
#include "remote.h"
#include "parse-options.h"
#include "branch.h"
#include "diff.h"
#include "revision.h"

static const char * const builtin_branch_usage[] = {
	"git branch [options] [-r | -a] [--merged | --no-merged]",
	"git branch [options] [-l] [-f] <branchname> [<start-point>]",
	"git branch [options] [-r] (-d | -D) <branchname>",
	"git branch [options] (-m | -M) [<oldbranch>] <newbranch>",
	NULL
};

#define REF_LOCAL_BRANCH    0x01
#define REF_REMOTE_BRANCH   0x02

static const char *head;
static unsigned char head_sha1[20];

static int branch_use_color = -1;
static char branch_colors[][COLOR_MAXLEN] = {
	GIT_COLOR_RESET,
	GIT_COLOR_NORMAL,	/* PLAIN */
	GIT_COLOR_RED,		/* REMOTE */
	GIT_COLOR_NORMAL,	/* LOCAL */
	GIT_COLOR_GREEN,	/* CURRENT */
};
enum color_branch {
	BRANCH_COLOR_RESET = 0,
	BRANCH_COLOR_PLAIN = 1,
	BRANCH_COLOR_REMOTE = 2,
	BRANCH_COLOR_LOCAL = 3,
	BRANCH_COLOR_CURRENT = 4,
};

static enum merge_filter {
	NO_FILTER = 0,
	SHOW_NOT_MERGED,
	SHOW_MERGED,
} merge_filter;
static unsigned char merge_filter_ref[20];

static int parse_branch_color_slot(const char *var, int ofs)
{
	if (!strcasecmp(var+ofs, "plain"))
		return BRANCH_COLOR_PLAIN;
	if (!strcasecmp(var+ofs, "reset"))
		return BRANCH_COLOR_RESET;
	if (!strcasecmp(var+ofs, "remote"))
		return BRANCH_COLOR_REMOTE;
	if (!strcasecmp(var+ofs, "local"))
		return BRANCH_COLOR_LOCAL;
	if (!strcasecmp(var+ofs, "current"))
		return BRANCH_COLOR_CURRENT;
	die("bad config variable '%s'", var);
}

static int git_branch_config(const char *var, const char *value, void *cb)
{
	if (!strcmp(var, "color.branch")) {
		branch_use_color = git_config_colorbool(var, value, -1);
		return 0;
	}
	if (!prefixcmp(var, "color.branch.")) {
		int slot = parse_branch_color_slot(var, 13);
		if (!value)
			return config_error_nonbool(var);
		color_parse(value, var, branch_colors[slot]);
		return 0;
	}
	return git_color_default_config(var, value, cb);
}

static const char *branch_get_color(enum color_branch ix)
{
	if (branch_use_color > 0)
		return branch_colors[ix];
	return "";
}

static int delete_branches(int argc, const char **argv, int force, int kinds)
{
	struct commit *rev, *head_rev = head_rev;
	unsigned char sha1[20];
	char *name = NULL;
	const char *fmt, *remote;
	int i;
	int ret = 0;
	struct strbuf bname = STRBUF_INIT;

	switch (kinds) {
	case REF_REMOTE_BRANCH:
		fmt = "refs/remotes/%s";
		remote = "remote ";
		force = 1;
		break;
	case REF_LOCAL_BRANCH:
		fmt = "refs/heads/%s";
		remote = "";
		break;
	default:
		die("cannot use -a with -d");
	}

	if (!force) {
		head_rev = lookup_commit_reference(head_sha1);
		if (!head_rev)
			die("Couldn't look up commit object for HEAD");
	}
	for (i = 0; i < argc; i++, strbuf_release(&bname)) {
		int len = strlen(argv[i]);

		if (interpret_nth_last_branch(argv[i], &bname) != len)
			strbuf_add(&bname, argv[i], len);

		if (kinds == REF_LOCAL_BRANCH && !strcmp(head, bname.buf)) {
			error("Cannot delete the branch '%s' "
			      "which you are currently on.", bname.buf);
			ret = 1;
			continue;
		}

		free(name);

		name = xstrdup(mkpath(fmt, bname.buf));
		if (!resolve_ref(name, sha1, 1, NULL)) {
			error("%sbranch '%s' not found.",
					remote, bname.buf);
			ret = 1;
			continue;
		}

		rev = lookup_commit_reference(sha1);
		if (!rev) {
			error("Couldn't look up commit object for '%s'", name);
			ret = 1;
			continue;
		}

		/* This checks whether the merge bases of branch and
		 * HEAD contains branch -- which means that the HEAD
		 * contains everything in both.
		 */

		if (!force &&
		    !in_merge_bases(rev, &head_rev, 1)) {
			error("The branch '%s' is not an ancestor of "
			      "your current HEAD.\n"
			      "If you are sure you want to delete it, "
			      "run 'git branch -D %s'.", bname.buf, bname.buf);
			ret = 1;
			continue;
		}

		if (delete_ref(name, sha1, 0)) {
			error("Error deleting %sbranch '%s'", remote,
			      bname.buf);
			ret = 1;
		} else {
			struct strbuf buf = STRBUF_INIT;
<<<<<<< HEAD
			printf("Deleted %sbranch %s (%s).\n", remote,
			       bname.buf,
			       find_unique_abbrev(sha1, DEFAULT_ABBREV));
			strbuf_addf(&buf, "branch.%s", bname.buf);
=======
			printf("Deleted %sbranch %s (was %s).\n", remote, argv[i],
				find_unique_abbrev(sha1, DEFAULT_ABBREV));
			strbuf_addf(&buf, "branch.%s", argv[i]);
>>>>>>> 76aac715
			if (git_config_rename_section(buf.buf, NULL) < 0)
				warning("Update of config-file failed");
			strbuf_release(&buf);
		}
	}

	free(name);

	return(ret);
}

struct ref_item {
	char *name;
	char *dest;
	unsigned int kind, len;
	struct commit *commit;
};

struct ref_list {
	struct rev_info revs;
	int index, alloc, maxwidth;
	struct ref_item *list;
	struct commit_list *with_commit;
	int kinds;
};

static char *resolve_symref(const char *src, const char *prefix)
{
	unsigned char sha1[20];
	int flag;
	const char *dst, *cp;

	dst = resolve_ref(src, sha1, 0, &flag);
	if (!(dst && (flag & REF_ISSYMREF)))
		return NULL;
	if (prefix && (cp = skip_prefix(dst, prefix)))
		dst = cp;
	return xstrdup(dst);
}

static int append_ref(const char *refname, const unsigned char *sha1, int flags, void *cb_data)
{
	struct ref_list *ref_list = (struct ref_list*)(cb_data);
	struct ref_item *newitem;
	struct commit *commit;
	int kind, i;
	const char *prefix, *orig_refname = refname;

	static struct {
		int kind;
		const char *prefix;
		int pfxlen;
	} ref_kind[] = {
		{ REF_LOCAL_BRANCH, "refs/heads/", 11 },
		{ REF_REMOTE_BRANCH, "refs/remotes/", 13 },
	};

	/* Detect kind */
	for (i = 0; i < ARRAY_SIZE(ref_kind); i++) {
		prefix = ref_kind[i].prefix;
		if (strncmp(refname, prefix, ref_kind[i].pfxlen))
			continue;
		kind = ref_kind[i].kind;
		refname += ref_kind[i].pfxlen;
		break;
	}
	if (ARRAY_SIZE(ref_kind) <= i)
		return 0;

	commit = lookup_commit_reference_gently(sha1, 1);
	if (!commit)
		return error("branch '%s' does not point at a commit", refname);

	/* Filter with with_commit if specified */
	if (!is_descendant_of(commit, ref_list->with_commit))
		return 0;

	/* Don't add types the caller doesn't want */
	if ((kind & ref_list->kinds) == 0)
		return 0;

	if (merge_filter != NO_FILTER)
		add_pending_object(&ref_list->revs,
				   (struct object *)commit, refname);

	/* Resize buffer */
	if (ref_list->index >= ref_list->alloc) {
		ref_list->alloc = alloc_nr(ref_list->alloc);
		ref_list->list = xrealloc(ref_list->list,
				ref_list->alloc * sizeof(struct ref_item));
	}

	/* Record the new item */
	newitem = &(ref_list->list[ref_list->index++]);
	newitem->name = xstrdup(refname);
	newitem->kind = kind;
	newitem->commit = commit;
	newitem->len = strlen(refname);
	newitem->dest = resolve_symref(orig_refname, prefix);
	/* adjust for "remotes/" */
	if (newitem->kind == REF_REMOTE_BRANCH &&
	    ref_list->kinds != REF_REMOTE_BRANCH)
		newitem->len += 8;
	if (newitem->len > ref_list->maxwidth)
		ref_list->maxwidth = newitem->len;

	return 0;
}

static void free_ref_list(struct ref_list *ref_list)
{
	int i;

	for (i = 0; i < ref_list->index; i++) {
		free(ref_list->list[i].name);
		free(ref_list->list[i].dest);
	}
	free(ref_list->list);
}

static int ref_cmp(const void *r1, const void *r2)
{
	struct ref_item *c1 = (struct ref_item *)(r1);
	struct ref_item *c2 = (struct ref_item *)(r2);

	if (c1->kind != c2->kind)
		return c1->kind - c2->kind;
	return strcmp(c1->name, c2->name);
}

static void fill_tracking_info(struct strbuf *stat, const char *branch_name)
{
	int ours, theirs;
	struct branch *branch = branch_get(branch_name);

	if (!stat_tracking_info(branch, &ours, &theirs) || (!ours && !theirs))
		return;
	if (!ours)
		strbuf_addf(stat, "[behind %d] ", theirs);
	else if (!theirs)
		strbuf_addf(stat, "[ahead %d] ", ours);
	else
		strbuf_addf(stat, "[ahead %d, behind %d] ", ours, theirs);
}

static int matches_merge_filter(struct commit *commit)
{
	int is_merged;

	if (merge_filter == NO_FILTER)
		return 1;

	is_merged = !!(commit->object.flags & UNINTERESTING);
	return (is_merged == (merge_filter == SHOW_MERGED));
}

static void print_ref_item(struct ref_item *item, int maxwidth, int verbose,
			   int abbrev, int current, char *prefix)
{
	char c;
	int color;
	struct commit *commit = item->commit;
	struct strbuf out = STRBUF_INIT, name = STRBUF_INIT;

	if (!matches_merge_filter(commit))
		return;

	switch (item->kind) {
	case REF_LOCAL_BRANCH:
		color = BRANCH_COLOR_LOCAL;
		break;
	case REF_REMOTE_BRANCH:
		color = BRANCH_COLOR_REMOTE;
		break;
	default:
		color = BRANCH_COLOR_PLAIN;
		break;
	}

	c = ' ';
	if (current) {
		c = '*';
		color = BRANCH_COLOR_CURRENT;
	}

	strbuf_addf(&name, "%s%s", prefix, item->name);
	if (verbose)
		strbuf_addf(&out, "%c %s%-*s%s", c, branch_get_color(color),
			    maxwidth, name.buf,
			    branch_get_color(BRANCH_COLOR_RESET));
	else
		strbuf_addf(&out, "%c %s%s%s", c, branch_get_color(color),
			    name.buf, branch_get_color(BRANCH_COLOR_RESET));

	if (item->dest)
		strbuf_addf(&out, " -> %s", item->dest);
	else if (verbose) {
		struct strbuf subject = STRBUF_INIT, stat = STRBUF_INIT;
		const char *sub = " **** invalid ref ****";

		commit = item->commit;
		if (commit && !parse_commit(commit)) {
			pretty_print_commit(CMIT_FMT_ONELINE, commit,
					    &subject, 0, NULL, NULL, 0, 0);
			sub = subject.buf;
		}

		if (item->kind == REF_LOCAL_BRANCH)
			fill_tracking_info(&stat, item->name);

		strbuf_addf(&out, " %s %s%s",
			find_unique_abbrev(item->commit->object.sha1, abbrev),
			stat.buf, sub);
		strbuf_release(&stat);
		strbuf_release(&subject);
	}
	printf("%s\n", out.buf);
	strbuf_release(&name);
	strbuf_release(&out);
}

static int calc_maxwidth(struct ref_list *refs)
{
	int i, w = 0;
	for (i = 0; i < refs->index; i++) {
		if (!matches_merge_filter(refs->list[i].commit))
			continue;
		if (refs->list[i].len > w)
			w = refs->list[i].len;
	}
	return w;
}

static void print_ref_list(int kinds, int detached, int verbose, int abbrev, struct commit_list *with_commit)
{
	int i;
	struct ref_list ref_list;
	struct commit *head_commit = lookup_commit_reference_gently(head_sha1, 1);

	memset(&ref_list, 0, sizeof(ref_list));
	ref_list.kinds = kinds;
	ref_list.with_commit = with_commit;
	if (merge_filter != NO_FILTER)
		init_revisions(&ref_list.revs, NULL);
	for_each_ref(append_ref, &ref_list);
	if (merge_filter != NO_FILTER) {
		struct commit *filter;
		filter = lookup_commit_reference_gently(merge_filter_ref, 0);
		filter->object.flags |= UNINTERESTING;
		add_pending_object(&ref_list.revs,
				   (struct object *) filter, "");
		ref_list.revs.limited = 1;
		prepare_revision_walk(&ref_list.revs);
		if (verbose)
			ref_list.maxwidth = calc_maxwidth(&ref_list);
	}

	qsort(ref_list.list, ref_list.index, sizeof(struct ref_item), ref_cmp);

	detached = (detached && (kinds & REF_LOCAL_BRANCH));
	if (detached && head_commit &&
	    is_descendant_of(head_commit, with_commit)) {
		struct ref_item item;
		item.name = xstrdup("(no branch)");
		item.len = strlen(item.name);
		item.kind = REF_LOCAL_BRANCH;
		item.dest = NULL;
		item.commit = head_commit;
		if (item.len > ref_list.maxwidth)
			ref_list.maxwidth = item.len;
		print_ref_item(&item, ref_list.maxwidth, verbose, abbrev, 1, "");
		free(item.name);
	}

	for (i = 0; i < ref_list.index; i++) {
		int current = !detached &&
			(ref_list.list[i].kind == REF_LOCAL_BRANCH) &&
			!strcmp(ref_list.list[i].name, head);
		char *prefix = (kinds != REF_REMOTE_BRANCH &&
				ref_list.list[i].kind == REF_REMOTE_BRANCH)
				? "remotes/" : "";
		print_ref_item(&ref_list.list[i], ref_list.maxwidth, verbose,
			       abbrev, current, prefix);
	}

	free_ref_list(&ref_list);
}

static void rename_branch(const char *oldname, const char *newname, int force)
{
	struct strbuf oldref = STRBUF_INIT, newref = STRBUF_INIT, logmsg = STRBUF_INIT;
	unsigned char sha1[20];
	struct strbuf oldsection = STRBUF_INIT, newsection = STRBUF_INIT;

	if (!oldname)
		die("cannot rename the current branch while not on any.");

	strbuf_addf(&oldref, "refs/heads/%s", oldname);

	if (check_ref_format(oldref.buf))
		die("Invalid branch name: %s", oldref.buf);

	strbuf_addf(&newref, "refs/heads/%s", newname);

	if (check_ref_format(newref.buf))
		die("Invalid branch name: %s", newref.buf);

	if (resolve_ref(newref.buf, sha1, 1, NULL) && !force)
		die("A branch named '%s' already exists.", newname);

	strbuf_addf(&logmsg, "Branch: renamed %s to %s",
		 oldref.buf, newref.buf);

	if (rename_ref(oldref.buf, newref.buf, logmsg.buf))
		die("Branch rename failed");
	strbuf_release(&logmsg);

	/* no need to pass logmsg here as HEAD didn't really move */
	if (!strcmp(oldname, head) && create_symref("HEAD", newref.buf, NULL))
		die("Branch renamed to %s, but HEAD is not updated!", newname);

	strbuf_addf(&oldsection, "branch.%s", oldref.buf + 11);
	strbuf_release(&oldref);
	strbuf_addf(&newsection, "branch.%s", newref.buf + 11);
	strbuf_release(&newref);
	if (git_config_rename_section(oldsection.buf, newsection.buf) < 0)
		die("Branch is renamed, but update of config-file failed");
	strbuf_release(&oldsection);
	strbuf_release(&newsection);
}

static int opt_parse_merge_filter(const struct option *opt, const char *arg, int unset)
{
	merge_filter = ((opt->long_name[0] == 'n')
			? SHOW_NOT_MERGED
			: SHOW_MERGED);
	if (unset)
		merge_filter = SHOW_NOT_MERGED; /* b/c for --no-merged */
	if (!arg)
		arg = "HEAD";
	if (get_sha1(arg, merge_filter_ref))
		die("malformed object name %s", arg);
	return 0;
}

int cmd_branch(int argc, const char **argv, const char *prefix)
{
	int delete = 0, rename = 0, force_create = 0;
	int verbose = 0, abbrev = DEFAULT_ABBREV, detached = 0;
	int reflog = 0;
	enum branch_track track;
	int kinds = REF_LOCAL_BRANCH;
	struct commit_list *with_commit = NULL;

	struct option options[] = {
		OPT_GROUP("Generic options"),
		OPT__VERBOSE(&verbose),
		OPT_SET_INT( 0 , "track",  &track, "set up tracking mode (see git-pull(1))",
			BRANCH_TRACK_EXPLICIT),
		OPT_BOOLEAN( 0 , "color",  &branch_use_color, "use colored output"),
		OPT_SET_INT('r', NULL,     &kinds, "act on remote-tracking branches",
			REF_REMOTE_BRANCH),
		{
			OPTION_CALLBACK, 0, "contains", &with_commit, "commit",
			"print only branches that contain the commit",
			PARSE_OPT_LASTARG_DEFAULT,
			parse_opt_with_commit, (intptr_t)"HEAD",
		},
		{
			OPTION_CALLBACK, 0, "with", &with_commit, "commit",
			"print only branches that contain the commit",
			PARSE_OPT_HIDDEN | PARSE_OPT_LASTARG_DEFAULT,
			parse_opt_with_commit, (intptr_t) "HEAD",
		},
		OPT__ABBREV(&abbrev),

		OPT_GROUP("Specific git-branch actions:"),
		OPT_SET_INT('a', NULL, &kinds, "list both remote-tracking and local branches",
			REF_REMOTE_BRANCH | REF_LOCAL_BRANCH),
		OPT_BIT('d', NULL, &delete, "delete fully merged branch", 1),
		OPT_BIT('D', NULL, &delete, "delete branch (even if not merged)", 2),
		OPT_BIT('m', NULL, &rename, "move/rename a branch and its reflog", 1),
		OPT_BIT('M', NULL, &rename, "move/rename a branch, even if target exists", 2),
		OPT_BOOLEAN('l', NULL, &reflog, "create the branch's reflog"),
		OPT_BOOLEAN('f', NULL, &force_create, "force creation (when already exists)"),
		{
			OPTION_CALLBACK, 0, "no-merged", &merge_filter_ref,
			"commit", "print only not merged branches",
			PARSE_OPT_LASTARG_DEFAULT | PARSE_OPT_NONEG,
			opt_parse_merge_filter, (intptr_t) "HEAD",
		},
		{
			OPTION_CALLBACK, 0, "merged", &merge_filter_ref,
			"commit", "print only merged branches",
			PARSE_OPT_LASTARG_DEFAULT | PARSE_OPT_NONEG,
			opt_parse_merge_filter, (intptr_t) "HEAD",
		},
		OPT_END(),
	};

	git_config(git_branch_config, NULL);

	if (branch_use_color == -1)
		branch_use_color = git_use_color_default;

	track = git_branch_track;

	head = resolve_ref("HEAD", head_sha1, 0, NULL);
	if (!head)
		die("Failed to resolve HEAD as a valid ref.");
	head = xstrdup(head);
	if (!strcmp(head, "HEAD")) {
		detached = 1;
	} else {
		if (prefixcmp(head, "refs/heads/"))
			die("HEAD not found below refs/heads!");
		head += 11;
	}
	hashcpy(merge_filter_ref, head_sha1);

	argc = parse_options(argc, argv, options, builtin_branch_usage, 0);
	if (!!delete + !!rename + !!force_create > 1)
		usage_with_options(builtin_branch_usage, options);

	if (delete)
		return delete_branches(argc, argv, delete > 1, kinds);
	else if (argc == 0)
		print_ref_list(kinds, detached, verbose, abbrev, with_commit);
	else if (rename && (argc == 1))
		rename_branch(head, argv[0], rename > 1);
	else if (rename && (argc == 2))
		rename_branch(argv[0], argv[1], rename > 1);
	else if (argc <= 2)
		create_branch(head, argv[0], (argc == 2) ? argv[1] : head,
			      force_create, reflog, track);
	else
		usage_with_options(builtin_branch_usage, options);

	return 0;
}<|MERGE_RESOLUTION|>--- conflicted
+++ resolved
@@ -171,16 +171,10 @@
 			ret = 1;
 		} else {
 			struct strbuf buf = STRBUF_INIT;
-<<<<<<< HEAD
-			printf("Deleted %sbranch %s (%s).\n", remote,
+			printf("Deleted %sbranch %s (was %s).\n", remote,
 			       bname.buf,
 			       find_unique_abbrev(sha1, DEFAULT_ABBREV));
 			strbuf_addf(&buf, "branch.%s", bname.buf);
-=======
-			printf("Deleted %sbranch %s (was %s).\n", remote, argv[i],
-				find_unique_abbrev(sha1, DEFAULT_ABBREV));
-			strbuf_addf(&buf, "branch.%s", argv[i]);
->>>>>>> 76aac715
 			if (git_config_rename_section(buf.buf, NULL) < 0)
 				warning("Update of config-file failed");
 			strbuf_release(&buf);
