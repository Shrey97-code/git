--- conflicted
+++ resolved
@@ -298,30 +298,20 @@
 	int add_new_files;
 	int require_pathspec;
 
-<<<<<<< HEAD
+	git_config(add_config, NULL);
+
 	argc = parse_options(argc, argv, prefix, builtin_add_options,
 			  builtin_add_usage, PARSE_OPT_KEEP_ARGV0);
-=======
-	git_config(add_config, NULL);
-
-	argc = parse_options(argc, argv, builtin_add_options,
-			  builtin_add_usage, 0);
->>>>>>> ed342fde
 	if (patch_interactive)
 		add_interactive = 1;
 	if (add_interactive)
 		exit(interactive_add(argc - 1, argv + 1, prefix));
 
-<<<<<<< HEAD
-	git_config(add_config, NULL);
-
 	if (edit_interactive)
 		return(edit_patch(argc, argv, prefix));
 	argc--;
 	argv++;
 
-=======
->>>>>>> ed342fde
 	if (addremove && take_worktree_changes)
 		die("-A and -u are mutually incompatible");
 	if ((addremove || take_worktree_changes) && !argc) {
