#include "cache.h"
#include "commit.h"
#include "strbuf.h"
#include "tag.h"
#include "diff.h"
#include "revision.h"
#include "progress.h"
#include "list-objects.h"
#include "pack.h"
#include "pack-bitmap.h"
#include "pack-revindex.h"
#include "pack-objects.h"
#include "packfile.h"
#include "repository.h"
#include "object-store.h"
#include "list-objects-filter-options.h"
#include "midx.h"
#include "config.h"

/*
 * An entry on the bitmap index, representing the bitmap for a given
 * commit.
 */
struct stored_bitmap {
	struct object_id oid;
	struct ewah_bitmap *root;
	struct stored_bitmap *xor;
	int flags;
};

/*
 * The active bitmap index for a repository. By design, repositories only have
 * a single bitmap index available (the index for the biggest packfile in
 * the repository), since bitmap indexes need full closure.
 *
 * If there is more than one bitmap index available (e.g. because of alternates),
 * the active bitmap index is the largest one.
 */
struct bitmap_index {
	/*
	 * The pack or multi-pack index (MIDX) that this bitmap index belongs
	 * to.
	 *
	 * Exactly one of these must be non-NULL; this specifies the object
	 * order used to interpret this bitmap.
	 */
	struct packed_git *pack;
	struct multi_pack_index *midx;

	/*
	 * Mark the first `reuse_objects` in the packfile as reused:
	 * they will be sent as-is without using them for repacking
	 * calculations
	 */
	uint32_t reuse_objects;

	/* mmapped buffer of the whole bitmap index */
	unsigned char *map;
	size_t map_size; /* size of the mmaped buffer */
	size_t map_pos; /* current position when loading the index */

	/*
	 * Type indexes.
	 *
	 * Each bitmap marks which objects in the packfile  are of the given
	 * type. This provides type information when yielding the objects from
	 * the packfile during a walk, which allows for better delta bases.
	 */
	struct ewah_bitmap *commits;
	struct ewah_bitmap *trees;
	struct ewah_bitmap *blobs;
	struct ewah_bitmap *tags;

	/* Map from object ID -> `stored_bitmap` for all the bitmapped commits */
	kh_oid_map_t *bitmaps;

	/* Number of bitmapped commits */
	uint32_t entry_count;

	/* If not NULL, this is a name-hash cache pointing into map. */
	uint32_t *hashes;

	/* The checksum of the packfile or MIDX; points into map. */
	const unsigned char *checksum;

	/*
	 * If not NULL, this point into the commit table extension
	 * (within the memory mapped region `map`).
	 */
	unsigned char *table_lookup;

	/*
	 * Extended index.
	 *
	 * When trying to perform bitmap operations with objects that are not
	 * packed in `pack`, these objects are added to this "fake index" and
	 * are assumed to appear at the end of the packfile for all operations
	 */
	struct eindex {
		struct object **objects;
		uint32_t *hashes;
		uint32_t count, alloc;
		kh_oid_pos_t *positions;
	} ext_index;

	/* Bitmap result of the last performed walk */
	struct bitmap *result;

	/* "have" bitmap from the last performed walk */
	struct bitmap *haves;

	/* Version of the bitmap index */
	unsigned int version;
};

static struct ewah_bitmap *lookup_stored_bitmap(struct stored_bitmap *st)
{
	struct ewah_bitmap *parent;
	struct ewah_bitmap *composed;

	if (!st->xor)
		return st->root;

	composed = ewah_pool_new();
	parent = lookup_stored_bitmap(st->xor);
	ewah_xor(st->root, parent, composed);

	ewah_pool_free(st->root);
	st->root = composed;
	st->xor = NULL;

	return composed;
}

/*
 * Read a bitmap from the current read position on the mmaped
 * index, and increase the read position accordingly
 */
static struct ewah_bitmap *read_bitmap_1(struct bitmap_index *index)
{
	struct ewah_bitmap *b = ewah_pool_new();

	ssize_t bitmap_size = ewah_read_mmap(b,
		index->map + index->map_pos,
		index->map_size - index->map_pos);

	if (bitmap_size < 0) {
		error(_("failed to load bitmap index (corrupted?)"));
		ewah_pool_free(b);
		return NULL;
	}

	index->map_pos += bitmap_size;
	return b;
}

static uint32_t bitmap_num_objects(struct bitmap_index *index)
{
	if (index->midx)
		return index->midx->num_objects;
	return index->pack->num_objects;
}

static int load_bitmap_header(struct bitmap_index *index)
{
	struct bitmap_disk_header *header = (void *)index->map;
	size_t header_size = sizeof(*header) - GIT_MAX_RAWSZ + the_hash_algo->rawsz;

	if (index->map_size < header_size + the_hash_algo->rawsz)
		return error(_("corrupted bitmap index (too small)"));

	if (memcmp(header->magic, BITMAP_IDX_SIGNATURE, sizeof(BITMAP_IDX_SIGNATURE)) != 0)
		return error(_("corrupted bitmap index file (wrong header)"));

	index->version = ntohs(header->version);
	if (index->version != 1)
		return error(_("unsupported version '%d' for bitmap index file"), index->version);

	/* Parse known bitmap format options */
	{
		uint32_t flags = ntohs(header->options);
		size_t cache_size = st_mult(bitmap_num_objects(index), sizeof(uint32_t));
		unsigned char *index_end = index->map + index->map_size - the_hash_algo->rawsz;

		if ((flags & BITMAP_OPT_FULL_DAG) == 0)
			BUG("unsupported options for bitmap index file "
				"(Git requires BITMAP_OPT_FULL_DAG)");

		if (flags & BITMAP_OPT_HASH_CACHE) {
			if (cache_size > index_end - index->map - header_size)
				return error(_("corrupted bitmap index file (too short to fit hash cache)"));
			index->hashes = (void *)(index_end - cache_size);
			index_end -= cache_size;
		}

		if (flags & BITMAP_OPT_LOOKUP_TABLE) {
			size_t table_size = st_mult(ntohl(header->entry_count),
						    BITMAP_LOOKUP_TABLE_TRIPLET_WIDTH);
			if (table_size > index_end - index->map - header_size)
				return error(_("corrupted bitmap index file (too short to fit lookup table)"));
			if (git_env_bool("GIT_TEST_READ_COMMIT_TABLE", 1))
				index->table_lookup = (void *)(index_end - table_size);
			index_end -= table_size;
		}
	}

	index->entry_count = ntohl(header->entry_count);
	index->checksum = header->checksum;
	index->map_pos += header_size;
	return 0;
}

static struct stored_bitmap *store_bitmap(struct bitmap_index *index,
					  struct ewah_bitmap *root,
					  const struct object_id *oid,
					  struct stored_bitmap *xor_with,
					  int flags)
{
	struct stored_bitmap *stored;
	khiter_t hash_pos;
	int ret;

	stored = xmalloc(sizeof(struct stored_bitmap));
	stored->root = root;
	stored->xor = xor_with;
	stored->flags = flags;
	oidcpy(&stored->oid, oid);

	hash_pos = kh_put_oid_map(index->bitmaps, stored->oid, &ret);

	/*
	 * A 0 return code means the insertion succeeded with no changes,
	 * because the SHA1 already existed on the map. This is bad, there
	 * shouldn't be duplicated commits in the index.
	 */
	if (ret == 0) {
<<<<<<< HEAD
		error(_("duplicate entry in bitmap index: '%s'"), oid_to_hex(oid));
=======
		error(_("duplicate entry in bitmap index: %s"), oid_to_hex(oid));
>>>>>>> 849aca1a
		return NULL;
	}

	kh_value(index->bitmaps, hash_pos) = stored;
	return stored;
}

static inline uint32_t read_be32(const unsigned char *buffer, size_t *pos)
{
	uint32_t result = get_be32(buffer + *pos);
	(*pos) += sizeof(result);
	return result;
}

static inline uint8_t read_u8(const unsigned char *buffer, size_t *pos)
{
	return buffer[(*pos)++];
}

#define MAX_XOR_OFFSET 160

static int nth_bitmap_object_oid(struct bitmap_index *index,
				 struct object_id *oid,
				 uint32_t n)
{
	if (index->midx)
		return nth_midxed_object_oid(oid, index->midx, n) ? 0 : -1;
	return nth_packed_object_id(oid, index->pack, n);
}

static int load_bitmap_entries_v1(struct bitmap_index *index)
{
	uint32_t i;
	struct stored_bitmap *recent_bitmaps[MAX_XOR_OFFSET] = { NULL };

	for (i = 0; i < index->entry_count; ++i) {
		int xor_offset, flags;
		struct ewah_bitmap *bitmap = NULL;
		struct stored_bitmap *xor_bitmap = NULL;
		uint32_t commit_idx_pos;
		struct object_id oid;

		if (index->map_size - index->map_pos < 6)
			return error(_("corrupt ewah bitmap: truncated header for entry %d"), i);

		commit_idx_pos = read_be32(index->map, &index->map_pos);
		xor_offset = read_u8(index->map, &index->map_pos);
		flags = read_u8(index->map, &index->map_pos);

		if (nth_bitmap_object_oid(index, &oid, commit_idx_pos) < 0)
			return error(_("corrupt ewah bitmap: commit index %u out of range"),
				     (unsigned)commit_idx_pos);

		bitmap = read_bitmap_1(index);
		if (!bitmap)
			return -1;

		if (xor_offset > MAX_XOR_OFFSET || xor_offset > i)
			return error(_("corrupted bitmap pack index"));

		if (xor_offset > 0) {
			xor_bitmap = recent_bitmaps[(i - xor_offset) % MAX_XOR_OFFSET];

			if (!xor_bitmap)
				return error(_("invalid XOR offset in bitmap pack index"));
		}

		recent_bitmaps[i % MAX_XOR_OFFSET] = store_bitmap(
			index, bitmap, &oid, xor_bitmap, flags);
	}

	return 0;
}

char *midx_bitmap_filename(struct multi_pack_index *midx)
{
	struct strbuf buf = STRBUF_INIT;

	get_midx_filename(&buf, midx->object_dir);
	strbuf_addf(&buf, "-%s.bitmap", hash_to_hex(get_midx_checksum(midx)));

	return strbuf_detach(&buf, NULL);
}

char *pack_bitmap_filename(struct packed_git *p)
{
	size_t len;

	if (!strip_suffix(p->pack_name, ".pack", &len))
		BUG("pack_name does not end in .pack");
	return xstrfmt("%.*s.bitmap", (int)len, p->pack_name);
}

static int open_midx_bitmap_1(struct bitmap_index *bitmap_git,
			      struct multi_pack_index *midx)
{
	struct stat st;
	char *bitmap_name = midx_bitmap_filename(midx);
	int fd = git_open(bitmap_name);
	uint32_t i;
	struct packed_git *preferred;

	if (fd < 0) {
		if (errno != ENOENT)
			warning_errno("cannot open '%s'", bitmap_name);
		free(bitmap_name);
		return -1;
	}
	free(bitmap_name);

	if (fstat(fd, &st)) {
		error_errno(_("cannot fstat bitmap file"));
		close(fd);
		return -1;
	}

	if (bitmap_git->pack || bitmap_git->midx) {
		struct strbuf buf = STRBUF_INIT;
		get_midx_filename(&buf, midx->object_dir);
		/* ignore extra bitmap file; we can only handle one */
		warning(_("ignoring extra bitmap file: '%s'"), buf.buf);
		close(fd);
		strbuf_release(&buf);
		return -1;
	}

	bitmap_git->midx = midx;
	bitmap_git->map_size = xsize_t(st.st_size);
	bitmap_git->map_pos = 0;
	bitmap_git->map = xmmap(NULL, bitmap_git->map_size, PROT_READ,
				MAP_PRIVATE, fd, 0);
	close(fd);

	if (load_bitmap_header(bitmap_git) < 0)
		goto cleanup;

	if (!hasheq(get_midx_checksum(bitmap_git->midx), bitmap_git->checksum)) {
		error(_("checksum doesn't match in MIDX and bitmap"));
		goto cleanup;
	}

	if (load_midx_revindex(bitmap_git->midx) < 0) {
		warning(_("multi-pack bitmap is missing required reverse index"));
		goto cleanup;
	}

	for (i = 0; i < bitmap_git->midx->num_packs; i++) {
		if (prepare_midx_pack(the_repository, bitmap_git->midx, i))
			die(_("could not open pack %s"),
			    bitmap_git->midx->pack_names[i]);
	}

	preferred = bitmap_git->midx->packs[midx_preferred_pack(bitmap_git)];
	if (!is_pack_valid(preferred)) {
		warning(_("preferred pack (%s) is invalid"),
			preferred->pack_name);
		goto cleanup;
	}

	return 0;

cleanup:
	munmap(bitmap_git->map, bitmap_git->map_size);
	bitmap_git->map_size = 0;
	bitmap_git->map_pos = 0;
	bitmap_git->map = NULL;
	bitmap_git->midx = NULL;
	return -1;
}

static int open_pack_bitmap_1(struct bitmap_index *bitmap_git, struct packed_git *packfile)
{
	int fd;
	struct stat st;
	char *bitmap_name;

	if (open_pack_index(packfile))
		return -1;

	bitmap_name = pack_bitmap_filename(packfile);
	fd = git_open(bitmap_name);

	if (fd < 0) {
		if (errno != ENOENT)
			warning_errno("cannot open '%s'", bitmap_name);
		free(bitmap_name);
		return -1;
	}
	free(bitmap_name);

	if (fstat(fd, &st)) {
		error_errno(_("cannot fstat bitmap file"));
		close(fd);
		return -1;
	}

	if (bitmap_git->pack || bitmap_git->midx) {
		/* ignore extra bitmap file; we can only handle one */
		warning(_("ignoring extra bitmap file: '%s'"), packfile->pack_name);
		close(fd);
		return -1;
	}

	if (!is_pack_valid(packfile)) {
		close(fd);
		return -1;
	}

	bitmap_git->pack = packfile;
	bitmap_git->map_size = xsize_t(st.st_size);
	bitmap_git->map = xmmap(NULL, bitmap_git->map_size, PROT_READ, MAP_PRIVATE, fd, 0);
	bitmap_git->map_pos = 0;
	close(fd);

	if (load_bitmap_header(bitmap_git) < 0) {
		munmap(bitmap_git->map, bitmap_git->map_size);
		bitmap_git->map = NULL;
		bitmap_git->map_size = 0;
		bitmap_git->map_pos = 0;
		bitmap_git->pack = NULL;
		return -1;
	}

	return 0;
}

static int load_reverse_index(struct bitmap_index *bitmap_git)
{
	if (bitmap_is_midx(bitmap_git)) {
		uint32_t i;
		int ret;

		/*
		 * The multi-pack-index's .rev file is already loaded via
		 * open_pack_bitmap_1().
		 *
		 * But we still need to open the individual pack .rev files,
		 * since we will need to make use of them in pack-objects.
		 */
		for (i = 0; i < bitmap_git->midx->num_packs; i++) {
			ret = load_pack_revindex(bitmap_git->midx->packs[i]);
			if (ret)
				return ret;
		}
		return 0;
	}
	return load_pack_revindex(bitmap_git->pack);
}

static int load_bitmap(struct bitmap_index *bitmap_git)
{
	assert(bitmap_git->map);

	bitmap_git->bitmaps = kh_init_oid_map();
	bitmap_git->ext_index.positions = kh_init_oid_pos();

	if (load_reverse_index(bitmap_git))
		goto failed;

	if (!(bitmap_git->commits = read_bitmap_1(bitmap_git)) ||
		!(bitmap_git->trees = read_bitmap_1(bitmap_git)) ||
		!(bitmap_git->blobs = read_bitmap_1(bitmap_git)) ||
		!(bitmap_git->tags = read_bitmap_1(bitmap_git)))
		goto failed;

	if (!bitmap_git->table_lookup && load_bitmap_entries_v1(bitmap_git) < 0)
		goto failed;

	return 0;

failed:
	munmap(bitmap_git->map, bitmap_git->map_size);
	bitmap_git->map = NULL;
	bitmap_git->map_size = 0;

	kh_destroy_oid_map(bitmap_git->bitmaps);
	bitmap_git->bitmaps = NULL;

	kh_destroy_oid_pos(bitmap_git->ext_index.positions);
	bitmap_git->ext_index.positions = NULL;

	return -1;
}

static int open_pack_bitmap(struct repository *r,
			    struct bitmap_index *bitmap_git)
{
	struct packed_git *p;
	int ret = -1;

	assert(!bitmap_git->map);

	for (p = get_all_packs(r); p; p = p->next) {
		if (open_pack_bitmap_1(bitmap_git, p) == 0)
			ret = 0;
	}

	return ret;
}

static int open_midx_bitmap(struct repository *r,
			    struct bitmap_index *bitmap_git)
{
	int ret = -1;
	struct multi_pack_index *midx;

	assert(!bitmap_git->map);

	for (midx = get_multi_pack_index(r); midx; midx = midx->next) {
		if (!open_midx_bitmap_1(bitmap_git, midx))
			ret = 0;
	}
	return ret;
}

static int open_bitmap(struct repository *r,
		       struct bitmap_index *bitmap_git)
{
	assert(!bitmap_git->map);

	if (!open_midx_bitmap(r, bitmap_git))
		return 0;
	return open_pack_bitmap(r, bitmap_git);
}

struct bitmap_index *prepare_bitmap_git(struct repository *r)
{
	struct bitmap_index *bitmap_git = xcalloc(1, sizeof(*bitmap_git));

	if (!open_bitmap(r, bitmap_git) && !load_bitmap(bitmap_git))
		return bitmap_git;

	free_bitmap_index(bitmap_git);
	return NULL;
}

struct bitmap_index *prepare_midx_bitmap_git(struct multi_pack_index *midx)
{
	struct bitmap_index *bitmap_git = xcalloc(1, sizeof(*bitmap_git));

	if (!open_midx_bitmap_1(bitmap_git, midx) && !load_bitmap(bitmap_git))
		return bitmap_git;

	free_bitmap_index(bitmap_git);
	return NULL;
}

struct include_data {
	struct bitmap_index *bitmap_git;
	struct bitmap *base;
	struct bitmap *seen;
};

struct bitmap_lookup_table_triplet {
	uint32_t commit_pos;
	uint64_t offset;
	uint32_t xor_row;
};

struct bitmap_lookup_table_xor_item {
	struct object_id oid;
	uint64_t offset;
};

/*
 * Given a `triplet` struct pointer and pointer `p`, this
 * function reads the triplet beginning at `p` into the struct.
 * Note that this function assumes that there is enough memory
 * left for filling the `triplet` struct from `p`.
 */
static int lookup_table_get_triplet_by_pointer(struct bitmap_lookup_table_triplet *triplet,
					       const unsigned char *p)
{
	if (!triplet)
		return -1;

	triplet->commit_pos = get_be32(p);
	p += sizeof(uint32_t);
	triplet->offset = get_be64(p);
	p += sizeof(uint64_t);
	triplet->xor_row = get_be32(p);
	return 0;
}

/*
 * This function gets the raw triplet from `row`'th row in the
 * lookup table and fills that data to the `triplet`.
 */
static int lookup_table_get_triplet(struct bitmap_index *bitmap_git,
				    uint32_t pos,
				    struct bitmap_lookup_table_triplet *triplet)
{
	unsigned char *p = NULL;
	if (pos >= bitmap_git->entry_count)
		return error(_("corrupt bitmap lookup table: triplet position out of index"));

	p = bitmap_git->table_lookup + st_mult(pos, BITMAP_LOOKUP_TABLE_TRIPLET_WIDTH);

	return lookup_table_get_triplet_by_pointer(triplet, p);
}

/*
 * Searches for a matching triplet. `commit_pos` is a pointer
 * to the wanted commit position value. `table_entry` points to
 * a triplet in lookup table. The first 4 bytes of each
 * triplet (pointed by `table_entry`) are compared with `*commit_pos`.
 */
static int triplet_cmp(const void *commit_pos, const void *table_entry)
{

	uint32_t a = *(uint32_t *)commit_pos;
	uint32_t b = get_be32(table_entry);
	if (a > b)
		return 1;
	else if (a < b)
		return -1;

	return 0;
}

static uint32_t bsearch_pos(struct bitmap_index *bitmap_git,
			    struct object_id *oid,
			    uint32_t *result)
{
	int found;

	if (bitmap_is_midx(bitmap_git))
		found = bsearch_midx(oid, bitmap_git->midx, result);
	else
		found = bsearch_pack(oid, bitmap_git->pack, result);

	return found;
}

/*
 * `bsearch_triplet_by_pos` function searches for the raw triplet
 * having commit position same as `commit_pos` and fills `triplet`
 * object from the raw triplet. Returns 1 on success and 0 on
 * failure.
 */
static int bsearch_triplet_by_pos(uint32_t commit_pos,
				  struct bitmap_index *bitmap_git,
				  struct bitmap_lookup_table_triplet *triplet)
{
	unsigned char *p = bsearch(&commit_pos, bitmap_git->table_lookup, bitmap_git->entry_count,
				   BITMAP_LOOKUP_TABLE_TRIPLET_WIDTH, triplet_cmp);

	if (!p)
		return -1;

	return lookup_table_get_triplet_by_pointer(triplet, p);
}

static struct stored_bitmap *lazy_bitmap_for_commit(struct bitmap_index *bitmap_git,
					  struct commit *commit)
{
	uint32_t commit_pos, xor_row;
	uint64_t offset;
	int flags, found;
	struct bitmap_lookup_table_triplet triplet;
	struct object_id *oid = &commit->object.oid;
	struct ewah_bitmap *bitmap;
	struct stored_bitmap *xor_bitmap = NULL;
	const int bitmap_header_size = 6;
	static struct bitmap_lookup_table_xor_item *xor_items = NULL;
	static size_t xor_items_nr = 0, xor_items_alloc = 0;
	static int is_corrupt = 0;

	if (is_corrupt)
		return NULL;

	found = bsearch_pos(bitmap_git, oid, &commit_pos);

	if (!found)
		return NULL;

	if (bsearch_triplet_by_pos(commit_pos, bitmap_git, &triplet) < 0)
		return NULL;

	xor_items_nr = 0;
	offset = triplet.offset;
	xor_row = triplet.xor_row;

	if (xor_row != 0xffffffff) {
		int xor_flags;
		khiter_t hash_pos;
		struct bitmap_lookup_table_xor_item *xor_item;

		while (xor_row != 0xffffffff) {
			ALLOC_GROW(xor_items, xor_items_nr + 1, xor_items_alloc);

			if (xor_items_nr + 1 >= bitmap_git->entry_count) {
				error(_("corrupt bitmap lookup table: xor chain exceed entry count"));
				goto corrupt;
			}

			if (lookup_table_get_triplet(bitmap_git, xor_row, &triplet) < 0)
				goto corrupt;

			xor_item = &xor_items[xor_items_nr];
			xor_item->offset = triplet.offset;

			if (nth_bitmap_object_oid(bitmap_git, &xor_item->oid, triplet.commit_pos) < 0) {
				error(_("corrupt bitmap lookup table: commit index %u out of range"),
					triplet.commit_pos);
				goto corrupt;
			}

			hash_pos = kh_get_oid_map(bitmap_git->bitmaps, xor_item->oid);

			/*
			 * If desired bitmap is already stored, we don't need
			 * to iterate further. Because we know that bitmaps
			 * that are needed to be parsed to parse this bitmap
			 * has already been stored. So, assign this stored bitmap
			 * to the xor_bitmap.
			 */
			if (hash_pos < kh_end(bitmap_git->bitmaps) &&
			    (xor_bitmap = kh_value(bitmap_git->bitmaps, hash_pos)))
				break;
			xor_items_nr++;
			xor_row = triplet.xor_row;
		}

		while (xor_items_nr) {
			xor_item = &xor_items[xor_items_nr - 1];
			bitmap_git->map_pos = xor_item->offset;
			if (bitmap_git->map_size - bitmap_git->map_pos < bitmap_header_size) {
				error(_("corrupt ewah bitmap: truncated header for bitmap of commit \"%s\""),
					oid_to_hex(&xor_item->oid));
				goto corrupt;
			}

			bitmap_git->map_pos = bitmap_git->map_pos + sizeof(uint32_t) + sizeof(uint8_t);
			xor_flags = read_u8(bitmap_git->map, &bitmap_git->map_pos);
			bitmap = read_bitmap_1(bitmap_git);

			if (!bitmap)
				goto corrupt;

			xor_bitmap = store_bitmap(bitmap_git, bitmap, &xor_item->oid, xor_bitmap, xor_flags);
			xor_items_nr--;
		}
	}

	bitmap_git->map_pos = offset;
	if (bitmap_git->map_size - bitmap_git->map_pos < bitmap_header_size) {
		error(_("corrupt ewah bitmap: truncated header for bitmap of commit \"%s\""),
			oid_to_hex(oid));
		goto corrupt;
	}

	bitmap_git->map_pos = bitmap_git->map_pos + sizeof(uint32_t) + sizeof(uint8_t);
	flags = read_u8(bitmap_git->map, &bitmap_git->map_pos);
	bitmap = read_bitmap_1(bitmap_git);

	if (!bitmap)
		goto corrupt;

	return store_bitmap(bitmap_git, bitmap, oid, xor_bitmap, flags);

corrupt:
	free(xor_items);
	is_corrupt = 1;
	return NULL;
}

struct ewah_bitmap *bitmap_for_commit(struct bitmap_index *bitmap_git,
				      struct commit *commit)
{
	khiter_t hash_pos = kh_get_oid_map(bitmap_git->bitmaps,
					   commit->object.oid);
	if (hash_pos >= kh_end(bitmap_git->bitmaps)) {
		struct stored_bitmap *bitmap = NULL;
		if (!bitmap_git->table_lookup)
			return NULL;

		trace2_region_enter("pack-bitmap", "reading_lookup_table", the_repository);
		/* NEEDSWORK: cache misses aren't recorded */
		bitmap = lazy_bitmap_for_commit(bitmap_git, commit);
		trace2_region_leave("pack-bitmap", "reading_lookup_table", the_repository);
		if (!bitmap)
			return NULL;
		return lookup_stored_bitmap(bitmap);
	}
	return lookup_stored_bitmap(kh_value(bitmap_git->bitmaps, hash_pos));
}

static inline int bitmap_position_extended(struct bitmap_index *bitmap_git,
					   const struct object_id *oid)
{
	kh_oid_pos_t *positions = bitmap_git->ext_index.positions;
	khiter_t pos = kh_get_oid_pos(positions, *oid);

	if (pos < kh_end(positions)) {
		int bitmap_pos = kh_value(positions, pos);
		return bitmap_pos + bitmap_num_objects(bitmap_git);
	}

	return -1;
}

static inline int bitmap_position_packfile(struct bitmap_index *bitmap_git,
					   const struct object_id *oid)
{
	uint32_t pos;
	off_t offset = find_pack_entry_one(oid->hash, bitmap_git->pack);
	if (!offset)
		return -1;

	if (offset_to_pack_pos(bitmap_git->pack, offset, &pos) < 0)
		return -1;
	return pos;
}

static int bitmap_position_midx(struct bitmap_index *bitmap_git,
				const struct object_id *oid)
{
	uint32_t want, got;
	if (!bsearch_midx(oid, bitmap_git->midx, &want))
		return -1;

	if (midx_to_pack_pos(bitmap_git->midx, want, &got) < 0)
		return -1;
	return got;
}

static int bitmap_position(struct bitmap_index *bitmap_git,
			   const struct object_id *oid)
{
	int pos;
	if (bitmap_is_midx(bitmap_git))
		pos = bitmap_position_midx(bitmap_git, oid);
	else
		pos = bitmap_position_packfile(bitmap_git, oid);
	return (pos >= 0) ? pos : bitmap_position_extended(bitmap_git, oid);
}

static int ext_index_add_object(struct bitmap_index *bitmap_git,
				struct object *object, const char *name)
{
	struct eindex *eindex = &bitmap_git->ext_index;

	khiter_t hash_pos;
	int hash_ret;
	int bitmap_pos;

	hash_pos = kh_put_oid_pos(eindex->positions, object->oid, &hash_ret);
	if (hash_ret > 0) {
		if (eindex->count >= eindex->alloc) {
			eindex->alloc = (eindex->alloc + 16) * 3 / 2;
			REALLOC_ARRAY(eindex->objects, eindex->alloc);
			REALLOC_ARRAY(eindex->hashes, eindex->alloc);
		}

		bitmap_pos = eindex->count;
		eindex->objects[eindex->count] = object;
		eindex->hashes[eindex->count] = pack_name_hash(name);
		kh_value(eindex->positions, hash_pos) = bitmap_pos;
		eindex->count++;
	} else {
		bitmap_pos = kh_value(eindex->positions, hash_pos);
	}

	return bitmap_pos + bitmap_num_objects(bitmap_git);
}

struct bitmap_show_data {
	struct bitmap_index *bitmap_git;
	struct bitmap *base;
};

static void show_object(struct object *object, const char *name, void *data_)
{
	struct bitmap_show_data *data = data_;
	int bitmap_pos;

	bitmap_pos = bitmap_position(data->bitmap_git, &object->oid);

	if (bitmap_pos < 0)
		bitmap_pos = ext_index_add_object(data->bitmap_git, object,
						  name);

	bitmap_set(data->base, bitmap_pos);
}

static void show_commit(struct commit *commit, void *data)
{
}

static int add_to_include_set(struct bitmap_index *bitmap_git,
			      struct include_data *data,
			      struct commit *commit,
			      int bitmap_pos)
{
	struct ewah_bitmap *partial;

	if (data->seen && bitmap_get(data->seen, bitmap_pos))
		return 0;

	if (bitmap_get(data->base, bitmap_pos))
		return 0;

	partial = bitmap_for_commit(bitmap_git, commit);
	if (partial) {
		bitmap_or_ewah(data->base, partial);
		return 0;
	}

	bitmap_set(data->base, bitmap_pos);
	return 1;
}

static int should_include(struct commit *commit, void *_data)
{
	struct include_data *data = _data;
	int bitmap_pos;

	bitmap_pos = bitmap_position(data->bitmap_git, &commit->object.oid);
	if (bitmap_pos < 0)
		bitmap_pos = ext_index_add_object(data->bitmap_git,
						  (struct object *)commit,
						  NULL);

	if (!add_to_include_set(data->bitmap_git, data, commit, bitmap_pos)) {
		struct commit_list *parent = commit->parents;

		while (parent) {
			parent->item->object.flags |= SEEN;
			parent = parent->next;
		}

		return 0;
	}

	return 1;
}

static int should_include_obj(struct object *obj, void *_data)
{
	struct include_data *data = _data;
	int bitmap_pos;

	bitmap_pos = bitmap_position(data->bitmap_git, &obj->oid);
	if (bitmap_pos < 0)
		return 1;
	if ((data->seen && bitmap_get(data->seen, bitmap_pos)) ||
	     bitmap_get(data->base, bitmap_pos)) {
		obj->flags |= SEEN;
		return 0;
	}
	return 1;
}

static int add_commit_to_bitmap(struct bitmap_index *bitmap_git,
				struct bitmap **base,
				struct commit *commit)
{
	struct ewah_bitmap *or_with = bitmap_for_commit(bitmap_git, commit);

	if (!or_with)
		return 0;

	if (!*base)
		*base = ewah_to_bitmap(or_with);
	else
		bitmap_or_ewah(*base, or_with);

	return 1;
}

static struct bitmap *find_objects(struct bitmap_index *bitmap_git,
				   struct rev_info *revs,
				   struct object_list *roots,
				   struct bitmap *seen)
{
	struct bitmap *base = NULL;
	int needs_walk = 0;

	struct object_list *not_mapped = NULL;

	/*
	 * Go through all the roots for the walk. The ones that have bitmaps
	 * on the bitmap index will be `or`ed together to form an initial
	 * global reachability analysis.
	 *
	 * The ones without bitmaps in the index will be stored in the
	 * `not_mapped_list` for further processing.
	 */
	while (roots) {
		struct object *object = roots->item;
		roots = roots->next;

		if (object->type == OBJ_COMMIT &&
		    add_commit_to_bitmap(bitmap_git, &base, (struct commit *)object)) {
			object->flags |= SEEN;
			continue;
		}

		object_list_insert(object, &not_mapped);
	}

	/*
	 * Best case scenario: We found bitmaps for all the roots,
	 * so the resulting `or` bitmap has the full reachability analysis
	 */
	if (!not_mapped)
		return base;

	roots = not_mapped;

	/*
	 * Let's iterate through all the roots that don't have bitmaps to
	 * check if we can determine them to be reachable from the existing
	 * global bitmap.
	 *
	 * If we cannot find them in the existing global bitmap, we'll need
	 * to push them to an actual walk and run it until we can confirm
	 * they are reachable
	 */
	while (roots) {
		struct object *object = roots->item;
		int pos;

		roots = roots->next;
		pos = bitmap_position(bitmap_git, &object->oid);

		if (pos < 0 || base == NULL || !bitmap_get(base, pos)) {
			object->flags &= ~UNINTERESTING;
			add_pending_object(revs, object, "");
			needs_walk = 1;
		} else {
			object->flags |= SEEN;
		}
	}

	if (needs_walk) {
		struct include_data incdata;
		struct bitmap_show_data show_data;

		if (!base)
			base = bitmap_new();

		incdata.bitmap_git = bitmap_git;
		incdata.base = base;
		incdata.seen = seen;

		revs->include_check = should_include;
		revs->include_check_obj = should_include_obj;
		revs->include_check_data = &incdata;

		if (prepare_revision_walk(revs))
			die(_("revision walk setup failed"));

		show_data.bitmap_git = bitmap_git;
		show_data.base = base;

		traverse_commit_list(revs,
				     show_commit, show_object,
				     &show_data);

		revs->include_check = NULL;
		revs->include_check_obj = NULL;
		revs->include_check_data = NULL;
	}

	return base;
}

static void show_extended_objects(struct bitmap_index *bitmap_git,
				  struct rev_info *revs,
				  show_reachable_fn show_reach)
{
	struct bitmap *objects = bitmap_git->result;
	struct eindex *eindex = &bitmap_git->ext_index;
	uint32_t i;

	for (i = 0; i < eindex->count; ++i) {
		struct object *obj;

		if (!bitmap_get(objects, bitmap_num_objects(bitmap_git) + i))
			continue;

		obj = eindex->objects[i];
		if ((obj->type == OBJ_BLOB && !revs->blob_objects) ||
		    (obj->type == OBJ_TREE && !revs->tree_objects) ||
		    (obj->type == OBJ_TAG && !revs->tag_objects))
			continue;

		show_reach(&obj->oid, obj->type, 0, eindex->hashes[i], NULL, 0);
	}
}

static void init_type_iterator(struct ewah_iterator *it,
			       struct bitmap_index *bitmap_git,
			       enum object_type type)
{
	switch (type) {
	case OBJ_COMMIT:
		ewah_iterator_init(it, bitmap_git->commits);
		break;

	case OBJ_TREE:
		ewah_iterator_init(it, bitmap_git->trees);
		break;

	case OBJ_BLOB:
		ewah_iterator_init(it, bitmap_git->blobs);
		break;

	case OBJ_TAG:
		ewah_iterator_init(it, bitmap_git->tags);
		break;

	default:
		BUG("object type %d not stored by bitmap type index", type);
		break;
	}
}

static void show_objects_for_type(
	struct bitmap_index *bitmap_git,
	enum object_type object_type,
	show_reachable_fn show_reach)
{
	size_t i = 0;
	uint32_t offset;

	struct ewah_iterator it;
	eword_t filter;

	struct bitmap *objects = bitmap_git->result;

	init_type_iterator(&it, bitmap_git, object_type);

	for (i = 0; i < objects->word_alloc &&
			ewah_iterator_next(&filter, &it); i++) {
		eword_t word = objects->words[i] & filter;
		size_t pos = (i * BITS_IN_EWORD);

		if (!word)
			continue;

		for (offset = 0; offset < BITS_IN_EWORD; ++offset) {
			struct packed_git *pack;
			struct object_id oid;
			uint32_t hash = 0, index_pos;
			off_t ofs;

			if ((word >> offset) == 0)
				break;

			offset += ewah_bit_ctz64(word >> offset);

			if (bitmap_is_midx(bitmap_git)) {
				struct multi_pack_index *m = bitmap_git->midx;
				uint32_t pack_id;

				index_pos = pack_pos_to_midx(m, pos + offset);
				ofs = nth_midxed_offset(m, index_pos);
				nth_midxed_object_oid(&oid, m, index_pos);

				pack_id = nth_midxed_pack_int_id(m, index_pos);
				pack = bitmap_git->midx->packs[pack_id];
			} else {
				index_pos = pack_pos_to_index(bitmap_git->pack, pos + offset);
				ofs = pack_pos_to_offset(bitmap_git->pack, pos + offset);
				nth_bitmap_object_oid(bitmap_git, &oid, index_pos);

				pack = bitmap_git->pack;
			}

			if (bitmap_git->hashes)
				hash = get_be32(bitmap_git->hashes + index_pos);

			show_reach(&oid, object_type, 0, hash, pack, ofs);
		}
	}
}

static int in_bitmapped_pack(struct bitmap_index *bitmap_git,
			     struct object_list *roots)
{
	while (roots) {
		struct object *object = roots->item;
		roots = roots->next;

		if (bitmap_is_midx(bitmap_git)) {
			if (bsearch_midx(&object->oid, bitmap_git->midx, NULL))
				return 1;
		} else {
			if (find_pack_entry_one(object->oid.hash, bitmap_git->pack) > 0)
				return 1;
		}
	}

	return 0;
}

static struct bitmap *find_tip_objects(struct bitmap_index *bitmap_git,
				       struct object_list *tip_objects,
				       enum object_type type)
{
	struct bitmap *result = bitmap_new();
	struct object_list *p;

	for (p = tip_objects; p; p = p->next) {
		int pos;

		if (p->item->type != type)
			continue;

		pos = bitmap_position(bitmap_git, &p->item->oid);
		if (pos < 0)
			continue;

		bitmap_set(result, pos);
	}

	return result;
}

static void filter_bitmap_exclude_type(struct bitmap_index *bitmap_git,
				       struct object_list *tip_objects,
				       struct bitmap *to_filter,
				       enum object_type type)
{
	struct eindex *eindex = &bitmap_git->ext_index;
	struct bitmap *tips;
	struct ewah_iterator it;
	eword_t mask;
	uint32_t i;

	/*
	 * The non-bitmap version of this filter never removes
	 * objects which the other side specifically asked for,
	 * so we must match that behavior.
	 */
	tips = find_tip_objects(bitmap_git, tip_objects, type);

	/*
	 * We can use the type-level bitmap for 'type' to work in whole
	 * words for the objects that are actually in the bitmapped
	 * packfile.
	 */
	for (i = 0, init_type_iterator(&it, bitmap_git, type);
	     i < to_filter->word_alloc && ewah_iterator_next(&mask, &it);
	     i++) {
		if (i < tips->word_alloc)
			mask &= ~tips->words[i];
		to_filter->words[i] &= ~mask;
	}

	/*
	 * Clear any objects that weren't in the packfile (and so would
	 * not have been caught by the loop above. We'll have to check
	 * them individually.
	 */
	for (i = 0; i < eindex->count; i++) {
		uint32_t pos = i + bitmap_num_objects(bitmap_git);
		if (eindex->objects[i]->type == type &&
		    bitmap_get(to_filter, pos) &&
		    !bitmap_get(tips, pos))
			bitmap_unset(to_filter, pos);
	}

	bitmap_free(tips);
}

static void filter_bitmap_blob_none(struct bitmap_index *bitmap_git,
				    struct object_list *tip_objects,
				    struct bitmap *to_filter)
{
	filter_bitmap_exclude_type(bitmap_git, tip_objects, to_filter,
				   OBJ_BLOB);
}

static unsigned long get_size_by_pos(struct bitmap_index *bitmap_git,
				     uint32_t pos)
{
	unsigned long size;
	struct object_info oi = OBJECT_INFO_INIT;

	oi.sizep = &size;

	if (pos < bitmap_num_objects(bitmap_git)) {
		struct packed_git *pack;
		off_t ofs;

		if (bitmap_is_midx(bitmap_git)) {
			uint32_t midx_pos = pack_pos_to_midx(bitmap_git->midx, pos);
			uint32_t pack_id = nth_midxed_pack_int_id(bitmap_git->midx, midx_pos);

			pack = bitmap_git->midx->packs[pack_id];
			ofs = nth_midxed_offset(bitmap_git->midx, midx_pos);
		} else {
			pack = bitmap_git->pack;
			ofs = pack_pos_to_offset(pack, pos);
		}

		if (packed_object_info(the_repository, pack, ofs, &oi) < 0) {
			struct object_id oid;
			nth_bitmap_object_oid(bitmap_git, &oid,
					      pack_pos_to_index(pack, pos));
			die(_("unable to get size of %s"), oid_to_hex(&oid));
		}
	} else {
		struct eindex *eindex = &bitmap_git->ext_index;
		struct object *obj = eindex->objects[pos - bitmap_num_objects(bitmap_git)];
		if (oid_object_info_extended(the_repository, &obj->oid, &oi, 0) < 0)
			die(_("unable to get size of %s"), oid_to_hex(&obj->oid));
	}

	return size;
}

static void filter_bitmap_blob_limit(struct bitmap_index *bitmap_git,
				     struct object_list *tip_objects,
				     struct bitmap *to_filter,
				     unsigned long limit)
{
	struct eindex *eindex = &bitmap_git->ext_index;
	struct bitmap *tips;
	struct ewah_iterator it;
	eword_t mask;
	uint32_t i;

	tips = find_tip_objects(bitmap_git, tip_objects, OBJ_BLOB);

	for (i = 0, init_type_iterator(&it, bitmap_git, OBJ_BLOB);
	     i < to_filter->word_alloc && ewah_iterator_next(&mask, &it);
	     i++) {
		eword_t word = to_filter->words[i] & mask;
		unsigned offset;

		for (offset = 0; offset < BITS_IN_EWORD; offset++) {
			uint32_t pos;

			if ((word >> offset) == 0)
				break;
			offset += ewah_bit_ctz64(word >> offset);
			pos = i * BITS_IN_EWORD + offset;

			if (!bitmap_get(tips, pos) &&
			    get_size_by_pos(bitmap_git, pos) >= limit)
				bitmap_unset(to_filter, pos);
		}
	}

	for (i = 0; i < eindex->count; i++) {
		uint32_t pos = i + bitmap_num_objects(bitmap_git);
		if (eindex->objects[i]->type == OBJ_BLOB &&
		    bitmap_get(to_filter, pos) &&
		    !bitmap_get(tips, pos) &&
		    get_size_by_pos(bitmap_git, pos) >= limit)
			bitmap_unset(to_filter, pos);
	}

	bitmap_free(tips);
}

static void filter_bitmap_tree_depth(struct bitmap_index *bitmap_git,
				     struct object_list *tip_objects,
				     struct bitmap *to_filter,
				     unsigned long limit)
{
	if (limit)
		BUG("filter_bitmap_tree_depth given non-zero limit");

	filter_bitmap_exclude_type(bitmap_git, tip_objects, to_filter,
				   OBJ_TREE);
	filter_bitmap_exclude_type(bitmap_git, tip_objects, to_filter,
				   OBJ_BLOB);
}

static void filter_bitmap_object_type(struct bitmap_index *bitmap_git,
				      struct object_list *tip_objects,
				      struct bitmap *to_filter,
				      enum object_type object_type)
{
	if (object_type < OBJ_COMMIT || object_type > OBJ_TAG)
		BUG("filter_bitmap_object_type given invalid object");

	if (object_type != OBJ_TAG)
		filter_bitmap_exclude_type(bitmap_git, tip_objects, to_filter, OBJ_TAG);
	if (object_type != OBJ_COMMIT)
		filter_bitmap_exclude_type(bitmap_git, tip_objects, to_filter, OBJ_COMMIT);
	if (object_type != OBJ_TREE)
		filter_bitmap_exclude_type(bitmap_git, tip_objects, to_filter, OBJ_TREE);
	if (object_type != OBJ_BLOB)
		filter_bitmap_exclude_type(bitmap_git, tip_objects, to_filter, OBJ_BLOB);
}

static int filter_bitmap(struct bitmap_index *bitmap_git,
			 struct object_list *tip_objects,
			 struct bitmap *to_filter,
			 struct list_objects_filter_options *filter)
{
	if (!filter || filter->choice == LOFC_DISABLED)
		return 0;

	if (filter->choice == LOFC_BLOB_NONE) {
		if (bitmap_git)
			filter_bitmap_blob_none(bitmap_git, tip_objects,
						to_filter);
		return 0;
	}

	if (filter->choice == LOFC_BLOB_LIMIT) {
		if (bitmap_git)
			filter_bitmap_blob_limit(bitmap_git, tip_objects,
						 to_filter,
						 filter->blob_limit_value);
		return 0;
	}

	if (filter->choice == LOFC_TREE_DEPTH &&
	    filter->tree_exclude_depth == 0) {
		if (bitmap_git)
			filter_bitmap_tree_depth(bitmap_git, tip_objects,
						 to_filter,
						 filter->tree_exclude_depth);
		return 0;
	}

	if (filter->choice == LOFC_OBJECT_TYPE) {
		if (bitmap_git)
			filter_bitmap_object_type(bitmap_git, tip_objects,
						  to_filter,
						  filter->object_type);
		return 0;
	}

	if (filter->choice == LOFC_COMBINE) {
		int i;
		for (i = 0; i < filter->sub_nr; i++) {
			if (filter_bitmap(bitmap_git, tip_objects, to_filter,
					  &filter->sub[i]) < 0)
				return -1;
		}
		return 0;
	}

	/* filter choice not handled */
	return -1;
}

static int can_filter_bitmap(struct list_objects_filter_options *filter)
{
	return !filter_bitmap(NULL, NULL, NULL, filter);
}

struct bitmap_index *prepare_bitmap_walk(struct rev_info *revs,
					 int filter_provided_objects)
{
	unsigned int i;

	struct object_list *wants = NULL;
	struct object_list *haves = NULL;

	struct bitmap *wants_bitmap = NULL;
	struct bitmap *haves_bitmap = NULL;

	struct bitmap_index *bitmap_git;

	/*
	 * We can't do pathspec limiting with bitmaps, because we don't know
	 * which commits are associated with which object changes (let alone
	 * even which objects are associated with which paths).
	 */
	if (revs->prune)
		return NULL;

	if (!can_filter_bitmap(&revs->filter))
		return NULL;

	/* try to open a bitmapped pack, but don't parse it yet
	 * because we may not need to use it */
	CALLOC_ARRAY(bitmap_git, 1);
	if (open_bitmap(revs->repo, bitmap_git) < 0)
		goto cleanup;

	for (i = 0; i < revs->pending.nr; ++i) {
		struct object *object = revs->pending.objects[i].item;

		if (object->type == OBJ_NONE)
			parse_object_or_die(&object->oid, NULL);

		while (object->type == OBJ_TAG) {
			struct tag *tag = (struct tag *) object;

			if (object->flags & UNINTERESTING)
				object_list_insert(object, &haves);
			else
				object_list_insert(object, &wants);

			object = parse_object_or_die(get_tagged_oid(tag), NULL);
			object->flags |= (tag->object.flags & UNINTERESTING);
		}

		if (object->flags & UNINTERESTING)
			object_list_insert(object, &haves);
		else
			object_list_insert(object, &wants);
	}

	/*
	 * if we have a HAVES list, but none of those haves is contained
	 * in the packfile that has a bitmap, we don't have anything to
	 * optimize here
	 */
	if (haves && !in_bitmapped_pack(bitmap_git, haves))
		goto cleanup;

	/* if we don't want anything, we're done here */
	if (!wants)
		goto cleanup;

	/*
	 * now we're going to use bitmaps, so load the actual bitmap entries
	 * from disk. this is the point of no return; after this the rev_list
	 * becomes invalidated and we must perform the revwalk through bitmaps
	 */
	if (load_bitmap(bitmap_git) < 0)
		goto cleanup;

	object_array_clear(&revs->pending);

	if (haves) {
		revs->ignore_missing_links = 1;
		haves_bitmap = find_objects(bitmap_git, revs, haves, NULL);
		reset_revision_walk();
		revs->ignore_missing_links = 0;

		if (!haves_bitmap)
			BUG("failed to perform bitmap walk");
	}

	wants_bitmap = find_objects(bitmap_git, revs, wants, haves_bitmap);

	if (!wants_bitmap)
		BUG("failed to perform bitmap walk");

	if (haves_bitmap)
		bitmap_and_not(wants_bitmap, haves_bitmap);

	filter_bitmap(bitmap_git,
		      (revs->filter.choice && filter_provided_objects) ? NULL : wants,
		      wants_bitmap,
		      &revs->filter);

	bitmap_git->result = wants_bitmap;
	bitmap_git->haves = haves_bitmap;

	object_list_free(&wants);
	object_list_free(&haves);

	return bitmap_git;

cleanup:
	free_bitmap_index(bitmap_git);
	object_list_free(&wants);
	object_list_free(&haves);
	return NULL;
}

/*
 * -1 means "stop trying further objects"; 0 means we may or may not have
 * reused, but you can keep feeding bits.
 */
static int try_partial_reuse(struct packed_git *pack,
			     size_t pos,
			     struct bitmap *reuse,
			     struct pack_window **w_curs)
{
	off_t offset, delta_obj_offset;
	enum object_type type;
	unsigned long size;

	/*
	 * try_partial_reuse() is called either on (a) objects in the
	 * bitmapped pack (in the case of a single-pack bitmap) or (b)
	 * objects in the preferred pack of a multi-pack bitmap.
	 * Importantly, the latter can pretend as if only a single pack
	 * exists because:
	 *
	 *   - The first pack->num_objects bits of a MIDX bitmap are
	 *     reserved for the preferred pack, and
	 *
	 *   - Ties due to duplicate objects are always resolved in
	 *     favor of the preferred pack.
	 *
	 * Therefore we do not need to ever ask the MIDX for its copy of
	 * an object by OID, since it will always select it from the
	 * preferred pack. Likewise, the selected copy of the base
	 * object for any deltas will reside in the same pack.
	 *
	 * This means that we can reuse pos when looking up the bit in
	 * the reuse bitmap, too, since bits corresponding to the
	 * preferred pack precede all bits from other packs.
	 */

	if (pos >= pack->num_objects)
		return -1; /* not actually in the pack or MIDX preferred pack */

	offset = delta_obj_offset = pack_pos_to_offset(pack, pos);
	type = unpack_object_header(pack, w_curs, &offset, &size);
	if (type < 0)
		return -1; /* broken packfile, punt */

	if (type == OBJ_REF_DELTA || type == OBJ_OFS_DELTA) {
		off_t base_offset;
		uint32_t base_pos;

		/*
		 * Find the position of the base object so we can look it up
		 * in our bitmaps. If we can't come up with an offset, or if
		 * that offset is not in the revidx, the pack is corrupt.
		 * There's nothing we can do, so just punt on this object,
		 * and the normal slow path will complain about it in
		 * more detail.
		 */
		base_offset = get_delta_base(pack, w_curs, &offset, type,
					     delta_obj_offset);
		if (!base_offset)
			return 0;
		if (offset_to_pack_pos(pack, base_offset, &base_pos) < 0)
			return 0;

		/*
		 * We assume delta dependencies always point backwards. This
		 * lets us do a single pass, and is basically always true
		 * due to the way OFS_DELTAs work. You would not typically
		 * find REF_DELTA in a bitmapped pack, since we only bitmap
		 * packs we write fresh, and OFS_DELTA is the default). But
		 * let's double check to make sure the pack wasn't written with
		 * odd parameters.
		 */
		if (base_pos >= pos)
			return 0;

		/*
		 * And finally, if we're not sending the base as part of our
		 * reuse chunk, then don't send this object either. The base
		 * would come after us, along with other objects not
		 * necessarily in the pack, which means we'd need to convert
		 * to REF_DELTA on the fly. Better to just let the normal
		 * object_entry code path handle it.
		 */
		if (!bitmap_get(reuse, base_pos))
			return 0;
	}

	/*
	 * If we got here, then the object is OK to reuse. Mark it.
	 */
	bitmap_set(reuse, pos);
	return 0;
}

uint32_t midx_preferred_pack(struct bitmap_index *bitmap_git)
{
	struct multi_pack_index *m = bitmap_git->midx;
	if (!m)
		BUG("midx_preferred_pack: requires non-empty MIDX");
	return nth_midxed_pack_int_id(m, pack_pos_to_midx(bitmap_git->midx, 0));
}

int reuse_partial_packfile_from_bitmap(struct bitmap_index *bitmap_git,
				       struct packed_git **packfile_out,
				       uint32_t *entries,
				       struct bitmap **reuse_out)
{
	struct packed_git *pack;
	struct bitmap *result = bitmap_git->result;
	struct bitmap *reuse;
	struct pack_window *w_curs = NULL;
	size_t i = 0;
	uint32_t offset;
	uint32_t objects_nr;

	assert(result);

	load_reverse_index(bitmap_git);

	if (bitmap_is_midx(bitmap_git))
		pack = bitmap_git->midx->packs[midx_preferred_pack(bitmap_git)];
	else
		pack = bitmap_git->pack;
	objects_nr = pack->num_objects;

	while (i < result->word_alloc && result->words[i] == (eword_t)~0)
		i++;

	/*
	 * Don't mark objects not in the packfile or preferred pack. This bitmap
	 * marks objects eligible for reuse, but the pack-reuse code only
	 * understands how to reuse a single pack. Since the preferred pack is
	 * guaranteed to have all bases for its deltas (in a multi-pack bitmap),
	 * we use it instead of another pack. In single-pack bitmaps, the choice
	 * is made for us.
	 */
	if (i > objects_nr / BITS_IN_EWORD)
		i = objects_nr / BITS_IN_EWORD;

	reuse = bitmap_word_alloc(i);
	memset(reuse->words, 0xFF, i * sizeof(eword_t));

	for (; i < result->word_alloc; ++i) {
		eword_t word = result->words[i];
		size_t pos = (i * BITS_IN_EWORD);

		for (offset = 0; offset < BITS_IN_EWORD; ++offset) {
			if ((word >> offset) == 0)
				break;

			offset += ewah_bit_ctz64(word >> offset);
			if (try_partial_reuse(pack, pos + offset,
					      reuse, &w_curs) < 0) {
				/*
				 * try_partial_reuse indicated we couldn't reuse
				 * any bits, so there is no point in trying more
				 * bits in the current word, or any other words
				 * in result.
				 *
				 * Jump out of both loops to avoid future
				 * unnecessary calls to try_partial_reuse.
				 */
				goto done;
			}
		}
	}

done:
	unuse_pack(&w_curs);

	*entries = bitmap_popcount(reuse);
	if (!*entries) {
		bitmap_free(reuse);
		return -1;
	}

	/*
	 * Drop any reused objects from the result, since they will not
	 * need to be handled separately.
	 */
	bitmap_and_not(result, reuse);
	*packfile_out = pack;
	*reuse_out = reuse;
	return 0;
}

int bitmap_walk_contains(struct bitmap_index *bitmap_git,
			 struct bitmap *bitmap, const struct object_id *oid)
{
	int idx;

	if (!bitmap)
		return 0;

	idx = bitmap_position(bitmap_git, oid);
	return idx >= 0 && bitmap_get(bitmap, idx);
}

void traverse_bitmap_commit_list(struct bitmap_index *bitmap_git,
				 struct rev_info *revs,
				 show_reachable_fn show_reachable)
{
	assert(bitmap_git->result);

	show_objects_for_type(bitmap_git, OBJ_COMMIT, show_reachable);
	if (revs->tree_objects)
		show_objects_for_type(bitmap_git, OBJ_TREE, show_reachable);
	if (revs->blob_objects)
		show_objects_for_type(bitmap_git, OBJ_BLOB, show_reachable);
	if (revs->tag_objects)
		show_objects_for_type(bitmap_git, OBJ_TAG, show_reachable);

	show_extended_objects(bitmap_git, revs, show_reachable);
}

static uint32_t count_object_type(struct bitmap_index *bitmap_git,
				  enum object_type type)
{
	struct bitmap *objects = bitmap_git->result;
	struct eindex *eindex = &bitmap_git->ext_index;

	uint32_t i = 0, count = 0;
	struct ewah_iterator it;
	eword_t filter;

	init_type_iterator(&it, bitmap_git, type);

	while (i < objects->word_alloc && ewah_iterator_next(&filter, &it)) {
		eword_t word = objects->words[i++] & filter;
		count += ewah_bit_popcount64(word);
	}

	for (i = 0; i < eindex->count; ++i) {
		if (eindex->objects[i]->type == type &&
			bitmap_get(objects, bitmap_num_objects(bitmap_git) + i))
			count++;
	}

	return count;
}

void count_bitmap_commit_list(struct bitmap_index *bitmap_git,
			      uint32_t *commits, uint32_t *trees,
			      uint32_t *blobs, uint32_t *tags)
{
	assert(bitmap_git->result);

	if (commits)
		*commits = count_object_type(bitmap_git, OBJ_COMMIT);

	if (trees)
		*trees = count_object_type(bitmap_git, OBJ_TREE);

	if (blobs)
		*blobs = count_object_type(bitmap_git, OBJ_BLOB);

	if (tags)
		*tags = count_object_type(bitmap_git, OBJ_TAG);
}

struct bitmap_test_data {
	struct bitmap_index *bitmap_git;
	struct bitmap *base;
	struct bitmap *commits;
	struct bitmap *trees;
	struct bitmap *blobs;
	struct bitmap *tags;
	struct progress *prg;
	size_t seen;
};

static void test_bitmap_type(struct bitmap_test_data *tdata,
			     struct object *obj, int pos)
{
	enum object_type bitmap_type = OBJ_NONE;
	int bitmaps_nr = 0;

	if (bitmap_get(tdata->commits, pos)) {
		bitmap_type = OBJ_COMMIT;
		bitmaps_nr++;
	}
	if (bitmap_get(tdata->trees, pos)) {
		bitmap_type = OBJ_TREE;
		bitmaps_nr++;
	}
	if (bitmap_get(tdata->blobs, pos)) {
		bitmap_type = OBJ_BLOB;
		bitmaps_nr++;
	}
	if (bitmap_get(tdata->tags, pos)) {
		bitmap_type = OBJ_TAG;
		bitmaps_nr++;
	}

	if (bitmap_type == OBJ_NONE)
		die(_("object '%s' not found in type bitmaps"),
		    oid_to_hex(&obj->oid));

	if (bitmaps_nr > 1)
		die(_("object '%s' does not have a unique type"),
		    oid_to_hex(&obj->oid));

	if (bitmap_type != obj->type)
		die(_("object '%s': real type '%s', expected: '%s'"),
		    oid_to_hex(&obj->oid),
		    type_name(obj->type),
		    type_name(bitmap_type));
}

static void test_show_object(struct object *object, const char *name,
			     void *data)
{
	struct bitmap_test_data *tdata = data;
	int bitmap_pos;

	bitmap_pos = bitmap_position(tdata->bitmap_git, &object->oid);
	if (bitmap_pos < 0)
		die(_("object not in bitmap: '%s'"), oid_to_hex(&object->oid));
	test_bitmap_type(tdata, object, bitmap_pos);

	bitmap_set(tdata->base, bitmap_pos);
	display_progress(tdata->prg, ++tdata->seen);
}

static void test_show_commit(struct commit *commit, void *data)
{
	struct bitmap_test_data *tdata = data;
	int bitmap_pos;

	bitmap_pos = bitmap_position(tdata->bitmap_git,
				     &commit->object.oid);
	if (bitmap_pos < 0)
		die(_("object not in bitmap: '%s'"), oid_to_hex(&commit->object.oid));
	test_bitmap_type(tdata, &commit->object, bitmap_pos);

	bitmap_set(tdata->base, bitmap_pos);
	display_progress(tdata->prg, ++tdata->seen);
}

void test_bitmap_walk(struct rev_info *revs)
{
	struct object *root;
	struct bitmap *result = NULL;
	size_t result_popcnt;
	struct bitmap_test_data tdata;
	struct bitmap_index *bitmap_git;
	struct ewah_bitmap *bm;

	if (!(bitmap_git = prepare_bitmap_git(revs->repo)))
		die(_("failed to load bitmap indexes"));

	if (revs->pending.nr != 1)
		die(_("you must specify exactly one commit to test"));

<<<<<<< HEAD
	fprintf_ln(stderr, "Bitmap v%d test (%d entries loaded)",
		bitmap_git->version, bitmap_git->entry_count);
=======
	fprintf(stderr, "Bitmap v%d test (%d entries%s)",
		bitmap_git->version,
		bitmap_git->entry_count,
		bitmap_git->table_lookup ? "" : " loaded");
>>>>>>> 849aca1a

	root = revs->pending.objects[0].item;
	bm = bitmap_for_commit(bitmap_git, (struct commit *)root);

	if (bm) {
		fprintf_ln(stderr, "Found bitmap for '%s'. %d bits / %08x checksum",
			oid_to_hex(&root->oid), (int)bm->bit_size, ewah_checksum(bm));

		result = ewah_to_bitmap(bm);
	}

	if (!result)
		die(_("commit '%s' doesn't have an indexed bitmap"), oid_to_hex(&root->oid));

	revs->tag_objects = 1;
	revs->tree_objects = 1;
	revs->blob_objects = 1;

	result_popcnt = bitmap_popcount(result);

	if (prepare_revision_walk(revs))
		die(_("revision walk setup failed"));

	tdata.bitmap_git = bitmap_git;
	tdata.base = bitmap_new();
	tdata.commits = ewah_to_bitmap(bitmap_git->commits);
	tdata.trees = ewah_to_bitmap(bitmap_git->trees);
	tdata.blobs = ewah_to_bitmap(bitmap_git->blobs);
	tdata.tags = ewah_to_bitmap(bitmap_git->tags);
	tdata.prg = start_progress("Verifying bitmap entries", result_popcnt);
	tdata.seen = 0;

	traverse_commit_list(revs, &test_show_commit, &test_show_object, &tdata);

	stop_progress(&tdata.prg);

	if (bitmap_equals(result, tdata.base))
		fprintf_ln(stderr, "OK!");
	else
		die(_("mismatch in bitmap results"));

	bitmap_free(result);
	bitmap_free(tdata.base);
	bitmap_free(tdata.commits);
	bitmap_free(tdata.trees);
	bitmap_free(tdata.blobs);
	bitmap_free(tdata.tags);
	free_bitmap_index(bitmap_git);
}

int test_bitmap_commits(struct repository *r)
{
	struct object_id oid;
	MAYBE_UNUSED void *value;
	struct bitmap_index *bitmap_git = prepare_bitmap_git(r);

	/*
	 * As this function is only used to print bitmap selected
	 * commits, we don't have to read the commit table.
	 */

	if (!bitmap_git)
		die(_("failed to load bitmap indexes"));

	if (bitmap_git->table_lookup) {
		if (load_bitmap_entries_v1(bitmap_git) < 0)
			die(_("failed to load bitmap indexes"));
	}

	kh_foreach(bitmap_git->bitmaps, oid, value, {
		printf_ln("%s", oid_to_hex(&oid));
	});

	free_bitmap_index(bitmap_git);

	return 0;
}

int test_bitmap_hashes(struct repository *r)
{
	struct bitmap_index *bitmap_git = prepare_bitmap_git(r);
	struct object_id oid;
	uint32_t i, index_pos;

	if (!bitmap_git || !bitmap_git->hashes)
		goto cleanup;

	for (i = 0; i < bitmap_num_objects(bitmap_git); i++) {
		if (bitmap_is_midx(bitmap_git))
			index_pos = pack_pos_to_midx(bitmap_git->midx, i);
		else
			index_pos = pack_pos_to_index(bitmap_git->pack, i);

		nth_bitmap_object_oid(bitmap_git, &oid, index_pos);

		printf_ln("%s %"PRIu32"",
		       oid_to_hex(&oid), get_be32(bitmap_git->hashes + index_pos));
	}

cleanup:
	free_bitmap_index(bitmap_git);

	return 0;
}

int rebuild_bitmap(const uint32_t *reposition,
		   struct ewah_bitmap *source,
		   struct bitmap *dest)
{
	uint32_t pos = 0;
	struct ewah_iterator it;
	eword_t word;

	ewah_iterator_init(&it, source);

	while (ewah_iterator_next(&word, &it)) {
		uint32_t offset, bit_pos;

		for (offset = 0; offset < BITS_IN_EWORD; ++offset) {
			if ((word >> offset) == 0)
				break;

			offset += ewah_bit_ctz64(word >> offset);

			bit_pos = reposition[pos + offset];
			if (bit_pos > 0)
				bitmap_set(dest, bit_pos - 1);
			else /* can't reuse, we don't have the object */
				return -1;
		}

		pos += BITS_IN_EWORD;
	}
	return 0;
}

uint32_t *create_bitmap_mapping(struct bitmap_index *bitmap_git,
				struct packing_data *mapping)
{
	uint32_t i, num_objects;
	uint32_t *reposition;

	if (!bitmap_is_midx(bitmap_git))
		load_reverse_index(bitmap_git);
	else if (load_midx_revindex(bitmap_git->midx) < 0)
		BUG("rebuild_existing_bitmaps: missing required rev-cache "
		    "extension");

	num_objects = bitmap_num_objects(bitmap_git);
	CALLOC_ARRAY(reposition, num_objects);

	for (i = 0; i < num_objects; ++i) {
		struct object_id oid;
		struct object_entry *oe;
		uint32_t index_pos;

		if (bitmap_is_midx(bitmap_git))
			index_pos = pack_pos_to_midx(bitmap_git->midx, i);
		else
			index_pos = pack_pos_to_index(bitmap_git->pack, i);
		nth_bitmap_object_oid(bitmap_git, &oid, index_pos);
		oe = packlist_find(mapping, &oid);

		if (oe) {
			reposition[i] = oe_in_pack_pos(mapping, oe) + 1;
			if (bitmap_git->hashes && !oe->hash)
				oe->hash = get_be32(bitmap_git->hashes + index_pos);
		}
	}

	return reposition;
}

void free_bitmap_index(struct bitmap_index *b)
{
	if (!b)
		return;

	if (b->map)
		munmap(b->map, b->map_size);
	ewah_pool_free(b->commits);
	ewah_pool_free(b->trees);
	ewah_pool_free(b->blobs);
	ewah_pool_free(b->tags);
	if (b->bitmaps) {
		struct stored_bitmap *sb;
		kh_foreach_value(b->bitmaps, sb, {
			ewah_pool_free(sb->root);
			free(sb);
		});
	}
	kh_destroy_oid_map(b->bitmaps);
	free(b->ext_index.objects);
	free(b->ext_index.hashes);
	kh_destroy_oid_pos(b->ext_index.positions);
	bitmap_free(b->result);
	bitmap_free(b->haves);
	if (bitmap_is_midx(b)) {
		/*
		 * Multi-pack bitmaps need to have resources associated with
		 * their on-disk reverse indexes unmapped so that stale .rev and
		 * .bitmap files can be removed.
		 *
		 * Unlike pack-based bitmaps, multi-pack bitmaps can be read and
		 * written in the same 'git multi-pack-index write --bitmap'
		 * process. Close resources so they can be removed safely on
		 * platforms like Windows.
		 */
		close_midx_revindex(b->midx);
	}
	free(b);
}

int bitmap_has_oid_in_uninteresting(struct bitmap_index *bitmap_git,
				    const struct object_id *oid)
{
	return bitmap_git &&
		bitmap_walk_contains(bitmap_git, bitmap_git->haves, oid);
}

static off_t get_disk_usage_for_type(struct bitmap_index *bitmap_git,
				     enum object_type object_type)
{
	struct bitmap *result = bitmap_git->result;
	off_t total = 0;
	struct ewah_iterator it;
	eword_t filter;
	size_t i;

	init_type_iterator(&it, bitmap_git, object_type);
	for (i = 0; i < result->word_alloc &&
			ewah_iterator_next(&filter, &it); i++) {
		eword_t word = result->words[i] & filter;
		size_t base = (i * BITS_IN_EWORD);
		unsigned offset;

		if (!word)
			continue;

		for (offset = 0; offset < BITS_IN_EWORD; offset++) {
			if ((word >> offset) == 0)
				break;

			offset += ewah_bit_ctz64(word >> offset);

			if (bitmap_is_midx(bitmap_git)) {
				uint32_t pack_pos;
				uint32_t midx_pos = pack_pos_to_midx(bitmap_git->midx, base + offset);
				off_t offset = nth_midxed_offset(bitmap_git->midx, midx_pos);

				uint32_t pack_id = nth_midxed_pack_int_id(bitmap_git->midx, midx_pos);
				struct packed_git *pack = bitmap_git->midx->packs[pack_id];

				if (offset_to_pack_pos(pack, offset, &pack_pos) < 0) {
					struct object_id oid;
					nth_midxed_object_oid(&oid, bitmap_git->midx, midx_pos);

					die(_("could not find '%s' in pack '%s' at offset %"PRIuMAX),
					    oid_to_hex(&oid),
					    pack->pack_name,
					    (uintmax_t)offset);
				}

				total += pack_pos_to_offset(pack, pack_pos + 1) - offset;
			} else {
				size_t pos = base + offset;
				total += pack_pos_to_offset(bitmap_git->pack, pos + 1) -
					 pack_pos_to_offset(bitmap_git->pack, pos);
			}
		}
	}

	return total;
}

static off_t get_disk_usage_for_extended(struct bitmap_index *bitmap_git)
{
	struct bitmap *result = bitmap_git->result;
	struct eindex *eindex = &bitmap_git->ext_index;
	off_t total = 0;
	struct object_info oi = OBJECT_INFO_INIT;
	off_t object_size;
	size_t i;

	oi.disk_sizep = &object_size;

	for (i = 0; i < eindex->count; i++) {
		struct object *obj = eindex->objects[i];

		if (!bitmap_get(result, bitmap_num_objects(bitmap_git) + i))
			continue;

		if (oid_object_info_extended(the_repository, &obj->oid, &oi, 0) < 0)
			die(_("unable to get disk usage of '%s'"),
			    oid_to_hex(&obj->oid));

		total += object_size;
	}
	return total;
}

off_t get_disk_usage_from_bitmap(struct bitmap_index *bitmap_git,
				 struct rev_info *revs)
{
	off_t total = 0;

	total += get_disk_usage_for_type(bitmap_git, OBJ_COMMIT);
	if (revs->tree_objects)
		total += get_disk_usage_for_type(bitmap_git, OBJ_TREE);
	if (revs->blob_objects)
		total += get_disk_usage_for_type(bitmap_git, OBJ_BLOB);
	if (revs->tag_objects)
		total += get_disk_usage_for_type(bitmap_git, OBJ_TAG);

	total += get_disk_usage_for_extended(bitmap_git);

	return total;
}

int bitmap_is_midx(struct bitmap_index *bitmap_git)
{
	return !!bitmap_git->midx;
}

const struct string_list *bitmap_preferred_tips(struct repository *r)
{
	return repo_config_get_value_multi(r, "pack.preferbitmaptips");
}

int bitmap_is_preferred_refname(struct repository *r, const char *refname)
{
	const struct string_list *preferred_tips = bitmap_preferred_tips(r);
	struct string_list_item *item;

	if (!preferred_tips)
		return 0;

	for_each_string_list_item(item, preferred_tips) {
		if (starts_with(refname, item->string))
			return 1;
	}

	return 0;
}<|MERGE_RESOLUTION|>--- conflicted
+++ resolved
@@ -234,11 +234,7 @@
 	 * shouldn't be duplicated commits in the index.
 	 */
 	if (ret == 0) {
-<<<<<<< HEAD
 		error(_("duplicate entry in bitmap index: '%s'"), oid_to_hex(oid));
-=======
-		error(_("duplicate entry in bitmap index: %s"), oid_to_hex(oid));
->>>>>>> 849aca1a
 		return NULL;
 	}
 
@@ -1959,15 +1955,10 @@
 	if (revs->pending.nr != 1)
 		die(_("you must specify exactly one commit to test"));
 
-<<<<<<< HEAD
-	fprintf_ln(stderr, "Bitmap v%d test (%d entries loaded)",
-		bitmap_git->version, bitmap_git->entry_count);
-=======
 	fprintf(stderr, "Bitmap v%d test (%d entries%s)",
 		bitmap_git->version,
 		bitmap_git->entry_count,
 		bitmap_git->table_lookup ? "" : " loaded");
->>>>>>> 849aca1a
 
 	root = revs->pending.objects[0].item;
 	bm = bitmap_for_commit(bitmap_git, (struct commit *)root);
