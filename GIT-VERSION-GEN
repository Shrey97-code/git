#!/bin/sh

GVF=GIT-VERSION-FILE
<<<<<<< HEAD
DEF_VER=v2.22.3
=======
DEF_VER=v2.21.3
>>>>>>> 9206d27e

LF='
'

# First see if there is a version file (included in release tarballs),
# then try git-describe, then default.
if test -f version
then
	VN=$(cat version) || VN="$DEF_VER"
elif test -d ${GIT_DIR:-.git} -o -f .git &&
	VN=$(git describe --match "v[0-9]*" HEAD 2>/dev/null) &&
	case "$VN" in
	*$LF*) (exit 1) ;;
	v[0-9]*)
		git update-index -q --refresh
		test -z "$(git diff-index --name-only HEAD --)" ||
		VN="$VN-dirty" ;;
	esac
then
	VN=$(echo "$VN" | sed -e 's/-/./g');
else
	VN="$DEF_VER"
fi

VN=$(expr "$VN" : v*'\(.*\)')

if test -r $GVF
then
	VC=$(sed -e 's/^GIT_VERSION = //' <$GVF)
else
	VC=unset
fi
test "$VN" = "$VC" || {
	echo >&2 "GIT_VERSION = $VN"
	echo "GIT_VERSION = $VN" >$GVF
}<|MERGE_RESOLUTION|>--- conflicted
+++ resolved
@@ -1,11 +1,7 @@
 #!/bin/sh
 
 GVF=GIT-VERSION-FILE
-<<<<<<< HEAD
-DEF_VER=v2.22.3
-=======
-DEF_VER=v2.21.3
->>>>>>> 9206d27e
+DEF_VER=v2.22.4
 
 LF='
 '
