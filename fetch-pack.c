#include "cache.h"
#include "repository.h"
#include "config.h"
#include "lockfile.h"
#include "refs.h"
#include "pkt-line.h"
#include "commit.h"
#include "tag.h"
#include "exec_cmd.h"
#include "pack.h"
#include "sideband.h"
#include "fetch-pack.h"
#include "remote.h"
#include "run-command.h"
#include "connect.h"
#include "transport.h"
#include "version.h"
#include "prio-queue.h"
#include "sha1-array.h"
#include "oidset.h"
#include "packfile.h"

static int transfer_unpack_limit = -1;
static int fetch_unpack_limit = -1;
static int unpack_limit = 100;
static int prefer_ofs_delta = 1;
static int no_done;
static int deepen_since_ok;
static int deepen_not_ok;
static int fetch_fsck_objects = -1;
static int transfer_fsck_objects = -1;
static int agent_supported;
static int server_supports_filtering;
static struct lock_file shallow_lock;
static const char *alternate_shallow_file;

/* Remember to update object flag allocation in object.h */
#define COMPLETE	(1U << 0)
#define COMMON		(1U << 1)
#define COMMON_REF	(1U << 2)
#define SEEN		(1U << 3)
#define POPPED		(1U << 4)
#define ALTERNATE	(1U << 5)

static int marked;

/*
 * After sending this many "have"s if we do not get any new ACK , we
 * give up traversing our history.
 */
#define MAX_IN_VAIN 256

static struct prio_queue rev_list = { compare_commits_by_commit_date };
static int non_common_revs, multi_ack, use_sideband;
/* Allow specifying sha1 if it is a ref tip. */
#define ALLOW_TIP_SHA1	01
/* Allow request of a sha1 if it is reachable from a ref (possibly hidden ref). */
#define ALLOW_REACHABLE_SHA1	02
static unsigned int allow_unadvertised_object_request;

__attribute__((format (printf, 2, 3)))
static inline void print_verbose(const struct fetch_pack_args *args,
				 const char *fmt, ...)
{
	va_list params;

	if (!args->verbose)
		return;

	va_start(params, fmt);
	vfprintf(stderr, fmt, params);
	va_end(params);
	fputc('\n', stderr);
}

struct alternate_object_cache {
	struct object **items;
	size_t nr, alloc;
};

static void cache_one_alternate(const char *refname,
				const struct object_id *oid,
				void *vcache)
{
	struct alternate_object_cache *cache = vcache;
	struct object *obj = parse_object(oid);

	if (!obj || (obj->flags & ALTERNATE))
		return;

	obj->flags |= ALTERNATE;
	ALLOC_GROW(cache->items, cache->nr + 1, cache->alloc);
	cache->items[cache->nr++] = obj;
}

static void for_each_cached_alternate(void (*cb)(struct object *))
{
	static int initialized;
	static struct alternate_object_cache cache;
	size_t i;

	if (!initialized) {
		for_each_alternate_ref(cache_one_alternate, &cache);
		initialized = 1;
	}

	for (i = 0; i < cache.nr; i++)
		cb(cache.items[i]);
}

static void rev_list_push(struct commit *commit, int mark)
{
	if (!(commit->object.flags & mark)) {
		commit->object.flags |= mark;

		if (parse_commit(commit))
			return;

		prio_queue_put(&rev_list, commit);

		if (!(commit->object.flags & COMMON))
			non_common_revs++;
	}
}

static int rev_list_insert_ref(const char *refname, const struct object_id *oid)
{
	struct object *o = deref_tag(parse_object(oid), refname, 0);

	if (o && o->type == OBJ_COMMIT)
		rev_list_push((struct commit *)o, SEEN);

	return 0;
}

static int rev_list_insert_ref_oid(const char *refname, const struct object_id *oid,
				   int flag, void *cb_data)
{
	return rev_list_insert_ref(refname, oid);
}

static int clear_marks(const char *refname, const struct object_id *oid,
		       int flag, void *cb_data)
{
	struct object *o = deref_tag(parse_object(oid), refname, 0);

	if (o && o->type == OBJ_COMMIT)
		clear_commit_marks((struct commit *)o,
				   COMMON | COMMON_REF | SEEN | POPPED);
	return 0;
}

/*
   This function marks a rev and its ancestors as common.
   In some cases, it is desirable to mark only the ancestors (for example
   when only the server does not yet know that they are common).
*/

static void mark_common(struct commit *commit,
		int ancestors_only, int dont_parse)
{
	if (commit != NULL && !(commit->object.flags & COMMON)) {
		struct object *o = (struct object *)commit;

		if (!ancestors_only)
			o->flags |= COMMON;

		if (!(o->flags & SEEN))
			rev_list_push(commit, SEEN);
		else {
			struct commit_list *parents;

			if (!ancestors_only && !(o->flags & POPPED))
				non_common_revs--;
			if (!o->parsed && !dont_parse)
				if (parse_commit(commit))
					return;

			for (parents = commit->parents;
					parents;
					parents = parents->next)
				mark_common(parents->item, 0, dont_parse);
		}
	}
}

/*
  Get the next rev to send, ignoring the common.
*/

static const struct object_id *get_rev(void)
{
	struct commit *commit = NULL;

	while (commit == NULL) {
		unsigned int mark;
		struct commit_list *parents;

		if (rev_list.nr == 0 || non_common_revs == 0)
			return NULL;

		commit = prio_queue_get(&rev_list);
		parse_commit(commit);
		parents = commit->parents;

		commit->object.flags |= POPPED;
		if (!(commit->object.flags & COMMON))
			non_common_revs--;

		if (commit->object.flags & COMMON) {
			/* do not send "have", and ignore ancestors */
			commit = NULL;
			mark = COMMON | SEEN;
		} else if (commit->object.flags & COMMON_REF)
			/* send "have", and ignore ancestors */
			mark = COMMON | SEEN;
		else
			/* send "have", also for its ancestors */
			mark = SEEN;

		while (parents) {
			if (!(parents->item->object.flags & SEEN))
				rev_list_push(parents->item, mark);
			if (mark & COMMON)
				mark_common(parents->item, 1, 0);
			parents = parents->next;
		}
	}

	return &commit->object.oid;
}

enum ack_type {
	NAK = 0,
	ACK,
	ACK_continue,
	ACK_common,
	ACK_ready
};

static void consume_shallow_list(struct fetch_pack_args *args, int fd)
{
	if (args->stateless_rpc && args->deepen) {
		/* If we sent a depth we will get back "duplicate"
		 * shallow and unshallow commands every time there
		 * is a block of have lines exchanged.
		 */
		char *line;
		while ((line = packet_read_line(fd, NULL))) {
			if (starts_with(line, "shallow "))
				continue;
			if (starts_with(line, "unshallow "))
				continue;
			die(_("git fetch-pack: expected shallow list"));
		}
	}
}

static enum ack_type get_ack(int fd, struct object_id *result_oid)
{
	int len;
	char *line = packet_read_line(fd, &len);
	const char *arg;

	if (!line)
		die(_("git fetch-pack: expected ACK/NAK, got a flush packet"));
	if (!strcmp(line, "NAK"))
		return NAK;
	if (skip_prefix(line, "ACK ", &arg)) {
		if (!get_oid_hex(arg, result_oid)) {
			arg += 40;
			len -= arg - line;
			if (len < 1)
				return ACK;
			if (strstr(arg, "continue"))
				return ACK_continue;
			if (strstr(arg, "common"))
				return ACK_common;
			if (strstr(arg, "ready"))
				return ACK_ready;
			return ACK;
		}
	}
	if (skip_prefix(line, "ERR ", &arg))
		die(_("remote error: %s"), arg);
	die(_("git fetch-pack: expected ACK/NAK, got '%s'"), line);
}

static void send_request(struct fetch_pack_args *args,
			 int fd, struct strbuf *buf)
{
	if (args->stateless_rpc) {
		send_sideband(fd, -1, buf->buf, buf->len, LARGE_PACKET_MAX);
		packet_flush(fd);
	} else
		write_or_die(fd, buf->buf, buf->len);
}

static void insert_one_alternate_object(struct object *obj)
{
	rev_list_insert_ref(NULL, &obj->oid);
}

#define INITIAL_FLUSH 16
#define PIPESAFE_FLUSH 32
#define LARGE_FLUSH 16384

static int next_flush(int stateless_rpc, int count)
{
	if (stateless_rpc) {
		if (count < LARGE_FLUSH)
			count <<= 1;
		else
			count = count * 11 / 10;
	} else {
		if (count < PIPESAFE_FLUSH)
			count <<= 1;
		else
			count += PIPESAFE_FLUSH;
	}
	return count;
}

static int find_common(struct fetch_pack_args *args,
		       int fd[2], struct object_id *result_oid,
		       struct ref *refs)
{
	int fetching;
	int count = 0, flushes = 0, flush_at = INITIAL_FLUSH, retval;
	const struct object_id *oid;
	unsigned in_vain = 0;
	int got_continue = 0;
	int got_ready = 0;
	struct strbuf req_buf = STRBUF_INIT;
	size_t state_len = 0;

	if (args->stateless_rpc && multi_ack == 1)
		die(_("--stateless-rpc requires multi_ack_detailed"));
	if (marked)
		for_each_ref(clear_marks, NULL);
	marked = 1;

	for_each_ref(rev_list_insert_ref_oid, NULL);
	for_each_cached_alternate(insert_one_alternate_object);

	fetching = 0;
	for ( ; refs ; refs = refs->next) {
		struct object_id *remote = &refs->old_oid;
		const char *remote_hex;
		struct object *o;

		/*
		 * If that object is complete (i.e. it is an ancestor of a
		 * local ref), we tell them we have it but do not have to
		 * tell them about its ancestors, which they already know
		 * about.
		 *
		 * We use lookup_object here because we are only
		 * interested in the case we *know* the object is
		 * reachable and we have already scanned it.
		 */
		if (((o = lookup_object(remote->hash)) != NULL) &&
				(o->flags & COMPLETE)) {
			continue;
		}

		remote_hex = oid_to_hex(remote);
		if (!fetching) {
			struct strbuf c = STRBUF_INIT;
			if (multi_ack == 2)     strbuf_addstr(&c, " multi_ack_detailed");
			if (multi_ack == 1)     strbuf_addstr(&c, " multi_ack");
			if (no_done)            strbuf_addstr(&c, " no-done");
			if (use_sideband == 2)  strbuf_addstr(&c, " side-band-64k");
			if (use_sideband == 1)  strbuf_addstr(&c, " side-band");
			if (args->deepen_relative) strbuf_addstr(&c, " deepen-relative");
			if (args->use_thin_pack) strbuf_addstr(&c, " thin-pack");
			if (args->no_progress)   strbuf_addstr(&c, " no-progress");
			if (args->include_tag)   strbuf_addstr(&c, " include-tag");
			if (prefer_ofs_delta)   strbuf_addstr(&c, " ofs-delta");
			if (deepen_since_ok)    strbuf_addstr(&c, " deepen-since");
			if (deepen_not_ok)      strbuf_addstr(&c, " deepen-not");
			if (agent_supported)    strbuf_addf(&c, " agent=%s",
							    git_user_agent_sanitized());
			if (args->filter_options.choice)
				strbuf_addstr(&c, " filter");
			packet_buf_write(&req_buf, "want %s%s\n", remote_hex, c.buf);
			strbuf_release(&c);
		} else
			packet_buf_write(&req_buf, "want %s\n", remote_hex);
		fetching++;
	}

	if (!fetching) {
		strbuf_release(&req_buf);
		packet_flush(fd[1]);
		return 1;
	}

	if (is_repository_shallow())
		write_shallow_commits(&req_buf, 1, NULL);
	if (args->depth > 0)
		packet_buf_write(&req_buf, "deepen %d", args->depth);
	if (args->deepen_since) {
		timestamp_t max_age = approxidate(args->deepen_since);
		packet_buf_write(&req_buf, "deepen-since %"PRItime, max_age);
	}
	if (args->deepen_not) {
		int i;
		for (i = 0; i < args->deepen_not->nr; i++) {
			struct string_list_item *s = args->deepen_not->items + i;
			packet_buf_write(&req_buf, "deepen-not %s", s->string);
		}
	}
	if (server_supports_filtering && args->filter_options.choice)
		packet_buf_write(&req_buf, "filter %s",
				 args->filter_options.filter_spec);
	packet_buf_flush(&req_buf);
	state_len = req_buf.len;

	if (args->deepen) {
		char *line;
		const char *arg;
		struct object_id oid;

		send_request(args, fd[1], &req_buf);
		while ((line = packet_read_line(fd[0], NULL))) {
			if (skip_prefix(line, "shallow ", &arg)) {
				if (get_oid_hex(arg, &oid))
					die(_("invalid shallow line: %s"), line);
				register_shallow(&oid);
				continue;
			}
			if (skip_prefix(line, "unshallow ", &arg)) {
				if (get_oid_hex(arg, &oid))
					die(_("invalid unshallow line: %s"), line);
				if (!lookup_object(oid.hash))
					die(_("object not found: %s"), line);
				/* make sure that it is parsed as shallow */
				if (!parse_object(&oid))
					die(_("error in object: %s"), line);
				if (unregister_shallow(&oid))
					die(_("no shallow found: %s"), line);
				continue;
			}
			die(_("expected shallow/unshallow, got %s"), line);
		}
	} else if (!args->stateless_rpc)
		send_request(args, fd[1], &req_buf);

	if (!args->stateless_rpc) {
		/* If we aren't using the stateless-rpc interface
		 * we don't need to retain the headers.
		 */
		strbuf_setlen(&req_buf, 0);
		state_len = 0;
	}

	flushes = 0;
	retval = -1;
	if (args->no_dependents)
		goto done;
	while ((oid = get_rev())) {
		packet_buf_write(&req_buf, "have %s\n", oid_to_hex(oid));
		print_verbose(args, "have %s", oid_to_hex(oid));
		in_vain++;
		if (flush_at <= ++count) {
			int ack;

			packet_buf_flush(&req_buf);
			send_request(args, fd[1], &req_buf);
			strbuf_setlen(&req_buf, state_len);
			flushes++;
			flush_at = next_flush(args->stateless_rpc, count);

			/*
			 * We keep one window "ahead" of the other side, and
			 * will wait for an ACK only on the next one
			 */
			if (!args->stateless_rpc && count == INITIAL_FLUSH)
				continue;

			consume_shallow_list(args, fd[0]);
			do {
				ack = get_ack(fd[0], result_oid);
				if (ack)
					print_verbose(args, _("got %s %d %s"), "ack",
						      ack, oid_to_hex(result_oid));
				switch (ack) {
				case ACK:
					flushes = 0;
					multi_ack = 0;
					retval = 0;
					goto done;
				case ACK_common:
				case ACK_ready:
				case ACK_continue: {
					struct commit *commit =
						lookup_commit(result_oid);
					if (!commit)
						die(_("invalid commit %s"), oid_to_hex(result_oid));
					if (args->stateless_rpc
					 && ack == ACK_common
					 && !(commit->object.flags & COMMON)) {
						/* We need to replay the have for this object
						 * on the next RPC request so the peer knows
						 * it is in common with us.
						 */
						const char *hex = oid_to_hex(result_oid);
						packet_buf_write(&req_buf, "have %s\n", hex);
						state_len = req_buf.len;
						/*
						 * Reset in_vain because an ack
						 * for this commit has not been
						 * seen.
						 */
						in_vain = 0;
					} else if (!args->stateless_rpc
						   || ack != ACK_common)
						in_vain = 0;
					mark_common(commit, 0, 1);
					retval = 0;
					got_continue = 1;
					if (ack == ACK_ready) {
						clear_prio_queue(&rev_list);
						got_ready = 1;
					}
					break;
					}
				}
			} while (ack);
			flushes--;
			if (got_continue && MAX_IN_VAIN < in_vain) {
				print_verbose(args, _("giving up"));
				break; /* give up */
			}
		}
	}
done:
	if (!got_ready || !no_done) {
		packet_buf_write(&req_buf, "done\n");
		send_request(args, fd[1], &req_buf);
	}
	print_verbose(args, _("done"));
	if (retval != 0) {
		multi_ack = 0;
		flushes++;
	}
	strbuf_release(&req_buf);

	if (!got_ready || !no_done)
		consume_shallow_list(args, fd[0]);
	while (flushes || multi_ack) {
		int ack = get_ack(fd[0], result_oid);
		if (ack) {
			print_verbose(args, _("got %s (%d) %s"), "ack",
				      ack, oid_to_hex(result_oid));
			if (ack == ACK)
				return 0;
			multi_ack = 1;
			continue;
		}
		flushes--;
	}
	/* it is no error to fetch into a completely empty repo */
	return count ? retval : 0;
}

static struct commit_list *complete;

static int mark_complete(const struct object_id *oid)
{
	struct object *o = parse_object(oid);

	while (o && o->type == OBJ_TAG) {
		struct tag *t = (struct tag *) o;
		if (!t->tagged)
			break; /* broken repository */
		o->flags |= COMPLETE;
		o = parse_object(&t->tagged->oid);
	}
	if (o && o->type == OBJ_COMMIT) {
		struct commit *commit = (struct commit *)o;
		if (!(commit->object.flags & COMPLETE)) {
			commit->object.flags |= COMPLETE;
			commit_list_insert(commit, &complete);
		}
	}
	return 0;
}

static int mark_complete_oid(const char *refname, const struct object_id *oid,
			     int flag, void *cb_data)
{
	return mark_complete(oid);
}

static void mark_recent_complete_commits(struct fetch_pack_args *args,
					 timestamp_t cutoff)
{
	while (complete && cutoff <= complete->item->date) {
		print_verbose(args, _("Marking %s as complete"),
			      oid_to_hex(&complete->item->object.oid));
		pop_most_recent_commit(&complete, COMPLETE);
	}
}

static void add_refs_to_oidset(struct oidset *oids, struct ref *refs)
{
	for (; refs; refs = refs->next)
		oidset_insert(oids, &refs->old_oid);
}

static int tip_oids_contain(struct oidset *tip_oids,
			    struct ref *unmatched, struct ref *newlist,
			    const struct object_id *id)
{
	/*
	 * Note that this only looks at the ref lists the first time it's
	 * called. This works out in filter_refs() because even though it may
	 * add to "newlist" between calls, the additions will always be for
	 * oids that are already in the set.
	 */
	if (!tip_oids->map.map.tablesize) {
		add_refs_to_oidset(tip_oids, unmatched);
		add_refs_to_oidset(tip_oids, newlist);
	}
	return oidset_contains(tip_oids, id);
}

static void filter_refs(struct fetch_pack_args *args,
			struct ref **refs,
			struct ref **sought, int nr_sought)
{
	struct ref *newlist = NULL;
	struct ref **newtail = &newlist;
	struct ref *unmatched = NULL;
	struct ref *ref, *next;
	struct oidset tip_oids = OIDSET_INIT;
	int i;

	i = 0;
	for (ref = *refs; ref; ref = next) {
		int keep = 0;
		next = ref->next;

		if (starts_with(ref->name, "refs/") &&
		    check_refname_format(ref->name, 0))
			; /* trash */
		else {
			while (i < nr_sought) {
				int cmp = strcmp(ref->name, sought[i]->name);
				if (cmp < 0)
					break; /* definitely do not have it */
				else if (cmp == 0) {
					keep = 1; /* definitely have it */
					sought[i]->match_status = REF_MATCHED;
				}
				i++;
			}
		}

		if (!keep && args->fetch_all &&
		    (!args->deepen || !starts_with(ref->name, "refs/tags/")))
			keep = 1;

		if (keep) {
			*newtail = ref;
			ref->next = NULL;
			newtail = &ref->next;
		} else {
			ref->next = unmatched;
			unmatched = ref;
		}
	}

	/* Append unmatched requests to the list */
	for (i = 0; i < nr_sought; i++) {
		struct object_id oid;
		const char *p;

		ref = sought[i];
		if (ref->match_status != REF_NOT_MATCHED)
			continue;
		if (parse_oid_hex(ref->name, &oid, &p) ||
		    *p != '\0' ||
		    oidcmp(&oid, &ref->old_oid))
			continue;

		if ((allow_unadvertised_object_request &
		     (ALLOW_TIP_SHA1 | ALLOW_REACHABLE_SHA1)) ||
		    tip_oids_contain(&tip_oids, unmatched, newlist,
				     &ref->old_oid)) {
			ref->match_status = REF_MATCHED;
			*newtail = copy_ref(ref);
			newtail = &(*newtail)->next;
		} else {
			ref->match_status = REF_UNADVERTISED_NOT_ALLOWED;
		}
	}

	oidset_clear(&tip_oids);
	for (ref = unmatched; ref; ref = next) {
		next = ref->next;
		free(ref);
	}

	*refs = newlist;
}

static void mark_alternate_complete(struct object *obj)
{
	mark_complete(&obj->oid);
}

struct loose_object_iter {
	struct oidset *loose_object_set;
	struct ref *refs;
};

/*
 *  If the number of refs is not larger than the number of loose objects,
 *  this function stops inserting.
 */
static int add_loose_objects_to_set(const struct object_id *oid,
				    const char *path,
				    void *data)
{
	struct loose_object_iter *iter = data;
	oidset_insert(iter->loose_object_set, oid);
	if (iter->refs == NULL)
		return 1;

	iter->refs = iter->refs->next;
	return 0;
}

static int everything_local(struct fetch_pack_args *args,
			    struct ref **refs,
			    struct ref **sought, int nr_sought)
{
	struct ref *ref;
	int retval;
	int old_save_commit_buffer = save_commit_buffer;
	timestamp_t cutoff = 0;
	struct oidset loose_oid_set = OIDSET_INIT;
	int use_oidset = 0;
	struct loose_object_iter iter = {&loose_oid_set, *refs};

	/* Enumerate all loose objects or know refs are not so many. */
	use_oidset = !for_each_loose_object(add_loose_objects_to_set,
					    &iter, 0);

	save_commit_buffer = 0;

	for (ref = *refs; ref; ref = ref->next) {
		struct object *o;
		unsigned int flags = OBJECT_INFO_QUICK;

		if (use_oidset &&
		    !oidset_contains(&loose_oid_set, &ref->old_oid)) {
			/*
			 * I know this does not exist in the loose form,
			 * so check if it exists in a non-loose form.
			 */
			flags |= OBJECT_INFO_IGNORE_LOOSE;
		}

		if (!has_object_file_with_flags(&ref->old_oid, flags))
			continue;
		o = parse_object(&ref->old_oid);
		if (!o)
			continue;

		/* We already have it -- which may mean that we were
		 * in sync with the other side at some time after
		 * that (it is OK if we guess wrong here).
		 */
		if (o->type == OBJ_COMMIT) {
			struct commit *commit = (struct commit *)o;
			if (!cutoff || cutoff < commit->date)
				cutoff = commit->date;
		}
	}

	oidset_clear(&loose_oid_set);

	if (!args->no_dependents) {
		if (!args->deepen) {
			for_each_ref(mark_complete_oid, NULL);
			for_each_cached_alternate(mark_alternate_complete);
			commit_list_sort_by_date(&complete);
			if (cutoff)
				mark_recent_complete_commits(args, cutoff);
		}

		/*
		 * Mark all complete remote refs as common refs.
		 * Don't mark them common yet; the server has to be told so first.
		 */
		for (ref = *refs; ref; ref = ref->next) {
			struct object *o = deref_tag(lookup_object(ref->old_oid.hash),
						     NULL, 0);

			if (!o || o->type != OBJ_COMMIT || !(o->flags & COMPLETE))
				continue;

			if (!(o->flags & SEEN)) {
				rev_list_push((struct commit *)o, COMMON_REF | SEEN);

				mark_common((struct commit *)o, 1, 1);
			}
		}
	}

	filter_refs(args, refs, sought, nr_sought);

	for (retval = 1, ref = *refs; ref ; ref = ref->next) {
		const struct object_id *remote = &ref->old_oid;
		struct object *o;

		o = lookup_object(remote->hash);
		if (!o || !(o->flags & COMPLETE)) {
			retval = 0;
			print_verbose(args, "want %s (%s)", oid_to_hex(remote),
				      ref->name);
			continue;
		}
		print_verbose(args, _("already have %s (%s)"), oid_to_hex(remote),
			      ref->name);
	}

	save_commit_buffer = old_save_commit_buffer;

	return retval;
}

static int sideband_demux(int in, int out, void *data)
{
	int *xd = data;
	int ret;

	ret = recv_sideband("fetch-pack", xd[0], out);
	close(out);
	return ret;
}

static int get_pack(struct fetch_pack_args *args,
		    int xd[2], char **pack_lockfile)
{
	struct async demux;
	int do_keep = args->keep_pack;
	const char *cmd_name;
	struct pack_header header;
	int pass_header = 0;
	struct child_process cmd = CHILD_PROCESS_INIT;
	int ret;

	memset(&demux, 0, sizeof(demux));
	if (use_sideband) {
		/* xd[] is talking with upload-pack; subprocess reads from
		 * xd[0], spits out band#2 to stderr, and feeds us band#1
		 * through demux->out.
		 */
		demux.proc = sideband_demux;
		demux.data = xd;
		demux.out = -1;
		demux.isolate_sigpipe = 1;
		if (start_async(&demux))
			die(_("fetch-pack: unable to fork off sideband demultiplexer"));
	}
	else
		demux.out = xd[0];

	if (!args->keep_pack && unpack_limit) {

		if (read_pack_header(demux.out, &header))
			die(_("protocol error: bad pack header"));
		pass_header = 1;
		if (ntohl(header.hdr_entries) < unpack_limit)
			do_keep = 0;
		else
			do_keep = 1;
	}

	if (alternate_shallow_file) {
		argv_array_push(&cmd.args, "--shallow-file");
		argv_array_push(&cmd.args, alternate_shallow_file);
	}

	if (do_keep || args->from_promisor) {
		if (pack_lockfile)
			cmd.out = -1;
		cmd_name = "index-pack";
		argv_array_push(&cmd.args, cmd_name);
		argv_array_push(&cmd.args, "--stdin");
		if (!args->quiet && !args->no_progress)
			argv_array_push(&cmd.args, "-v");
		if (args->use_thin_pack)
			argv_array_push(&cmd.args, "--fix-thin");
		if (do_keep && (args->lock_pack || unpack_limit)) {
			char hostname[HOST_NAME_MAX + 1];
			if (xgethostname(hostname, sizeof(hostname)))
				xsnprintf(hostname, sizeof(hostname), "localhost");
			argv_array_pushf(&cmd.args,
					"--keep=fetch-pack %"PRIuMAX " on %s",
					(uintmax_t)getpid(), hostname);
		}
		if (args->check_self_contained_and_connected)
			argv_array_push(&cmd.args, "--check-self-contained-and-connected");
		if (args->from_promisor)
			argv_array_push(&cmd.args, "--promisor");
	}
	else {
		cmd_name = "unpack-objects";
		argv_array_push(&cmd.args, cmd_name);
		if (args->quiet || args->no_progress)
			argv_array_push(&cmd.args, "-q");
		args->check_self_contained_and_connected = 0;
	}

	if (pass_header)
		argv_array_pushf(&cmd.args, "--pack_header=%"PRIu32",%"PRIu32,
				 ntohl(header.hdr_version),
				 ntohl(header.hdr_entries));
	if (fetch_fsck_objects >= 0
	    ? fetch_fsck_objects
	    : transfer_fsck_objects >= 0
	    ? transfer_fsck_objects
	    : 0) {
		if (args->from_promisor)
			/*
			 * We cannot use --strict in index-pack because it
			 * checks both broken objects and links, but we only
			 * want to check for broken objects.
			 */
			argv_array_push(&cmd.args, "--fsck-objects");
		else
			argv_array_push(&cmd.args, "--strict");
	}

	cmd.in = demux.out;
	cmd.git_cmd = 1;
	if (start_command(&cmd))
		die(_("fetch-pack: unable to fork off %s"), cmd_name);
	if (do_keep && pack_lockfile) {
		*pack_lockfile = index_pack_lockfile(cmd.out);
		close(cmd.out);
	}

	if (!use_sideband)
		/* Closed by start_command() */
		xd[0] = -1;

	ret = finish_command(&cmd);
	if (!ret || (args->check_self_contained_and_connected && ret == 1))
		args->self_contained_and_connected =
			args->check_self_contained_and_connected &&
			ret == 0;
	else
		die(_("%s failed"), cmd_name);
	if (use_sideband && finish_async(&demux))
		die(_("error in sideband demultiplexer"));
	return 0;
}

static int cmp_ref_by_name(const void *a_, const void *b_)
{
	const struct ref *a = *((const struct ref **)a_);
	const struct ref *b = *((const struct ref **)b_);
	return strcmp(a->name, b->name);
}

static struct ref *do_fetch_pack(struct fetch_pack_args *args,
				 int fd[2],
				 const struct ref *orig_ref,
				 struct ref **sought, int nr_sought,
				 struct shallow_info *si,
				 char **pack_lockfile)
{
	struct ref *ref = copy_ref_list(orig_ref);
	struct object_id oid;
	const char *agent_feature;
	int agent_len;

	sort_ref_list(&ref, ref_compare_name);
	QSORT(sought, nr_sought, cmp_ref_by_name);

	if ((args->depth > 0 || is_repository_shallow()) && !server_supports("shallow"))
		die(_("Server does not support shallow clients"));
	if (args->depth > 0 || args->deepen_since || args->deepen_not)
		args->deepen = 1;
	if (server_supports("multi_ack_detailed")) {
		print_verbose(args, _("Server supports multi_ack_detailed"));
		multi_ack = 2;
		if (server_supports("no-done")) {
			print_verbose(args, _("Server supports no-done"));
			if (args->stateless_rpc)
				no_done = 1;
		}
	}
	else if (server_supports("multi_ack")) {
		print_verbose(args, _("Server supports multi_ack"));
		multi_ack = 1;
	}
	if (server_supports("side-band-64k")) {
		print_verbose(args, _("Server supports side-band-64k"));
		use_sideband = 2;
	}
	else if (server_supports("side-band")) {
		print_verbose(args, _("Server supports side-band"));
		use_sideband = 1;
	}
	if (server_supports("allow-tip-sha1-in-want")) {
		print_verbose(args, _("Server supports allow-tip-sha1-in-want"));
		allow_unadvertised_object_request |= ALLOW_TIP_SHA1;
	}
	if (server_supports("allow-reachable-sha1-in-want")) {
		print_verbose(args, _("Server supports allow-reachable-sha1-in-want"));
		allow_unadvertised_object_request |= ALLOW_REACHABLE_SHA1;
	}
	if (!server_supports("thin-pack"))
		args->use_thin_pack = 0;
	if (!server_supports("no-progress"))
		args->no_progress = 0;
	if (!server_supports("include-tag"))
		args->include_tag = 0;
	if (server_supports("ofs-delta"))
		print_verbose(args, _("Server supports ofs-delta"));
	else
		prefer_ofs_delta = 0;

	if (server_supports("filter")) {
		server_supports_filtering = 1;
		print_verbose(args, _("Server supports filter"));
	} else if (args->filter_options.choice) {
		warning("filtering not recognized by server, ignoring");
	}

	if ((agent_feature = server_feature_value("agent", &agent_len))) {
		agent_supported = 1;
		if (agent_len)
			print_verbose(args, _("Server version is %.*s"),
				      agent_len, agent_feature);
	}
	if (server_supports("deepen-since"))
		deepen_since_ok = 1;
	else if (args->deepen_since)
		die(_("Server does not support --shallow-since"));
	if (server_supports("deepen-not"))
		deepen_not_ok = 1;
	else if (args->deepen_not)
		die(_("Server does not support --shallow-exclude"));
	if (!server_supports("deepen-relative") && args->deepen_relative)
		die(_("Server does not support --deepen"));

	if (everything_local(args, &ref, sought, nr_sought)) {
		packet_flush(fd[1]);
		goto all_done;
	}
	if (find_common(args, fd, &oid, ref) < 0)
		if (!args->keep_pack)
			/* When cloning, it is not unusual to have
			 * no common commit.
			 */
			warning(_("no common commits"));

	if (args->stateless_rpc)
		packet_flush(fd[1]);
	if (args->deepen)
		setup_alternate_shallow(&shallow_lock, &alternate_shallow_file,
					NULL);
	else if (si->nr_ours || si->nr_theirs)
		alternate_shallow_file = setup_temporary_shallow(si->shallow);
	else
		alternate_shallow_file = NULL;
	if (get_pack(args, fd, pack_lockfile))
		die(_("git fetch-pack: fetch failed."));

 all_done:
	return ref;
}

static void add_shallow_requests(struct strbuf *req_buf,
				 const struct fetch_pack_args *args)
{
	if (is_repository_shallow())
		write_shallow_commits(req_buf, 1, NULL);
	if (args->depth > 0)
		packet_buf_write(req_buf, "deepen %d", args->depth);
	if (args->deepen_since) {
		timestamp_t max_age = approxidate(args->deepen_since);
		packet_buf_write(req_buf, "deepen-since %"PRItime, max_age);
	}
	if (args->deepen_not) {
		int i;
		for (i = 0; i < args->deepen_not->nr; i++) {
			struct string_list_item *s = args->deepen_not->items + i;
			packet_buf_write(req_buf, "deepen-not %s", s->string);
		}
	}
}

static void add_wants(const struct ref *wants, struct strbuf *req_buf)
{
	for ( ; wants ; wants = wants->next) {
		const struct object_id *remote = &wants->old_oid;
		const char *remote_hex;
		struct object *o;

		/*
		 * If that object is complete (i.e. it is an ancestor of a
		 * local ref), we tell them we have it but do not have to
		 * tell them about its ancestors, which they already know
		 * about.
		 *
		 * We use lookup_object here because we are only
		 * interested in the case we *know* the object is
		 * reachable and we have already scanned it.
		 */
		if (((o = lookup_object(remote->hash)) != NULL) &&
		    (o->flags & COMPLETE)) {
			continue;
		}

		remote_hex = oid_to_hex(remote);
		packet_buf_write(req_buf, "want %s\n", remote_hex);
	}
}

static void add_common(struct strbuf *req_buf, struct oidset *common)
{
	struct oidset_iter iter;
	const struct object_id *oid;
	oidset_iter_init(common, &iter);

	while ((oid = oidset_iter_next(&iter))) {
		packet_buf_write(req_buf, "have %s\n", oid_to_hex(oid));
	}
}

static int add_haves(struct strbuf *req_buf, int *haves_to_send, int *in_vain)
{
	int ret = 0;
	int haves_added = 0;
	const struct object_id *oid;

	while ((oid = get_rev())) {
		packet_buf_write(req_buf, "have %s\n", oid_to_hex(oid));
		if (++haves_added >= *haves_to_send)
			break;
	}

	*in_vain += haves_added;
	if (!haves_added || *in_vain >= MAX_IN_VAIN) {
		/* Send Done */
		packet_buf_write(req_buf, "done\n");
		ret = 1;
	}

	/* Increase haves to send on next round */
	*haves_to_send = next_flush(1, *haves_to_send);

	return ret;
}

static int send_fetch_request(int fd_out, const struct fetch_pack_args *args,
			      const struct ref *wants, struct oidset *common,
			      int *haves_to_send, int *in_vain)
{
	int ret = 0;
	struct strbuf req_buf = STRBUF_INIT;

	if (server_supports_v2("fetch", 1))
		packet_buf_write(&req_buf, "command=fetch");
	if (server_supports_v2("agent", 0))
		packet_buf_write(&req_buf, "agent=%s", git_user_agent_sanitized());

	packet_buf_delim(&req_buf);
	if (args->use_thin_pack)
		packet_buf_write(&req_buf, "thin-pack");
	if (args->no_progress)
		packet_buf_write(&req_buf, "no-progress");
	if (args->include_tag)
		packet_buf_write(&req_buf, "include-tag");
	if (prefer_ofs_delta)
		packet_buf_write(&req_buf, "ofs-delta");

	/* Add shallow-info and deepen request */
	if (server_supports_feature("fetch", "shallow", 0))
		add_shallow_requests(&req_buf, args);
	else if (is_repository_shallow() || args->deepen)
		die(_("Server does not support shallow requests"));

	/* add wants */
	add_wants(wants, &req_buf);

	/* Add all of the common commits we've found in previous rounds */
	add_common(&req_buf, common);

	/* Add initial haves */
	ret = add_haves(&req_buf, haves_to_send, in_vain);

	/* Send request */
	packet_buf_flush(&req_buf);
	write_or_die(fd_out, req_buf.buf, req_buf.len);

	strbuf_release(&req_buf);
	return ret;
}

/*
 * Processes a section header in a server's response and checks if it matches
 * `section`.  If the value of `peek` is 1, the header line will be peeked (and
 * not consumed); if 0, the line will be consumed and the function will die if
 * the section header doesn't match what was expected.
 */
static int process_section_header(struct packet_reader *reader,
				  const char *section, int peek)
{
	int ret;

	if (packet_reader_peek(reader) != PACKET_READ_NORMAL)
		die("error reading section header '%s'", section);

	ret = !strcmp(reader->line, section);

	if (!peek) {
		if (!ret)
			die("expected '%s', received '%s'",
			    section, reader->line);
		packet_reader_read(reader);
	}

	return ret;
}

static int process_acks(struct packet_reader *reader, struct oidset *common)
{
	/* received */
	int received_ready = 0;
	int received_ack = 0;

	process_section_header(reader, "acknowledgments", 0);
	while (packet_reader_read(reader) == PACKET_READ_NORMAL) {
		const char *arg;

		if (!strcmp(reader->line, "NAK"))
			continue;

		if (skip_prefix(reader->line, "ACK ", &arg)) {
			struct object_id oid;
			if (!get_oid_hex(arg, &oid)) {
				struct commit *commit;
				oidset_insert(common, &oid);
				commit = lookup_commit(&oid);
				mark_common(commit, 0, 1);
			}
			continue;
		}

		if (!strcmp(reader->line, "ready")) {
			clear_prio_queue(&rev_list);
			received_ready = 1;
			continue;
		}

		die("unexpected acknowledgment line: '%s'", reader->line);
	}

	if (reader->status != PACKET_READ_FLUSH &&
	    reader->status != PACKET_READ_DELIM)
		die("error processing acks: %d", reader->status);

	/* return 0 if no common, 1 if there are common, or 2 if ready */
	return received_ready ? 2 : (received_ack ? 1 : 0);
}

static void receive_shallow_info(struct fetch_pack_args *args,
				 struct packet_reader *reader)
{
	process_section_header(reader, "shallow-info", 0);
	while (packet_reader_read(reader) == PACKET_READ_NORMAL) {
		const char *arg;
		struct object_id oid;

		if (skip_prefix(reader->line, "shallow ", &arg)) {
			if (get_oid_hex(arg, &oid))
				die(_("invalid shallow line: %s"), reader->line);
			register_shallow(&oid);
			continue;
		}
		if (skip_prefix(reader->line, "unshallow ", &arg)) {
			if (get_oid_hex(arg, &oid))
				die(_("invalid unshallow line: %s"), reader->line);
			if (!lookup_object(oid.hash))
				die(_("object not found: %s"), reader->line);
			/* make sure that it is parsed as shallow */
			if (!parse_object(&oid))
				die(_("error in object: %s"), reader->line);
			if (unregister_shallow(&oid))
				die(_("no shallow found: %s"), reader->line);
			continue;
		}
		die(_("expected shallow/unshallow, got %s"), reader->line);
	}

	if (reader->status != PACKET_READ_FLUSH &&
	    reader->status != PACKET_READ_DELIM)
		die("error processing shallow info: %d", reader->status);

	setup_alternate_shallow(&shallow_lock, &alternate_shallow_file, NULL);
	args->deepen = 1;
}

enum fetch_state {
	FETCH_CHECK_LOCAL = 0,
	FETCH_SEND_REQUEST,
	FETCH_PROCESS_ACKS,
	FETCH_GET_PACK,
	FETCH_DONE,
};

static struct ref *do_fetch_pack_v2(struct fetch_pack_args *args,
				    int fd[2],
				    const struct ref *orig_ref,
				    struct ref **sought, int nr_sought,
				    char **pack_lockfile)
{
	struct ref *ref = copy_ref_list(orig_ref);
	enum fetch_state state = FETCH_CHECK_LOCAL;
	struct oidset common = OIDSET_INIT;
	struct packet_reader reader;
	int in_vain = 0;
	int haves_to_send = INITIAL_FLUSH;
	packet_reader_init(&reader, fd[0], NULL, 0,
			   PACKET_READ_CHOMP_NEWLINE);

	while (state != FETCH_DONE) {
		switch (state) {
		case FETCH_CHECK_LOCAL:
			sort_ref_list(&ref, ref_compare_name);
			QSORT(sought, nr_sought, cmp_ref_by_name);

			/* v2 supports these by default */
			allow_unadvertised_object_request |= ALLOW_REACHABLE_SHA1;
			use_sideband = 2;
			if (args->depth > 0 || args->deepen_since || args->deepen_not)
				args->deepen = 1;

			if (marked)
				for_each_ref(clear_marks, NULL);
			marked = 1;

			for_each_ref(rev_list_insert_ref_oid, NULL);
			for_each_cached_alternate(insert_one_alternate_object);

			/* Filter 'ref' by 'sought' and those that aren't local */
			if (everything_local(args, &ref, sought, nr_sought))
				state = FETCH_DONE;
			else
				state = FETCH_SEND_REQUEST;
			break;
		case FETCH_SEND_REQUEST:
			if (send_fetch_request(fd[1], args, ref, &common,
					       &haves_to_send, &in_vain))
				state = FETCH_GET_PACK;
			else
				state = FETCH_PROCESS_ACKS;
			break;
		case FETCH_PROCESS_ACKS:
			/* Process ACKs/NAKs */
			switch (process_acks(&reader, &common)) {
			case 2:
				state = FETCH_GET_PACK;
				break;
			case 1:
				in_vain = 0;
				/* fallthrough */
			default:
				state = FETCH_SEND_REQUEST;
				break;
			}
			break;
		case FETCH_GET_PACK:
			/* Check for shallow-info section */
			if (process_section_header(&reader, "shallow-info", 1))
				receive_shallow_info(args, &reader);

			/* get the pack */
			process_section_header(&reader, "packfile", 0);
			if (get_pack(args, fd, pack_lockfile))
				die(_("git fetch-pack: fetch failed."));

			state = FETCH_DONE;
			break;
		case FETCH_DONE:
			continue;
		}
	}

	oidset_clear(&common);
	return ref;
}

static void fetch_pack_config(void)
{
	git_config_get_int("fetch.unpacklimit", &fetch_unpack_limit);
	git_config_get_int("transfer.unpacklimit", &transfer_unpack_limit);
	git_config_get_bool("repack.usedeltabaseoffset", &prefer_ofs_delta);
	git_config_get_bool("fetch.fsckobjects", &fetch_fsck_objects);
	git_config_get_bool("transfer.fsckobjects", &transfer_fsck_objects);

	git_config(git_default_config, NULL);
}

static void fetch_pack_setup(void)
{
	static int did_setup;
	if (did_setup)
		return;
	fetch_pack_config();
	if (0 <= transfer_unpack_limit)
		unpack_limit = transfer_unpack_limit;
	else if (0 <= fetch_unpack_limit)
		unpack_limit = fetch_unpack_limit;
	did_setup = 1;
}

static int remove_duplicates_in_refs(struct ref **ref, int nr)
{
	struct string_list names = STRING_LIST_INIT_NODUP;
	int src, dst;

	for (src = dst = 0; src < nr; src++) {
		struct string_list_item *item;
		item = string_list_insert(&names, ref[src]->name);
		if (item->util)
			continue; /* already have it */
		item->util = ref[src];
		if (src != dst)
			ref[dst] = ref[src];
		dst++;
	}
	for (src = dst; src < nr; src++)
		ref[src] = NULL;
	string_list_clear(&names, 0);
	return dst;
}

static void update_shallow(struct fetch_pack_args *args,
			   struct ref **sought, int nr_sought,
			   struct shallow_info *si)
{
	struct oid_array ref = OID_ARRAY_INIT;
	int *status;
	int i;

	if (args->deepen && alternate_shallow_file) {
		if (*alternate_shallow_file == '\0') { /* --unshallow */
			unlink_or_warn(git_path_shallow());
			rollback_lock_file(&shallow_lock);
		} else
			commit_lock_file(&shallow_lock);
		return;
	}

	if (!si->shallow || !si->shallow->nr)
		return;

	if (args->cloning) {
		/*
		 * remote is shallow, but this is a clone, there are
		 * no objects in repo to worry about. Accept any
		 * shallow points that exist in the pack (iow in repo
		 * after get_pack() and reprepare_packed_git())
		 */
		struct oid_array extra = OID_ARRAY_INIT;
		struct object_id *oid = si->shallow->oid;
		for (i = 0; i < si->shallow->nr; i++)
			if (has_object_file(&oid[i]))
				oid_array_append(&extra, &oid[i]);
		if (extra.nr) {
			setup_alternate_shallow(&shallow_lock,
						&alternate_shallow_file,
						&extra);
			commit_lock_file(&shallow_lock);
		}
		oid_array_clear(&extra);
		return;
	}

	if (!si->nr_ours && !si->nr_theirs)
		return;

	remove_nonexistent_theirs_shallow(si);
	if (!si->nr_ours && !si->nr_theirs)
		return;
	for (i = 0; i < nr_sought; i++)
		oid_array_append(&ref, &sought[i]->old_oid);
	si->ref = &ref;

	if (args->update_shallow) {
		/*
		 * remote is also shallow, .git/shallow may be updated
		 * so all refs can be accepted. Make sure we only add
		 * shallow roots that are actually reachable from new
		 * refs.
		 */
		struct oid_array extra = OID_ARRAY_INIT;
		struct object_id *oid = si->shallow->oid;
		assign_shallow_commits_to_refs(si, NULL, NULL);
		if (!si->nr_ours && !si->nr_theirs) {
			oid_array_clear(&ref);
			return;
		}
		for (i = 0; i < si->nr_ours; i++)
			oid_array_append(&extra, &oid[si->ours[i]]);
		for (i = 0; i < si->nr_theirs; i++)
			oid_array_append(&extra, &oid[si->theirs[i]]);
		setup_alternate_shallow(&shallow_lock,
					&alternate_shallow_file,
					&extra);
		commit_lock_file(&shallow_lock);
		oid_array_clear(&extra);
		oid_array_clear(&ref);
		return;
	}

	/*
	 * remote is also shallow, check what ref is safe to update
	 * without updating .git/shallow
	 */
	status = xcalloc(nr_sought, sizeof(*status));
	assign_shallow_commits_to_refs(si, NULL, status);
	if (si->nr_ours || si->nr_theirs) {
		for (i = 0; i < nr_sought; i++)
			if (status[i])
				sought[i]->status = REF_STATUS_REJECT_SHALLOW;
	}
	free(status);
	oid_array_clear(&ref);
}

struct ref *fetch_pack(struct fetch_pack_args *args,
		       int fd[], struct child_process *conn,
		       const struct ref *ref,
		       const char *dest,
		       struct ref **sought, int nr_sought,
		       struct oid_array *shallow,
		       char **pack_lockfile,
		       enum protocol_version version)
{
	struct ref *ref_cpy;
	struct shallow_info si;

	fetch_pack_setup();
	if (nr_sought)
		nr_sought = remove_duplicates_in_refs(sought, nr_sought);

	if (!ref) {
		packet_flush(fd[1]);
		die(_("no matching remote head"));
	}
	prepare_shallow_info(&si, shallow);
<<<<<<< HEAD
	ref_cpy = do_fetch_pack(args, fd, ref, sought, nr_sought,
				&si, pack_lockfile);
	reprepare_packed_git(the_repository);
=======
	if (version == protocol_v2)
		ref_cpy = do_fetch_pack_v2(args, fd, ref, sought, nr_sought,
					   pack_lockfile);
	else
		ref_cpy = do_fetch_pack(args, fd, ref, sought, nr_sought,
					&si, pack_lockfile);
	reprepare_packed_git();
>>>>>>> a4d78ce2
	update_shallow(args, sought, nr_sought, &si);
	clear_shallow_info(&si);
	return ref_cpy;
}

int report_unmatched_refs(struct ref **sought, int nr_sought)
{
	int i, ret = 0;

	for (i = 0; i < nr_sought; i++) {
		if (!sought[i])
			continue;
		switch (sought[i]->match_status) {
		case REF_MATCHED:
			continue;
		case REF_NOT_MATCHED:
			error(_("no such remote ref %s"), sought[i]->name);
			break;
		case REF_UNADVERTISED_NOT_ALLOWED:
			error(_("Server does not allow request for unadvertised object %s"),
			      sought[i]->name);
			break;
		}
		ret = 1;
	}
	return ret;
}<|MERGE_RESOLUTION|>--- conflicted
+++ resolved
@@ -1562,19 +1562,13 @@
 		die(_("no matching remote head"));
 	}
 	prepare_shallow_info(&si, shallow);
-<<<<<<< HEAD
-	ref_cpy = do_fetch_pack(args, fd, ref, sought, nr_sought,
-				&si, pack_lockfile);
-	reprepare_packed_git(the_repository);
-=======
 	if (version == protocol_v2)
 		ref_cpy = do_fetch_pack_v2(args, fd, ref, sought, nr_sought,
 					   pack_lockfile);
 	else
 		ref_cpy = do_fetch_pack(args, fd, ref, sought, nr_sought,
 					&si, pack_lockfile);
-	reprepare_packed_git();
->>>>>>> a4d78ce2
+	reprepare_packed_git(the_repository);
 	update_shallow(args, sought, nr_sought, &si);
 	clear_shallow_info(&si);
 	return ref_cpy;
