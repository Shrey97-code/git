--- conflicted
+++ resolved
@@ -1672,20 +1672,12 @@
 			   rel);
 }
 
-<<<<<<< HEAD
-static enum get_oid_result get_oid_with_context_1(const char *name,
-						  unsigned flags,
-						  const char *prefix,
-						  struct object_id *oid,
-						  struct object_context *oc)
-=======
-static int get_oid_with_context_1(struct repository *repo,
+static enum get_oid_result get_oid_with_context_1(struct repository *repo,
 				  const char *name,
 				  unsigned flags,
 				  const char *prefix,
 				  struct object_id *oid,
 				  struct object_context *oc)
->>>>>>> f8adbec9
 {
 	int ret, bracket_depth;
 	int namelen = strlen(name);
