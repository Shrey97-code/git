/*
 * Copyright (C) 2005 Junio C Hamano
 */
#include "cache.h"
#include "quote.h"
#include "diff.h"
#include "diffcore.h"
#include "delta.h"
#include "xdiff-interface.h"
#include "color.h"
#include "attr.h"
#include "run-command.h"
#include "utf8.h"

#ifdef NO_FAST_WORKING_DIRECTORY
#define FAST_WORKING_DIRECTORY 0
#else
#define FAST_WORKING_DIRECTORY 1
#endif

static int diff_detect_rename_default;
static int diff_rename_limit_default = 200;
static int diff_suppress_blank_empty;
int diff_use_color_default = -1;
static const char *external_diff_cmd_cfg;
int diff_auto_refresh_index = 1;
static int diff_mnemonic_prefix;

static char diff_colors[][COLOR_MAXLEN] = {
	"\033[m",	/* reset */
	"",		/* PLAIN (normal) */
	"\033[1m",	/* METAINFO (bold) */
	"\033[36m",	/* FRAGINFO (cyan) */
	"\033[31m",	/* OLD (red) */
	"\033[32m",	/* NEW (green) */
	"\033[33m",	/* COMMIT (yellow) */
	"\033[41m",	/* WHITESPACE (red background) */
};

static int parse_diff_color_slot(const char *var, int ofs)
{
	if (!strcasecmp(var+ofs, "plain"))
		return DIFF_PLAIN;
	if (!strcasecmp(var+ofs, "meta"))
		return DIFF_METAINFO;
	if (!strcasecmp(var+ofs, "frag"))
		return DIFF_FRAGINFO;
	if (!strcasecmp(var+ofs, "old"))
		return DIFF_FILE_OLD;
	if (!strcasecmp(var+ofs, "new"))
		return DIFF_FILE_NEW;
	if (!strcasecmp(var+ofs, "commit"))
		return DIFF_COMMIT;
	if (!strcasecmp(var+ofs, "whitespace"))
		return DIFF_WHITESPACE;
	die("bad config variable '%s'", var);
}

static struct ll_diff_driver {
	const char *name;
	struct ll_diff_driver *next;
	const char *cmd;
} *user_diff, **user_diff_tail;

/*
 * Currently there is only "diff.<drivername>.command" variable;
 * because there are "diff.color.<slot>" variables, we are parsing
 * this in a bit convoluted way to allow low level diff driver
 * called "color".
 */
static int parse_lldiff_command(const char *var, const char *ep, const char *value)
{
	const char *name;
	int namelen;
	struct ll_diff_driver *drv;

	name = var + 5;
	namelen = ep - name;
	for (drv = user_diff; drv; drv = drv->next)
		if (!strncmp(drv->name, name, namelen) && !drv->name[namelen])
			break;
	if (!drv) {
		drv = xcalloc(1, sizeof(struct ll_diff_driver));
		drv->name = xmemdupz(name, namelen);
		if (!user_diff_tail)
			user_diff_tail = &user_diff;
		*user_diff_tail = drv;
		user_diff_tail = &(drv->next);
	}

	return git_config_string(&(drv->cmd), var, value);
}

/*
 * 'diff.<what>.funcname' attribute can be specified in the configuration
 * to define a customized regexp to find the beginning of a function to
 * be used for hunk header lines of "diff -p" style output.
 */
struct funcname_pattern_entry {
	char *name;
	char *pattern;
	int cflags;
};
static struct funcname_pattern_list {
	struct funcname_pattern_list *next;
	struct funcname_pattern_entry e;
} *funcname_pattern_list;

static int parse_funcname_pattern(const char *var, const char *ep, const char *value, int cflags)
{
	const char *name;
	int namelen;
	struct funcname_pattern_list *pp;

	name = var + 5; /* "diff." */
	namelen = ep - name;

	for (pp = funcname_pattern_list; pp; pp = pp->next)
		if (!strncmp(pp->e.name, name, namelen) && !pp->e.name[namelen])
			break;
	if (!pp) {
		pp = xcalloc(1, sizeof(*pp));
		pp->e.name = xmemdupz(name, namelen);
		pp->next = funcname_pattern_list;
		funcname_pattern_list = pp;
	}
	free(pp->e.pattern);
	pp->e.pattern = xstrdup(value);
	pp->e.cflags = cflags;
	return 0;
}

/*
 * These are to give UI layer defaults.
 * The core-level commands such as git-diff-files should
 * never be affected by the setting of diff.renames
 * the user happens to have in the configuration file.
 */
int git_diff_ui_config(const char *var, const char *value, void *cb)
{
	if (!strcmp(var, "diff.color") || !strcmp(var, "color.diff")) {
		diff_use_color_default = git_config_colorbool(var, value, -1);
		return 0;
	}
	if (!strcmp(var, "diff.renames")) {
		if (!value)
			diff_detect_rename_default = DIFF_DETECT_RENAME;
		else if (!strcasecmp(value, "copies") ||
			 !strcasecmp(value, "copy"))
			diff_detect_rename_default = DIFF_DETECT_COPY;
		else if (git_config_bool(var,value))
			diff_detect_rename_default = DIFF_DETECT_RENAME;
		return 0;
	}
	if (!strcmp(var, "diff.autorefreshindex")) {
		diff_auto_refresh_index = git_config_bool(var, value);
		return 0;
	}
	if (!strcmp(var, "diff.mnemonicprefix")) {
		diff_mnemonic_prefix = git_config_bool(var, value);
		return 0;
	}
	if (!strcmp(var, "diff.external"))
		return git_config_string(&external_diff_cmd_cfg, var, value);
	if (!prefixcmp(var, "diff.")) {
		const char *ep = strrchr(var, '.');

		if (ep != var + 4 && !strcmp(ep, ".command"))
			return parse_lldiff_command(var, ep, value);
	}

	return git_diff_basic_config(var, value, cb);
}

int git_diff_basic_config(const char *var, const char *value, void *cb)
{
	if (!strcmp(var, "diff.renamelimit")) {
		diff_rename_limit_default = git_config_int(var, value);
		return 0;
	}

	if (!prefixcmp(var, "diff.color.") || !prefixcmp(var, "color.diff.")) {
		int slot = parse_diff_color_slot(var, 11);
		if (!value)
			return config_error_nonbool(var);
		color_parse(value, var, diff_colors[slot]);
		return 0;
	}

	/* like GNU diff's --suppress-blank-empty option  */
	if (!strcmp(var, "diff.suppress-blank-empty")) {
		diff_suppress_blank_empty = git_config_bool(var, value);
		return 0;
	}

	if (!prefixcmp(var, "diff.")) {
		const char *ep = strrchr(var, '.');
		if (ep != var + 4) {
			if (!strcmp(ep, ".funcname")) {
				if (!value)
					return config_error_nonbool(var);
				return parse_funcname_pattern(var, ep, value,
					0);
			} else if (!strcmp(ep, ".xfuncname")) {
				if (!value)
					return config_error_nonbool(var);
				return parse_funcname_pattern(var, ep, value,
					REG_EXTENDED);
			}
		}
	}

	return git_color_default_config(var, value, cb);
}

static char *quote_two(const char *one, const char *two)
{
	int need_one = quote_c_style(one, NULL, NULL, 1);
	int need_two = quote_c_style(two, NULL, NULL, 1);
	struct strbuf res;

	strbuf_init(&res, 0);
	if (need_one + need_two) {
		strbuf_addch(&res, '"');
		quote_c_style(one, &res, NULL, 1);
		quote_c_style(two, &res, NULL, 1);
		strbuf_addch(&res, '"');
	} else {
		strbuf_addstr(&res, one);
		strbuf_addstr(&res, two);
	}
	return strbuf_detach(&res, NULL);
}

static const char *external_diff(void)
{
	static const char *external_diff_cmd = NULL;
	static int done_preparing = 0;

	if (done_preparing)
		return external_diff_cmd;
	external_diff_cmd = getenv("GIT_EXTERNAL_DIFF");
	if (!external_diff_cmd)
		external_diff_cmd = external_diff_cmd_cfg;
	done_preparing = 1;
	return external_diff_cmd;
}

static struct diff_tempfile {
	const char *name; /* filename external diff should read from */
	char hex[41];
	char mode[10];
	char tmp_path[PATH_MAX];
} diff_temp[2];

static int count_lines(const char *data, int size)
{
	int count, ch, completely_empty = 1, nl_just_seen = 0;
	count = 0;
	while (0 < size--) {
		ch = *data++;
		if (ch == '\n') {
			count++;
			nl_just_seen = 1;
			completely_empty = 0;
		}
		else {
			nl_just_seen = 0;
			completely_empty = 0;
		}
	}
	if (completely_empty)
		return 0;
	if (!nl_just_seen)
		count++; /* no trailing newline */
	return count;
}

static void print_line_count(FILE *file, int count)
{
	switch (count) {
	case 0:
		fprintf(file, "0,0");
		break;
	case 1:
		fprintf(file, "1");
		break;
	default:
		fprintf(file, "1,%d", count);
		break;
	}
}

static void copy_file_with_prefix(FILE *file,
				  int prefix, const char *data, int size,
				  const char *set, const char *reset)
{
	int ch, nl_just_seen = 1;
	while (0 < size--) {
		ch = *data++;
		if (nl_just_seen) {
			fputs(set, file);
			putc(prefix, file);
		}
		if (ch == '\n') {
			nl_just_seen = 1;
			fputs(reset, file);
		} else
			nl_just_seen = 0;
		putc(ch, file);
	}
	if (!nl_just_seen)
		fprintf(file, "%s\n\\ No newline at end of file\n", reset);
}

static void emit_rewrite_diff(const char *name_a,
			      const char *name_b,
			      struct diff_filespec *one,
			      struct diff_filespec *two,
			      struct diff_options *o)
{
	int lc_a, lc_b;
	int color_diff = DIFF_OPT_TST(o, COLOR_DIFF);
	const char *name_a_tab, *name_b_tab;
	const char *metainfo = diff_get_color(color_diff, DIFF_METAINFO);
	const char *fraginfo = diff_get_color(color_diff, DIFF_FRAGINFO);
	const char *old = diff_get_color(color_diff, DIFF_FILE_OLD);
	const char *new = diff_get_color(color_diff, DIFF_FILE_NEW);
	const char *reset = diff_get_color(color_diff, DIFF_RESET);
	static struct strbuf a_name = STRBUF_INIT, b_name = STRBUF_INIT;
	const char *a_prefix, *b_prefix;

	if (diff_mnemonic_prefix && DIFF_OPT_TST(o, REVERSE_DIFF)) {
		a_prefix = o->b_prefix;
		b_prefix = o->a_prefix;
	} else {
		a_prefix = o->a_prefix;
		b_prefix = o->b_prefix;
	}

	name_a += (*name_a == '/');
	name_b += (*name_b == '/');
	name_a_tab = strchr(name_a, ' ') ? "\t" : "";
	name_b_tab = strchr(name_b, ' ') ? "\t" : "";

	strbuf_reset(&a_name);
	strbuf_reset(&b_name);
	quote_two_c_style(&a_name, a_prefix, name_a, 0);
	quote_two_c_style(&b_name, b_prefix, name_b, 0);

	diff_populate_filespec(one, 0);
	diff_populate_filespec(two, 0);
	lc_a = count_lines(one->data, one->size);
	lc_b = count_lines(two->data, two->size);
	fprintf(o->file,
		"%s--- %s%s%s\n%s+++ %s%s%s\n%s@@ -",
		metainfo, a_name.buf, name_a_tab, reset,
		metainfo, b_name.buf, name_b_tab, reset, fraginfo);
	print_line_count(o->file, lc_a);
	fprintf(o->file, " +");
	print_line_count(o->file, lc_b);
	fprintf(o->file, " @@%s\n", reset);
	if (lc_a)
		copy_file_with_prefix(o->file, '-', one->data, one->size, old, reset);
	if (lc_b)
		copy_file_with_prefix(o->file, '+', two->data, two->size, new, reset);
}

static int fill_mmfile(mmfile_t *mf, struct diff_filespec *one)
{
	if (!DIFF_FILE_VALID(one)) {
		mf->ptr = (char *)""; /* does not matter */
		mf->size = 0;
		return 0;
	}
	else if (diff_populate_filespec(one, 0))
		return -1;
	mf->ptr = one->data;
	mf->size = one->size;
	return 0;
}

struct diff_words_buffer {
	mmfile_t text;
	long alloc;
	long current; /* output pointer */
	int suppressed_newline;
};

static void diff_words_append(char *line, unsigned long len,
		struct diff_words_buffer *buffer)
{
	if (buffer->text.size + len > buffer->alloc) {
		buffer->alloc = (buffer->text.size + len) * 3 / 2;
		buffer->text.ptr = xrealloc(buffer->text.ptr, buffer->alloc);
	}
	line++;
	len--;
	memcpy(buffer->text.ptr + buffer->text.size, line, len);
	buffer->text.size += len;
}

struct diff_words_data {
	struct diff_words_buffer minus, plus;
	FILE *file;
};

static void print_word(FILE *file, struct diff_words_buffer *buffer, int len, int color,
		int suppress_newline)
{
	const char *ptr;
	int eol = 0;

	if (len == 0)
		return;

	ptr  = buffer->text.ptr + buffer->current;
	buffer->current += len;

	if (ptr[len - 1] == '\n') {
		eol = 1;
		len--;
	}

	fputs(diff_get_color(1, color), file);
	fwrite(ptr, len, 1, file);
	fputs(diff_get_color(1, DIFF_RESET), file);

	if (eol) {
		if (suppress_newline)
			buffer->suppressed_newline = 1;
		else
			putc('\n', file);
	}
}

static void fn_out_diff_words_aux(void *priv, char *line, unsigned long len)
{
	struct diff_words_data *diff_words = priv;

	if (diff_words->minus.suppressed_newline) {
		if (line[0] != '+')
			putc('\n', diff_words->file);
		diff_words->minus.suppressed_newline = 0;
	}

	len--;
	switch (line[0]) {
		case '-':
			print_word(diff_words->file,
				   &diff_words->minus, len, DIFF_FILE_OLD, 1);
			break;
		case '+':
			print_word(diff_words->file,
				   &diff_words->plus, len, DIFF_FILE_NEW, 0);
			break;
		case ' ':
			print_word(diff_words->file,
				   &diff_words->plus, len, DIFF_PLAIN, 0);
			diff_words->minus.current += len;
			break;
	}
}

/* this executes the word diff on the accumulated buffers */
static void diff_words_show(struct diff_words_data *diff_words)
{
	xpparam_t xpp;
	xdemitconf_t xecfg;
	xdemitcb_t ecb;
	mmfile_t minus, plus;
	int i;

	memset(&xecfg, 0, sizeof(xecfg));
	minus.size = diff_words->minus.text.size;
	minus.ptr = xmalloc(minus.size);
	memcpy(minus.ptr, diff_words->minus.text.ptr, minus.size);
	for (i = 0; i < minus.size; i++)
		if (isspace(minus.ptr[i]))
			minus.ptr[i] = '\n';
	diff_words->minus.current = 0;

	plus.size = diff_words->plus.text.size;
	plus.ptr = xmalloc(plus.size);
	memcpy(plus.ptr, diff_words->plus.text.ptr, plus.size);
	for (i = 0; i < plus.size; i++)
		if (isspace(plus.ptr[i]))
			plus.ptr[i] = '\n';
	diff_words->plus.current = 0;

	xpp.flags = XDF_NEED_MINIMAL;
	xecfg.ctxlen = diff_words->minus.alloc + diff_words->plus.alloc;
	xdi_diff_outf(&minus, &plus, fn_out_diff_words_aux, diff_words,
		      &xpp, &xecfg, &ecb);
	free(minus.ptr);
	free(plus.ptr);
	diff_words->minus.text.size = diff_words->plus.text.size = 0;

	if (diff_words->minus.suppressed_newline) {
		putc('\n', diff_words->file);
		diff_words->minus.suppressed_newline = 0;
	}
}

typedef unsigned long (*sane_truncate_fn)(char *line, unsigned long len);

struct emit_callback {
	int nparents, color_diff;
	unsigned ws_rule;
	sane_truncate_fn truncate;
	const char **label_path;
	struct diff_words_data *diff_words;
	int *found_changesp;
	FILE *file;
};

static void free_diff_words_data(struct emit_callback *ecbdata)
{
	if (ecbdata->diff_words) {
		/* flush buffers */
		if (ecbdata->diff_words->minus.text.size ||
				ecbdata->diff_words->plus.text.size)
			diff_words_show(ecbdata->diff_words);

		free (ecbdata->diff_words->minus.text.ptr);
		free (ecbdata->diff_words->plus.text.ptr);
		free(ecbdata->diff_words);
		ecbdata->diff_words = NULL;
	}
}

const char *diff_get_color(int diff_use_color, enum color_diff ix)
{
	if (diff_use_color)
		return diff_colors[ix];
	return "";
}

static void emit_line(FILE *file, const char *set, const char *reset, const char *line, int len)
{
	int has_trailing_newline, has_trailing_carriage_return;

	has_trailing_newline = (len > 0 && line[len-1] == '\n');
	if (has_trailing_newline)
		len--;
	has_trailing_carriage_return = (len > 0 && line[len-1] == '\r');
	if (has_trailing_carriage_return)
		len--;

	fputs(set, file);
	fwrite(line, len, 1, file);
	fputs(reset, file);
	if (has_trailing_carriage_return)
		fputc('\r', file);
	if (has_trailing_newline)
		fputc('\n', file);
}

static void emit_add_line(const char *reset, struct emit_callback *ecbdata, const char *line, int len)
{
	const char *ws = diff_get_color(ecbdata->color_diff, DIFF_WHITESPACE);
	const char *set = diff_get_color(ecbdata->color_diff, DIFF_FILE_NEW);

	if (!*ws)
		emit_line(ecbdata->file, set, reset, line, len);
	else {
		/* Emit just the prefix, then the rest. */
		emit_line(ecbdata->file, set, reset, line, ecbdata->nparents);
		ws_check_emit(line + ecbdata->nparents,
			      len - ecbdata->nparents, ecbdata->ws_rule,
			      ecbdata->file, set, reset, ws);
	}
}

static unsigned long sane_truncate_line(struct emit_callback *ecb, char *line, unsigned long len)
{
	const char *cp;
	unsigned long allot;
	size_t l = len;

	if (ecb->truncate)
		return ecb->truncate(line, len);
	cp = line;
	allot = l;
	while (0 < l) {
		(void) utf8_width(&cp, &l);
		if (!cp)
			break; /* truncated in the middle? */
	}
	return allot - l;
}

static void fn_out_consume(void *priv, char *line, unsigned long len)
{
	int i;
	int color;
	struct emit_callback *ecbdata = priv;
	const char *meta = diff_get_color(ecbdata->color_diff, DIFF_METAINFO);
	const char *plain = diff_get_color(ecbdata->color_diff, DIFF_PLAIN);
	const char *reset = diff_get_color(ecbdata->color_diff, DIFF_RESET);

	*(ecbdata->found_changesp) = 1;

	if (ecbdata->label_path[0]) {
		const char *name_a_tab, *name_b_tab;

		name_a_tab = strchr(ecbdata->label_path[0], ' ') ? "\t" : "";
		name_b_tab = strchr(ecbdata->label_path[1], ' ') ? "\t" : "";

		fprintf(ecbdata->file, "%s--- %s%s%s\n",
			meta, ecbdata->label_path[0], reset, name_a_tab);
		fprintf(ecbdata->file, "%s+++ %s%s%s\n",
			meta, ecbdata->label_path[1], reset, name_b_tab);
		ecbdata->label_path[0] = ecbdata->label_path[1] = NULL;
	}

	if (diff_suppress_blank_empty
	    && len == 2 && line[0] == ' ' && line[1] == '\n') {
		line[0] = '\n';
		len = 1;
	}

	/* This is not really necessary for now because
	 * this codepath only deals with two-way diffs.
	 */
	for (i = 0; i < len && line[i] == '@'; i++)
		;
	if (2 <= i && i < len && line[i] == ' ') {
		ecbdata->nparents = i - 1;
		len = sane_truncate_line(ecbdata, line, len);
		emit_line(ecbdata->file,
			  diff_get_color(ecbdata->color_diff, DIFF_FRAGINFO),
			  reset, line, len);
		if (line[len-1] != '\n')
			putc('\n', ecbdata->file);
		return;
	}

	if (len < ecbdata->nparents) {
		emit_line(ecbdata->file, reset, reset, line, len);
		return;
	}

	color = DIFF_PLAIN;
	if (ecbdata->diff_words && ecbdata->nparents != 1)
		/* fall back to normal diff */
		free_diff_words_data(ecbdata);
	if (ecbdata->diff_words) {
		if (line[0] == '-') {
			diff_words_append(line, len,
					  &ecbdata->diff_words->minus);
			return;
		} else if (line[0] == '+') {
			diff_words_append(line, len,
					  &ecbdata->diff_words->plus);
			return;
		}
		if (ecbdata->diff_words->minus.text.size ||
		    ecbdata->diff_words->plus.text.size)
			diff_words_show(ecbdata->diff_words);
		line++;
		len--;
		emit_line(ecbdata->file, plain, reset, line, len);
		return;
	}
	for (i = 0; i < ecbdata->nparents && len; i++) {
		if (line[i] == '-')
			color = DIFF_FILE_OLD;
		else if (line[i] == '+')
			color = DIFF_FILE_NEW;
	}

	if (color != DIFF_FILE_NEW) {
		emit_line(ecbdata->file,
			  diff_get_color(ecbdata->color_diff, color),
			  reset, line, len);
		return;
	}
	emit_add_line(reset, ecbdata, line, len);
}

static char *pprint_rename(const char *a, const char *b)
{
	const char *old = a;
	const char *new = b;
	struct strbuf name;
	int pfx_length, sfx_length;
	int len_a = strlen(a);
	int len_b = strlen(b);
	int a_midlen, b_midlen;
	int qlen_a = quote_c_style(a, NULL, NULL, 0);
	int qlen_b = quote_c_style(b, NULL, NULL, 0);

	strbuf_init(&name, 0);
	if (qlen_a || qlen_b) {
		quote_c_style(a, &name, NULL, 0);
		strbuf_addstr(&name, " => ");
		quote_c_style(b, &name, NULL, 0);
		return strbuf_detach(&name, NULL);
	}

	/* Find common prefix */
	pfx_length = 0;
	while (*old && *new && *old == *new) {
		if (*old == '/')
			pfx_length = old - a + 1;
		old++;
		new++;
	}

	/* Find common suffix */
	old = a + len_a;
	new = b + len_b;
	sfx_length = 0;
	while (a <= old && b <= new && *old == *new) {
		if (*old == '/')
			sfx_length = len_a - (old - a);
		old--;
		new--;
	}

	/*
	 * pfx{mid-a => mid-b}sfx
	 * {pfx-a => pfx-b}sfx
	 * pfx{sfx-a => sfx-b}
	 * name-a => name-b
	 */
	a_midlen = len_a - pfx_length - sfx_length;
	b_midlen = len_b - pfx_length - sfx_length;
	if (a_midlen < 0)
		a_midlen = 0;
	if (b_midlen < 0)
		b_midlen = 0;

	strbuf_grow(&name, pfx_length + a_midlen + b_midlen + sfx_length + 7);
	if (pfx_length + sfx_length) {
		strbuf_add(&name, a, pfx_length);
		strbuf_addch(&name, '{');
	}
	strbuf_add(&name, a + pfx_length, a_midlen);
	strbuf_addstr(&name, " => ");
	strbuf_add(&name, b + pfx_length, b_midlen);
	if (pfx_length + sfx_length) {
		strbuf_addch(&name, '}');
		strbuf_add(&name, a + len_a - sfx_length, sfx_length);
	}
	return strbuf_detach(&name, NULL);
}

struct diffstat_t {
	int nr;
	int alloc;
	struct diffstat_file {
		char *from_name;
		char *name;
		char *print_name;
		unsigned is_unmerged:1;
		unsigned is_binary:1;
		unsigned is_renamed:1;
		unsigned int added, deleted;
	} **files;
};

static struct diffstat_file *diffstat_add(struct diffstat_t *diffstat,
					  const char *name_a,
					  const char *name_b)
{
	struct diffstat_file *x;
	x = xcalloc(sizeof (*x), 1);
	if (diffstat->nr == diffstat->alloc) {
		diffstat->alloc = alloc_nr(diffstat->alloc);
		diffstat->files = xrealloc(diffstat->files,
				diffstat->alloc * sizeof(x));
	}
	diffstat->files[diffstat->nr++] = x;
	if (name_b) {
		x->from_name = xstrdup(name_a);
		x->name = xstrdup(name_b);
		x->is_renamed = 1;
	}
	else {
		x->from_name = NULL;
		x->name = xstrdup(name_a);
	}
	return x;
}

static void diffstat_consume(void *priv, char *line, unsigned long len)
{
	struct diffstat_t *diffstat = priv;
	struct diffstat_file *x = diffstat->files[diffstat->nr - 1];

	if (line[0] == '+')
		x->added++;
	else if (line[0] == '-')
		x->deleted++;
}

const char mime_boundary_leader[] = "------------";

static int scale_linear(int it, int width, int max_change)
{
	/*
	 * make sure that at least one '-' is printed if there were deletions,
	 * and likewise for '+'.
	 */
	if (max_change < 2)
		return it;
	return ((it - 1) * (width - 1) + max_change - 1) / (max_change - 1);
}

static void show_name(FILE *file,
		      const char *prefix, const char *name, int len,
		      const char *reset, const char *set)
{
	fprintf(file, " %s%s%-*s%s |", set, prefix, len, name, reset);
}

static void show_graph(FILE *file, char ch, int cnt, const char *set, const char *reset)
{
	if (cnt <= 0)
		return;
	fprintf(file, "%s", set);
	while (cnt--)
		putc(ch, file);
	fprintf(file, "%s", reset);
}

static void fill_print_name(struct diffstat_file *file)
{
	char *pname;

	if (file->print_name)
		return;

	if (!file->is_renamed) {
		struct strbuf buf;
		strbuf_init(&buf, 0);
		if (quote_c_style(file->name, &buf, NULL, 0)) {
			pname = strbuf_detach(&buf, NULL);
		} else {
			pname = file->name;
			strbuf_release(&buf);
		}
	} else {
		pname = pprint_rename(file->from_name, file->name);
	}
	file->print_name = pname;
}

static void show_stats(struct diffstat_t* data, struct diff_options *options)
{
	int i, len, add, del, total, adds = 0, dels = 0;
	int max_change = 0, max_len = 0;
	int total_files = data->nr;
	int width, name_width;
	const char *reset, *set, *add_c, *del_c;

	if (data->nr == 0)
		return;

	width = options->stat_width ? options->stat_width : 80;
	name_width = options->stat_name_width ? options->stat_name_width : 50;

	/* Sanity: give at least 5 columns to the graph,
	 * but leave at least 10 columns for the name.
	 */
	if (width < 25)
		width = 25;
	if (name_width < 10)
		name_width = 10;
	else if (width < name_width + 15)
		name_width = width - 15;

	/* Find the longest filename and max number of changes */
	reset = diff_get_color_opt(options, DIFF_RESET);
	set   = diff_get_color_opt(options, DIFF_PLAIN);
	add_c = diff_get_color_opt(options, DIFF_FILE_NEW);
	del_c = diff_get_color_opt(options, DIFF_FILE_OLD);

	for (i = 0; i < data->nr; i++) {
		struct diffstat_file *file = data->files[i];
		int change = file->added + file->deleted;
		fill_print_name(file);
		len = strlen(file->print_name);
		if (max_len < len)
			max_len = len;

		if (file->is_binary || file->is_unmerged)
			continue;
		if (max_change < change)
			max_change = change;
	}

	/* Compute the width of the graph part;
	 * 10 is for one blank at the beginning of the line plus
	 * " | count " between the name and the graph.
	 *
	 * From here on, name_width is the width of the name area,
	 * and width is the width of the graph area.
	 */
	name_width = (name_width < max_len) ? name_width : max_len;
	if (width < (name_width + 10) + max_change)
		width = width - (name_width + 10);
	else
		width = max_change;

	for (i = 0; i < data->nr; i++) {
		const char *prefix = "";
		char *name = data->files[i]->print_name;
		int added = data->files[i]->added;
		int deleted = data->files[i]->deleted;
		int name_len;

		/*
		 * "scale" the filename
		 */
		len = name_width;
		name_len = strlen(name);
		if (name_width < name_len) {
			char *slash;
			prefix = "...";
			len -= 3;
			name += name_len - len;
			slash = strchr(name, '/');
			if (slash)
				name = slash;
		}

		if (data->files[i]->is_binary) {
			show_name(options->file, prefix, name, len, reset, set);
			fprintf(options->file, "  Bin ");
			fprintf(options->file, "%s%d%s", del_c, deleted, reset);
			fprintf(options->file, " -> ");
			fprintf(options->file, "%s%d%s", add_c, added, reset);
			fprintf(options->file, " bytes");
			fprintf(options->file, "\n");
			continue;
		}
		else if (data->files[i]->is_unmerged) {
			show_name(options->file, prefix, name, len, reset, set);
			fprintf(options->file, "  Unmerged\n");
			continue;
		}
		else if (!data->files[i]->is_renamed &&
			 (added + deleted == 0)) {
			total_files--;
			continue;
		}

		/*
		 * scale the add/delete
		 */
		add = added;
		del = deleted;
		total = add + del;
		adds += add;
		dels += del;

		if (width <= max_change) {
			add = scale_linear(add, width, max_change);
			del = scale_linear(del, width, max_change);
			total = add + del;
		}
		show_name(options->file, prefix, name, len, reset, set);
		fprintf(options->file, "%5d%s", added + deleted,
				added + deleted ? " " : "");
		show_graph(options->file, '+', add, add_c, reset);
		show_graph(options->file, '-', del, del_c, reset);
		fprintf(options->file, "\n");
	}
	fprintf(options->file,
	       "%s %d files changed, %d insertions(+), %d deletions(-)%s\n",
	       set, total_files, adds, dels, reset);
}

static void show_shortstats(struct diffstat_t* data, struct diff_options *options)
{
	int i, adds = 0, dels = 0, total_files = data->nr;

	if (data->nr == 0)
		return;

	for (i = 0; i < data->nr; i++) {
		if (!data->files[i]->is_binary &&
		    !data->files[i]->is_unmerged) {
			int added = data->files[i]->added;
			int deleted= data->files[i]->deleted;
			if (!data->files[i]->is_renamed &&
			    (added + deleted == 0)) {
				total_files--;
			} else {
				adds += added;
				dels += deleted;
			}
		}
	}
	fprintf(options->file, " %d files changed, %d insertions(+), %d deletions(-)\n",
	       total_files, adds, dels);
}

static void show_numstat(struct diffstat_t* data, struct diff_options *options)
{
	int i;

	if (data->nr == 0)
		return;

	for (i = 0; i < data->nr; i++) {
		struct diffstat_file *file = data->files[i];

		if (file->is_binary)
			fprintf(options->file, "-\t-\t");
		else
			fprintf(options->file,
				"%d\t%d\t", file->added, file->deleted);
		if (options->line_termination) {
			fill_print_name(file);
			if (!file->is_renamed)
				write_name_quoted(file->name, options->file,
						  options->line_termination);
			else {
				fputs(file->print_name, options->file);
				putc(options->line_termination, options->file);
			}
		} else {
			if (file->is_renamed) {
				putc('\0', options->file);
				write_name_quoted(file->from_name, options->file, '\0');
			}
			write_name_quoted(file->name, options->file, '\0');
		}
	}
}

struct dirstat_file {
	const char *name;
	unsigned long changed;
};

struct dirstat_dir {
	struct dirstat_file *files;
	int alloc, nr, percent, cumulative;
};

static long gather_dirstat(FILE *file, struct dirstat_dir *dir, unsigned long changed, const char *base, int baselen)
{
	unsigned long this_dir = 0;
	unsigned int sources = 0;

	while (dir->nr) {
		struct dirstat_file *f = dir->files;
		int namelen = strlen(f->name);
		unsigned long this;
		char *slash;

		if (namelen < baselen)
			break;
		if (memcmp(f->name, base, baselen))
			break;
		slash = strchr(f->name + baselen, '/');
		if (slash) {
			int newbaselen = slash + 1 - f->name;
			this = gather_dirstat(file, dir, changed, f->name, newbaselen);
			sources++;
		} else {
			this = f->changed;
			dir->files++;
			dir->nr--;
			sources += 2;
		}
		this_dir += this;
	}

	/*
	 * We don't report dirstat's for
	 *  - the top level
	 *  - or cases where everything came from a single directory
	 *    under this directory (sources == 1).
	 */
	if (baselen && sources != 1) {
		int permille = this_dir * 1000 / changed;
		if (permille) {
			int percent = permille / 10;
			if (percent >= dir->percent) {
				fprintf(file, "%4d.%01d%% %.*s\n", percent, permille % 10, baselen, base);
				if (!dir->cumulative)
					return 0;
			}
		}
	}
	return this_dir;
}

static int dirstat_compare(const void *_a, const void *_b)
{
	const struct dirstat_file *a = _a;
	const struct dirstat_file *b = _b;
	return strcmp(a->name, b->name);
}

static void show_dirstat(struct diff_options *options)
{
	int i;
	unsigned long changed;
	struct dirstat_dir dir;
	struct diff_queue_struct *q = &diff_queued_diff;

	dir.files = NULL;
	dir.alloc = 0;
	dir.nr = 0;
	dir.percent = options->dirstat_percent;
	dir.cumulative = DIFF_OPT_TST(options, DIRSTAT_CUMULATIVE);

	changed = 0;
	for (i = 0; i < q->nr; i++) {
		struct diff_filepair *p = q->queue[i];
		const char *name;
		unsigned long copied, added, damage;

		name = p->one->path ? p->one->path : p->two->path;

		if (DIFF_FILE_VALID(p->one) && DIFF_FILE_VALID(p->two)) {
			diff_populate_filespec(p->one, 0);
			diff_populate_filespec(p->two, 0);
			diffcore_count_changes(p->one, p->two, NULL, NULL, 0,
					       &copied, &added);
			diff_free_filespec_data(p->one);
			diff_free_filespec_data(p->two);
		} else if (DIFF_FILE_VALID(p->one)) {
			diff_populate_filespec(p->one, 1);
			copied = added = 0;
			diff_free_filespec_data(p->one);
		} else if (DIFF_FILE_VALID(p->two)) {
			diff_populate_filespec(p->two, 1);
			copied = 0;
			added = p->two->size;
			diff_free_filespec_data(p->two);
		} else
			continue;

		/*
		 * Original minus copied is the removed material,
		 * added is the new material.  They are both damages
		 * made to the preimage. In --dirstat-by-file mode, count
		 * damaged files, not damaged lines. This is done by
		 * counting only a single damaged line per file.
		 */
		damage = (p->one->size - copied) + added;
		if (DIFF_OPT_TST(options, DIRSTAT_BY_FILE) && damage > 0)
			damage = 1;

		ALLOC_GROW(dir.files, dir.nr + 1, dir.alloc);
		dir.files[dir.nr].name = name;
		dir.files[dir.nr].changed = damage;
		changed += damage;
		dir.nr++;
	}

	/* This can happen even with many files, if everything was renames */
	if (!changed)
		return;

	/* Show all directories with more than x% of the changes */
	qsort(dir.files, dir.nr, sizeof(dir.files[0]), dirstat_compare);
	gather_dirstat(options->file, &dir, changed, "", 0);
}

static void free_diffstat_info(struct diffstat_t *diffstat)
{
	int i;
	for (i = 0; i < diffstat->nr; i++) {
		struct diffstat_file *f = diffstat->files[i];
		if (f->name != f->print_name)
			free(f->print_name);
		free(f->name);
		free(f->from_name);
		free(f);
	}
	free(diffstat->files);
}

struct checkdiff_t {
	const char *filename;
	int lineno;
	struct diff_options *o;
	unsigned ws_rule;
	unsigned status;
	int trailing_blanks_start;
};

static int is_conflict_marker(const char *line, unsigned long len)
{
	char firstchar;
	int cnt;

	if (len < 8)
		return 0;
	firstchar = line[0];
	switch (firstchar) {
	case '=': case '>': case '<':
		break;
	default:
		return 0;
	}
	for (cnt = 1; cnt < 7; cnt++)
		if (line[cnt] != firstchar)
			return 0;
	/* line[0] thru line[6] are same as firstchar */
	if (firstchar == '=') {
		/* divider between ours and theirs? */
		if (len != 8 || line[7] != '\n')
			return 0;
	} else if (len < 8 || !isspace(line[7])) {
		/* not divider before ours nor after theirs */
		return 0;
	}
	return 1;
}

static void checkdiff_consume(void *priv, char *line, unsigned long len)
{
	struct checkdiff_t *data = priv;
	int color_diff = DIFF_OPT_TST(data->o, COLOR_DIFF);
	const char *ws = diff_get_color(color_diff, DIFF_WHITESPACE);
	const char *reset = diff_get_color(color_diff, DIFF_RESET);
	const char *set = diff_get_color(color_diff, DIFF_FILE_NEW);
	char *err;

	if (line[0] == '+') {
		unsigned bad;
		data->lineno++;
		if (!ws_blank_line(line + 1, len - 1, data->ws_rule))
			data->trailing_blanks_start = 0;
		else if (!data->trailing_blanks_start)
			data->trailing_blanks_start = data->lineno;
		if (is_conflict_marker(line + 1, len - 1)) {
			data->status |= 1;
			fprintf(data->o->file,
				"%s:%d: leftover conflict marker\n",
				data->filename, data->lineno);
		}
		bad = ws_check(line + 1, len - 1, data->ws_rule);
		if (!bad)
			return;
		data->status |= bad;
		err = whitespace_error_string(bad);
		fprintf(data->o->file, "%s:%d: %s.\n",
			data->filename, data->lineno, err);
		free(err);
		emit_line(data->o->file, set, reset, line, 1);
		ws_check_emit(line + 1, len - 1, data->ws_rule,
			      data->o->file, set, reset, ws);
	} else if (line[0] == ' ') {
		data->lineno++;
		data->trailing_blanks_start = 0;
	} else if (line[0] == '@') {
		char *plus = strchr(line, '+');
		if (plus)
			data->lineno = strtol(plus, NULL, 10) - 1;
		else
			die("invalid diff");
		data->trailing_blanks_start = 0;
	}
}

static unsigned char *deflate_it(char *data,
				 unsigned long size,
				 unsigned long *result_size)
{
	int bound;
	unsigned char *deflated;
	z_stream stream;

	memset(&stream, 0, sizeof(stream));
	deflateInit(&stream, zlib_compression_level);
	bound = deflateBound(&stream, size);
	deflated = xmalloc(bound);
	stream.next_out = deflated;
	stream.avail_out = bound;

	stream.next_in = (unsigned char *)data;
	stream.avail_in = size;
	while (deflate(&stream, Z_FINISH) == Z_OK)
		; /* nothing */
	deflateEnd(&stream);
	*result_size = stream.total_out;
	return deflated;
}

static void emit_binary_diff_body(FILE *file, mmfile_t *one, mmfile_t *two)
{
	void *cp;
	void *delta;
	void *deflated;
	void *data;
	unsigned long orig_size;
	unsigned long delta_size;
	unsigned long deflate_size;
	unsigned long data_size;

	/* We could do deflated delta, or we could do just deflated two,
	 * whichever is smaller.
	 */
	delta = NULL;
	deflated = deflate_it(two->ptr, two->size, &deflate_size);
	if (one->size && two->size) {
		delta = diff_delta(one->ptr, one->size,
				   two->ptr, two->size,
				   &delta_size, deflate_size);
		if (delta) {
			void *to_free = delta;
			orig_size = delta_size;
			delta = deflate_it(delta, delta_size, &delta_size);
			free(to_free);
		}
	}

	if (delta && delta_size < deflate_size) {
		fprintf(file, "delta %lu\n", orig_size);
		free(deflated);
		data = delta;
		data_size = delta_size;
	}
	else {
		fprintf(file, "literal %lu\n", two->size);
		free(delta);
		data = deflated;
		data_size = deflate_size;
	}

	/* emit data encoded in base85 */
	cp = data;
	while (data_size) {
		int bytes = (52 < data_size) ? 52 : data_size;
		char line[70];
		data_size -= bytes;
		if (bytes <= 26)
			line[0] = bytes + 'A' - 1;
		else
			line[0] = bytes - 26 + 'a' - 1;
		encode_85(line + 1, cp, bytes);
		cp = (char *) cp + bytes;
		fputs(line, file);
		fputc('\n', file);
	}
	fprintf(file, "\n");
	free(data);
}

static void emit_binary_diff(FILE *file, mmfile_t *one, mmfile_t *two)
{
	fprintf(file, "GIT binary patch\n");
	emit_binary_diff_body(file, one, two);
	emit_binary_diff_body(file, two, one);
}

static void setup_diff_attr_check(struct git_attr_check *check)
{
	static struct git_attr *attr_diff;

	if (!attr_diff) {
		attr_diff = git_attr("diff", 4);
	}
	check[0].attr = attr_diff;
}

static void diff_filespec_check_attr(struct diff_filespec *one)
{
	struct git_attr_check attr_diff_check;
	int check_from_data = 0;

	if (one->checked_attr)
		return;

	setup_diff_attr_check(&attr_diff_check);
	one->is_binary = 0;
	one->funcname_pattern_ident = NULL;

	if (!git_checkattr(one->path, 1, &attr_diff_check)) {
		const char *value;

		/* binaryness */
		value = attr_diff_check.value;
		if (ATTR_TRUE(value))
			;
		else if (ATTR_FALSE(value))
			one->is_binary = 1;
		else
			check_from_data = 1;

		/* funcname pattern ident */
		if (ATTR_TRUE(value) || ATTR_FALSE(value) || ATTR_UNSET(value))
			;
		else
			one->funcname_pattern_ident = value;
	}

	if (check_from_data) {
		if (!one->data && DIFF_FILE_VALID(one))
			diff_populate_filespec(one, 0);

		if (one->data)
			one->is_binary = buffer_is_binary(one->data, one->size);
	}
}

int diff_filespec_is_binary(struct diff_filespec *one)
{
	diff_filespec_check_attr(one);
	return one->is_binary;
}

static const struct funcname_pattern_entry *funcname_pattern(const char *ident)
{
	struct funcname_pattern_list *pp;

	for (pp = funcname_pattern_list; pp; pp = pp->next)
		if (!strcmp(ident, pp->e.name))
			return &pp->e;
	return NULL;
}

<<<<<<< HEAD
static struct builtin_funcname_pattern {
	const char *name;
	const char *pattern;
} builtin_funcname_pattern[] = {
	{ "bibtex", "\\(@[a-zA-Z]\\{1,\\}[ \t]*{\\{0,1\\}[ \t]*[^ \t\"@',\\#}{~%]*\\).*$" },
	{ "html", "^\\s*\\(<[Hh][1-6]\\s.*>.*\\)$" },
	{ "java", "!^[ 	]*\\(catch\\|do\\|for\\|if\\|instanceof\\|"
			"new\\|return\\|switch\\|throw\\|while\\)\n"
			"^[ 	]*\\(\\([ 	]*"
			"[A-Za-z_][A-Za-z_0-9]*\\)\\{2,\\}"
			"[ 	]*([^;]*\\)$" },
	{ "pascal", "^\\(\\(procedure\\|function\\|constructor\\|"
			"destructor\\|interface\\|implementation\\|"
			"initialization\\|finalization\\)[ \t]*.*\\)$"
			"\\|"
			"^\\(.*=[ \t]*\\(class\\|record\\).*\\)$"
			},
	{ "php", "^[\t ]*\\(\\(function\\|class\\).*\\)" },
	{ "python", "^\\s*\\(\\(class\\|def\\)\\s.*\\)$" },
	{ "ruby", "^\\s*\\(\\(class\\|module\\|def\\)\\s.*\\)$" },
	{ "tex", "^\\(\\\\\\(\\(sub\\)*section\\|chapter\\|part\\)\\*\\{0,1\\}{.*\\)$" },
=======
static const struct funcname_pattern_entry builtin_funcname_pattern[] = {
	{ "bibtex", "(@[a-zA-Z]{1,}[ \t]*\\{{0,1}[ \t]*[^ \t\"@',\\#}{~%]*).*$",
	  REG_EXTENDED },
	{ "html", "^[ \t]*(<[Hh][1-6][ \t].*>.*)$", REG_EXTENDED },
	{ "java",
	  "!^[ \t]*(catch|do|for|if|instanceof|new|return|switch|throw|while)\n"
	  "^[ \t]*(([ \t]*[A-Za-z_][A-Za-z_0-9]*){2,}[ \t]*\\([^;]*)$",
	  REG_EXTENDED },
	{ "pascal",
	  "^((procedure|function|constructor|destructor|interface|"
		"implementation|initialization|finalization)[ \t]*.*)$"
	  "\n"
	  "^(.*=[ \t]*(class|record).*)$",
	  REG_EXTENDED },
	{ "php", "^[\t ]*((function|class).*)", REG_EXTENDED },
	{ "python", "^[ \t]*((class|def)[ \t].*)$", REG_EXTENDED },
	{ "ruby", "^[ \t]*((class|module|def)[ \t].*)$",
	  REG_EXTENDED },
	{ "bibtex", "(@[a-zA-Z]{1,}[ \t]*\\{{0,1}[ \t]*[^ \t\"@',\\#}{~%]*).*$",
	  REG_EXTENDED },
	{ "tex",
	  "^(\\\\((sub)*section|chapter|part)\\*{0,1}\\{.*)$",
	  REG_EXTENDED },
>>>>>>> 5a139ba4
};

static const struct funcname_pattern_entry *diff_funcname_pattern(struct diff_filespec *one)
{
	const char *ident;
	const struct funcname_pattern_entry *pe;
	int i;

	diff_filespec_check_attr(one);
	ident = one->funcname_pattern_ident;

	if (!ident)
		/*
		 * If the config file has "funcname.default" defined, that
		 * regexp is used; otherwise NULL is returned and xemit uses
		 * the built-in default.
		 */
		return funcname_pattern("default");

	/* Look up custom "funcname.$ident" regexp from config. */
	pe = funcname_pattern(ident);
	if (pe)
		return pe;

	/*
	 * And define built-in fallback patterns here.  Note that
	 * these can be overridden by the user's config settings.
	 */
	for (i = 0; i < ARRAY_SIZE(builtin_funcname_pattern); i++)
		if (!strcmp(ident, builtin_funcname_pattern[i].name))
			return &builtin_funcname_pattern[i];

	return NULL;
}

void diff_set_mnemonic_prefix(struct diff_options *options, const char *a, const char *b)
{
	if (!options->a_prefix)
		options->a_prefix = a;
	if (!options->b_prefix)
		options->b_prefix = b;
}

static void builtin_diff(const char *name_a,
			 const char *name_b,
			 struct diff_filespec *one,
			 struct diff_filespec *two,
			 const char *xfrm_msg,
			 struct diff_options *o,
			 int complete_rewrite)
{
	mmfile_t mf1, mf2;
	const char *lbl[2];
	char *a_one, *b_two;
	const char *set = diff_get_color_opt(o, DIFF_METAINFO);
	const char *reset = diff_get_color_opt(o, DIFF_RESET);
	const char *a_prefix, *b_prefix;

	diff_set_mnemonic_prefix(o, "a/", "b/");
	if (DIFF_OPT_TST(o, REVERSE_DIFF)) {
		a_prefix = o->b_prefix;
		b_prefix = o->a_prefix;
	} else {
		a_prefix = o->a_prefix;
		b_prefix = o->b_prefix;
	}

	a_one = quote_two(a_prefix, name_a + (*name_a == '/'));
	b_two = quote_two(b_prefix, name_b + (*name_b == '/'));
	lbl[0] = DIFF_FILE_VALID(one) ? a_one : "/dev/null";
	lbl[1] = DIFF_FILE_VALID(two) ? b_two : "/dev/null";
	fprintf(o->file, "%sdiff --git %s %s%s\n", set, a_one, b_two, reset);
	if (lbl[0][0] == '/') {
		/* /dev/null */
		fprintf(o->file, "%snew file mode %06o%s\n", set, two->mode, reset);
		if (xfrm_msg && xfrm_msg[0])
			fprintf(o->file, "%s%s%s\n", set, xfrm_msg, reset);
	}
	else if (lbl[1][0] == '/') {
		fprintf(o->file, "%sdeleted file mode %06o%s\n", set, one->mode, reset);
		if (xfrm_msg && xfrm_msg[0])
			fprintf(o->file, "%s%s%s\n", set, xfrm_msg, reset);
	}
	else {
		if (one->mode != two->mode) {
			fprintf(o->file, "%sold mode %06o%s\n", set, one->mode, reset);
			fprintf(o->file, "%snew mode %06o%s\n", set, two->mode, reset);
		}
		if (xfrm_msg && xfrm_msg[0])
			fprintf(o->file, "%s%s%s\n", set, xfrm_msg, reset);
		/*
		 * we do not run diff between different kind
		 * of objects.
		 */
		if ((one->mode ^ two->mode) & S_IFMT)
			goto free_ab_and_return;
		if (complete_rewrite) {
			emit_rewrite_diff(name_a, name_b, one, two, o);
			o->found_changes = 1;
			goto free_ab_and_return;
		}
	}

	if (fill_mmfile(&mf1, one) < 0 || fill_mmfile(&mf2, two) < 0)
		die("unable to read files to diff");

	if (!DIFF_OPT_TST(o, TEXT) &&
	    (diff_filespec_is_binary(one) || diff_filespec_is_binary(two))) {
		/* Quite common confusing case */
		if (mf1.size == mf2.size &&
		    !memcmp(mf1.ptr, mf2.ptr, mf1.size))
			goto free_ab_and_return;
		if (DIFF_OPT_TST(o, BINARY))
			emit_binary_diff(o->file, &mf1, &mf2);
		else
			fprintf(o->file, "Binary files %s and %s differ\n",
				lbl[0], lbl[1]);
		o->found_changes = 1;
	}
	else {
		/* Crazy xdl interfaces.. */
		const char *diffopts = getenv("GIT_DIFF_OPTS");
		xpparam_t xpp;
		xdemitconf_t xecfg;
		xdemitcb_t ecb;
		struct emit_callback ecbdata;
		const struct funcname_pattern_entry *pe;

		pe = diff_funcname_pattern(one);
		if (!pe)
			pe = diff_funcname_pattern(two);

		memset(&xecfg, 0, sizeof(xecfg));
		memset(&ecbdata, 0, sizeof(ecbdata));
		ecbdata.label_path = lbl;
		ecbdata.color_diff = DIFF_OPT_TST(o, COLOR_DIFF);
		ecbdata.found_changesp = &o->found_changes;
		ecbdata.ws_rule = whitespace_rule(name_b ? name_b : name_a);
		ecbdata.file = o->file;
		xpp.flags = XDF_NEED_MINIMAL | o->xdl_opts;
		xecfg.ctxlen = o->context;
		xecfg.flags = XDL_EMIT_FUNCNAMES;
		if (pe)
			xdiff_set_find_func(&xecfg, pe->pattern, pe->cflags);
		if (!diffopts)
			;
		else if (!prefixcmp(diffopts, "--unified="))
			xecfg.ctxlen = strtoul(diffopts + 10, NULL, 10);
		else if (!prefixcmp(diffopts, "-u"))
			xecfg.ctxlen = strtoul(diffopts + 2, NULL, 10);
		if (DIFF_OPT_TST(o, COLOR_DIFF_WORDS)) {
			ecbdata.diff_words =
				xcalloc(1, sizeof(struct diff_words_data));
			ecbdata.diff_words->file = o->file;
		}
		xdi_diff_outf(&mf1, &mf2, fn_out_consume, &ecbdata,
			      &xpp, &xecfg, &ecb);
		if (DIFF_OPT_TST(o, COLOR_DIFF_WORDS))
			free_diff_words_data(&ecbdata);
	}

 free_ab_and_return:
	diff_free_filespec_data(one);
	diff_free_filespec_data(two);
	free(a_one);
	free(b_two);
	return;
}

static void builtin_diffstat(const char *name_a, const char *name_b,
			     struct diff_filespec *one,
			     struct diff_filespec *two,
			     struct diffstat_t *diffstat,
			     struct diff_options *o,
			     int complete_rewrite)
{
	mmfile_t mf1, mf2;
	struct diffstat_file *data;

	data = diffstat_add(diffstat, name_a, name_b);

	if (!one || !two) {
		data->is_unmerged = 1;
		return;
	}
	if (complete_rewrite) {
		diff_populate_filespec(one, 0);
		diff_populate_filespec(two, 0);
		data->deleted = count_lines(one->data, one->size);
		data->added = count_lines(two->data, two->size);
		goto free_and_return;
	}
	if (fill_mmfile(&mf1, one) < 0 || fill_mmfile(&mf2, two) < 0)
		die("unable to read files to diff");

	if (diff_filespec_is_binary(one) || diff_filespec_is_binary(two)) {
		data->is_binary = 1;
		data->added = mf2.size;
		data->deleted = mf1.size;
	} else {
		/* Crazy xdl interfaces.. */
		xpparam_t xpp;
		xdemitconf_t xecfg;
		xdemitcb_t ecb;

		memset(&xecfg, 0, sizeof(xecfg));
		xpp.flags = XDF_NEED_MINIMAL | o->xdl_opts;
		xdi_diff_outf(&mf1, &mf2, diffstat_consume, diffstat,
			      &xpp, &xecfg, &ecb);
	}

 free_and_return:
	diff_free_filespec_data(one);
	diff_free_filespec_data(two);
}

static void builtin_checkdiff(const char *name_a, const char *name_b,
			      const char *attr_path,
			      struct diff_filespec *one,
			      struct diff_filespec *two,
			      struct diff_options *o)
{
	mmfile_t mf1, mf2;
	struct checkdiff_t data;

	if (!two)
		return;

	memset(&data, 0, sizeof(data));
	data.filename = name_b ? name_b : name_a;
	data.lineno = 0;
	data.o = o;
	data.ws_rule = whitespace_rule(attr_path);

	if (fill_mmfile(&mf1, one) < 0 || fill_mmfile(&mf2, two) < 0)
		die("unable to read files to diff");

	/*
	 * All the other codepaths check both sides, but not checking
	 * the "old" side here is deliberate.  We are checking the newly
	 * introduced changes, and as long as the "new" side is text, we
	 * can and should check what it introduces.
	 */
	if (diff_filespec_is_binary(two))
		goto free_and_return;
	else {
		/* Crazy xdl interfaces.. */
		xpparam_t xpp;
		xdemitconf_t xecfg;
		xdemitcb_t ecb;

		memset(&xecfg, 0, sizeof(xecfg));
		xecfg.ctxlen = 1; /* at least one context line */
		xpp.flags = XDF_NEED_MINIMAL;
		xdi_diff_outf(&mf1, &mf2, checkdiff_consume, &data,
			      &xpp, &xecfg, &ecb);

		if ((data.ws_rule & WS_TRAILING_SPACE) &&
		    data.trailing_blanks_start) {
			fprintf(o->file, "%s:%d: ends with blank lines.\n",
				data.filename, data.trailing_blanks_start);
			data.status = 1; /* report errors */
		}
	}
 free_and_return:
	diff_free_filespec_data(one);
	diff_free_filespec_data(two);
	if (data.status)
		DIFF_OPT_SET(o, CHECK_FAILED);
}

struct diff_filespec *alloc_filespec(const char *path)
{
	int namelen = strlen(path);
	struct diff_filespec *spec = xmalloc(sizeof(*spec) + namelen + 1);

	memset(spec, 0, sizeof(*spec));
	spec->path = (char *)(spec + 1);
	memcpy(spec->path, path, namelen+1);
	spec->count = 1;
	return spec;
}

void free_filespec(struct diff_filespec *spec)
{
	if (!--spec->count) {
		diff_free_filespec_data(spec);
		free(spec);
	}
}

void fill_filespec(struct diff_filespec *spec, const unsigned char *sha1,
		   unsigned short mode)
{
	if (mode) {
		spec->mode = canon_mode(mode);
		hashcpy(spec->sha1, sha1);
		spec->sha1_valid = !is_null_sha1(sha1);
	}
}

/*
 * Given a name and sha1 pair, if the index tells us the file in
 * the work tree has that object contents, return true, so that
 * prepare_temp_file() does not have to inflate and extract.
 */
static int reuse_worktree_file(const char *name, const unsigned char *sha1, int want_file)
{
	struct cache_entry *ce;
	struct stat st;
	int pos, len;

	/* We do not read the cache ourselves here, because the
	 * benchmark with my previous version that always reads cache
	 * shows that it makes things worse for diff-tree comparing
	 * two linux-2.6 kernel trees in an already checked out work
	 * tree.  This is because most diff-tree comparisons deal with
	 * only a small number of files, while reading the cache is
	 * expensive for a large project, and its cost outweighs the
	 * savings we get by not inflating the object to a temporary
	 * file.  Practically, this code only helps when we are used
	 * by diff-cache --cached, which does read the cache before
	 * calling us.
	 */
	if (!active_cache)
		return 0;

	/* We want to avoid the working directory if our caller
	 * doesn't need the data in a normal file, this system
	 * is rather slow with its stat/open/mmap/close syscalls,
	 * and the object is contained in a pack file.  The pack
	 * is probably already open and will be faster to obtain
	 * the data through than the working directory.  Loose
	 * objects however would tend to be slower as they need
	 * to be individually opened and inflated.
	 */
	if (!FAST_WORKING_DIRECTORY && !want_file && has_sha1_pack(sha1, NULL))
		return 0;

	len = strlen(name);
	pos = cache_name_pos(name, len);
	if (pos < 0)
		return 0;
	ce = active_cache[pos];

	/*
	 * This is not the sha1 we are looking for, or
	 * unreusable because it is not a regular file.
	 */
	if (hashcmp(sha1, ce->sha1) || !S_ISREG(ce->ce_mode))
		return 0;

	/*
	 * If ce matches the file in the work tree, we can reuse it.
	 */
	if (ce_uptodate(ce) ||
	    (!lstat(name, &st) && !ce_match_stat(ce, &st, 0)))
		return 1;

	return 0;
}

static int populate_from_stdin(struct diff_filespec *s)
{
	struct strbuf buf;
	size_t size = 0;

	strbuf_init(&buf, 0);
	if (strbuf_read(&buf, 0, 0) < 0)
		return error("error while reading from stdin %s",
				     strerror(errno));

	s->should_munmap = 0;
	s->data = strbuf_detach(&buf, &size);
	s->size = size;
	s->should_free = 1;
	return 0;
}

static int diff_populate_gitlink(struct diff_filespec *s, int size_only)
{
	int len;
	char *data = xmalloc(100);
	len = snprintf(data, 100,
		"Subproject commit %s\n", sha1_to_hex(s->sha1));
	s->data = data;
	s->size = len;
	s->should_free = 1;
	if (size_only) {
		s->data = NULL;
		free(data);
	}
	return 0;
}

/*
 * While doing rename detection and pickaxe operation, we may need to
 * grab the data for the blob (or file) for our own in-core comparison.
 * diff_filespec has data and size fields for this purpose.
 */
int diff_populate_filespec(struct diff_filespec *s, int size_only)
{
	int err = 0;
	if (!DIFF_FILE_VALID(s))
		die("internal error: asking to populate invalid file.");
	if (S_ISDIR(s->mode))
		return -1;

	if (s->data)
		return 0;

	if (size_only && 0 < s->size)
		return 0;

	if (S_ISGITLINK(s->mode))
		return diff_populate_gitlink(s, size_only);

	if (!s->sha1_valid ||
	    reuse_worktree_file(s->path, s->sha1, 0)) {
		struct strbuf buf;
		struct stat st;
		int fd;

		if (!strcmp(s->path, "-"))
			return populate_from_stdin(s);

		if (lstat(s->path, &st) < 0) {
			if (errno == ENOENT) {
			err_empty:
				err = -1;
			empty:
				s->data = (char *)"";
				s->size = 0;
				return err;
			}
		}
		s->size = xsize_t(st.st_size);
		if (!s->size)
			goto empty;
		if (size_only)
			return 0;
		if (S_ISLNK(st.st_mode)) {
			int ret;
			s->data = xmalloc(s->size);
			s->should_free = 1;
			ret = readlink(s->path, s->data, s->size);
			if (ret < 0) {
				free(s->data);
				goto err_empty;
			}
			return 0;
		}
		fd = open(s->path, O_RDONLY);
		if (fd < 0)
			goto err_empty;
		s->data = xmmap(NULL, s->size, PROT_READ, MAP_PRIVATE, fd, 0);
		close(fd);
		s->should_munmap = 1;

		/*
		 * Convert from working tree format to canonical git format
		 */
		strbuf_init(&buf, 0);
		if (convert_to_git(s->path, s->data, s->size, &buf, safe_crlf)) {
			size_t size = 0;
			munmap(s->data, s->size);
			s->should_munmap = 0;
			s->data = strbuf_detach(&buf, &size);
			s->size = size;
			s->should_free = 1;
		}
	}
	else {
		enum object_type type;
		if (size_only)
			type = sha1_object_info(s->sha1, &s->size);
		else {
			s->data = read_sha1_file(s->sha1, &type, &s->size);
			s->should_free = 1;
		}
	}
	return 0;
}

void diff_free_filespec_blob(struct diff_filespec *s)
{
	if (s->should_free)
		free(s->data);
	else if (s->should_munmap)
		munmap(s->data, s->size);

	if (s->should_free || s->should_munmap) {
		s->should_free = s->should_munmap = 0;
		s->data = NULL;
	}
}

void diff_free_filespec_data(struct diff_filespec *s)
{
	diff_free_filespec_blob(s);
	free(s->cnt_data);
	s->cnt_data = NULL;
}

static void prep_temp_blob(struct diff_tempfile *temp,
			   void *blob,
			   unsigned long size,
			   const unsigned char *sha1,
			   int mode)
{
	int fd;

	fd = git_mkstemp(temp->tmp_path, PATH_MAX, ".diff_XXXXXX");
	if (fd < 0)
		die("unable to create temp-file: %s", strerror(errno));
	if (write_in_full(fd, blob, size) != size)
		die("unable to write temp-file");
	close(fd);
	temp->name = temp->tmp_path;
	strcpy(temp->hex, sha1_to_hex(sha1));
	temp->hex[40] = 0;
	sprintf(temp->mode, "%06o", mode);
}

static void prepare_temp_file(const char *name,
			      struct diff_tempfile *temp,
			      struct diff_filespec *one)
{
	if (!DIFF_FILE_VALID(one)) {
	not_a_valid_file:
		/* A '-' entry produces this for file-2, and
		 * a '+' entry produces this for file-1.
		 */
		temp->name = "/dev/null";
		strcpy(temp->hex, ".");
		strcpy(temp->mode, ".");
		return;
	}

	if (!one->sha1_valid ||
	    reuse_worktree_file(name, one->sha1, 1)) {
		struct stat st;
		if (lstat(name, &st) < 0) {
			if (errno == ENOENT)
				goto not_a_valid_file;
			die("stat(%s): %s", name, strerror(errno));
		}
		if (S_ISLNK(st.st_mode)) {
			int ret;
			char buf[PATH_MAX + 1]; /* ought to be SYMLINK_MAX */
			size_t sz = xsize_t(st.st_size);
			if (sizeof(buf) <= st.st_size)
				die("symlink too long: %s", name);
			ret = readlink(name, buf, sz);
			if (ret < 0)
				die("readlink(%s)", name);
			prep_temp_blob(temp, buf, sz,
				       (one->sha1_valid ?
					one->sha1 : null_sha1),
				       (one->sha1_valid ?
					one->mode : S_IFLNK));
		}
		else {
			/* we can borrow from the file in the work tree */
			temp->name = name;
			if (!one->sha1_valid)
				strcpy(temp->hex, sha1_to_hex(null_sha1));
			else
				strcpy(temp->hex, sha1_to_hex(one->sha1));
			/* Even though we may sometimes borrow the
			 * contents from the work tree, we always want
			 * one->mode.  mode is trustworthy even when
			 * !(one->sha1_valid), as long as
			 * DIFF_FILE_VALID(one).
			 */
			sprintf(temp->mode, "%06o", one->mode);
		}
		return;
	}
	else {
		if (diff_populate_filespec(one, 0))
			die("cannot read data blob for %s", one->path);
		prep_temp_blob(temp, one->data, one->size,
			       one->sha1, one->mode);
	}
}

static void remove_tempfile(void)
{
	int i;

	for (i = 0; i < 2; i++)
		if (diff_temp[i].name == diff_temp[i].tmp_path) {
			unlink(diff_temp[i].name);
			diff_temp[i].name = NULL;
		}
}

static void remove_tempfile_on_signal(int signo)
{
	remove_tempfile();
	signal(SIGINT, SIG_DFL);
	raise(signo);
}

/* An external diff command takes:
 *
 * diff-cmd name infile1 infile1-sha1 infile1-mode \
 *               infile2 infile2-sha1 infile2-mode [ rename-to ]
 *
 */
static void run_external_diff(const char *pgm,
			      const char *name,
			      const char *other,
			      struct diff_filespec *one,
			      struct diff_filespec *two,
			      const char *xfrm_msg,
			      int complete_rewrite)
{
	const char *spawn_arg[10];
	struct diff_tempfile *temp = diff_temp;
	int retval;
	static int atexit_asked = 0;
	const char *othername;
	const char **arg = &spawn_arg[0];

	othername = (other? other : name);
	if (one && two) {
		prepare_temp_file(name, &temp[0], one);
		prepare_temp_file(othername, &temp[1], two);
		if (! atexit_asked &&
		    (temp[0].name == temp[0].tmp_path ||
		     temp[1].name == temp[1].tmp_path)) {
			atexit_asked = 1;
			atexit(remove_tempfile);
		}
		signal(SIGINT, remove_tempfile_on_signal);
	}

	if (one && two) {
		*arg++ = pgm;
		*arg++ = name;
		*arg++ = temp[0].name;
		*arg++ = temp[0].hex;
		*arg++ = temp[0].mode;
		*arg++ = temp[1].name;
		*arg++ = temp[1].hex;
		*arg++ = temp[1].mode;
		if (other) {
			*arg++ = other;
			*arg++ = xfrm_msg;
		}
	} else {
		*arg++ = pgm;
		*arg++ = name;
	}
	*arg = NULL;
	fflush(NULL);
	retval = run_command_v_opt(spawn_arg, 0);
	remove_tempfile();
	if (retval) {
		fprintf(stderr, "external diff died, stopping at %s.\n", name);
		exit(1);
	}
}

static const char *external_diff_attr(const char *name)
{
	struct git_attr_check attr_diff_check;

	if (!name)
		return NULL;

	setup_diff_attr_check(&attr_diff_check);
	if (!git_checkattr(name, 1, &attr_diff_check)) {
		const char *value = attr_diff_check.value;
		if (!ATTR_TRUE(value) &&
		    !ATTR_FALSE(value) &&
		    !ATTR_UNSET(value)) {
			struct ll_diff_driver *drv;

			for (drv = user_diff; drv; drv = drv->next)
				if (!strcmp(drv->name, value))
					return drv->cmd;
		}
	}
	return NULL;
}

static void run_diff_cmd(const char *pgm,
			 const char *name,
			 const char *other,
			 const char *attr_path,
			 struct diff_filespec *one,
			 struct diff_filespec *two,
			 const char *xfrm_msg,
			 struct diff_options *o,
			 int complete_rewrite)
{
	if (!DIFF_OPT_TST(o, ALLOW_EXTERNAL))
		pgm = NULL;
	else {
		const char *cmd = external_diff_attr(attr_path);
		if (cmd)
			pgm = cmd;
	}

	if (pgm) {
		run_external_diff(pgm, name, other, one, two, xfrm_msg,
				  complete_rewrite);
		return;
	}
	if (one && two)
		builtin_diff(name, other ? other : name,
			     one, two, xfrm_msg, o, complete_rewrite);
	else
		fprintf(o->file, "* Unmerged path %s\n", name);
}

static void diff_fill_sha1_info(struct diff_filespec *one)
{
	if (DIFF_FILE_VALID(one)) {
		if (!one->sha1_valid) {
			struct stat st;
			if (!strcmp(one->path, "-")) {
				hashcpy(one->sha1, null_sha1);
				return;
			}
			if (lstat(one->path, &st) < 0)
				die("stat %s", one->path);
			if (index_path(one->sha1, one->path, &st, 0))
				die("cannot hash %s\n", one->path);
		}
	}
	else
		hashclr(one->sha1);
}

static int similarity_index(struct diff_filepair *p)
{
	return p->score * 100 / MAX_SCORE;
}

static void strip_prefix(int prefix_length, const char **namep, const char **otherp)
{
	/* Strip the prefix but do not molest /dev/null and absolute paths */
	if (*namep && **namep != '/')
		*namep += prefix_length;
	if (*otherp && **otherp != '/')
		*otherp += prefix_length;
}

static void run_diff(struct diff_filepair *p, struct diff_options *o)
{
	const char *pgm = external_diff();
	struct strbuf msg;
	char *xfrm_msg;
	struct diff_filespec *one = p->one;
	struct diff_filespec *two = p->two;
	const char *name;
	const char *other;
	const char *attr_path;
	int complete_rewrite = 0;

	name  = p->one->path;
	other = (strcmp(name, p->two->path) ? p->two->path : NULL);
	attr_path = name;
	if (o->prefix_length)
		strip_prefix(o->prefix_length, &name, &other);

	if (DIFF_PAIR_UNMERGED(p)) {
		run_diff_cmd(pgm, name, NULL, attr_path,
			     NULL, NULL, NULL, o, 0);
		return;
	}

	diff_fill_sha1_info(one);
	diff_fill_sha1_info(two);

	strbuf_init(&msg, PATH_MAX * 2 + 300);
	switch (p->status) {
	case DIFF_STATUS_COPIED:
		strbuf_addf(&msg, "similarity index %d%%", similarity_index(p));
		strbuf_addstr(&msg, "\ncopy from ");
		quote_c_style(name, &msg, NULL, 0);
		strbuf_addstr(&msg, "\ncopy to ");
		quote_c_style(other, &msg, NULL, 0);
		strbuf_addch(&msg, '\n');
		break;
	case DIFF_STATUS_RENAMED:
		strbuf_addf(&msg, "similarity index %d%%", similarity_index(p));
		strbuf_addstr(&msg, "\nrename from ");
		quote_c_style(name, &msg, NULL, 0);
		strbuf_addstr(&msg, "\nrename to ");
		quote_c_style(other, &msg, NULL, 0);
		strbuf_addch(&msg, '\n');
		break;
	case DIFF_STATUS_MODIFIED:
		if (p->score) {
			strbuf_addf(&msg, "dissimilarity index %d%%\n",
					similarity_index(p));
			complete_rewrite = 1;
			break;
		}
		/* fallthru */
	default:
		/* nothing */
		;
	}

	if (hashcmp(one->sha1, two->sha1)) {
		int abbrev = DIFF_OPT_TST(o, FULL_INDEX) ? 40 : DEFAULT_ABBREV;

		if (DIFF_OPT_TST(o, BINARY)) {
			mmfile_t mf;
			if ((!fill_mmfile(&mf, one) && diff_filespec_is_binary(one)) ||
			    (!fill_mmfile(&mf, two) && diff_filespec_is_binary(two)))
				abbrev = 40;
		}
		strbuf_addf(&msg, "index %.*s..%.*s",
				abbrev, sha1_to_hex(one->sha1),
				abbrev, sha1_to_hex(two->sha1));
		if (one->mode == two->mode)
			strbuf_addf(&msg, " %06o", one->mode);
		strbuf_addch(&msg, '\n');
	}

	if (msg.len)
		strbuf_setlen(&msg, msg.len - 1);
	xfrm_msg = msg.len ? msg.buf : NULL;

	if (!pgm &&
	    DIFF_FILE_VALID(one) && DIFF_FILE_VALID(two) &&
	    (S_IFMT & one->mode) != (S_IFMT & two->mode)) {
		/* a filepair that changes between file and symlink
		 * needs to be split into deletion and creation.
		 */
		struct diff_filespec *null = alloc_filespec(two->path);
		run_diff_cmd(NULL, name, other, attr_path,
			     one, null, xfrm_msg, o, 0);
		free(null);
		null = alloc_filespec(one->path);
		run_diff_cmd(NULL, name, other, attr_path,
			     null, two, xfrm_msg, o, 0);
		free(null);
	}
	else
		run_diff_cmd(pgm, name, other, attr_path,
			     one, two, xfrm_msg, o, complete_rewrite);

	strbuf_release(&msg);
}

static void run_diffstat(struct diff_filepair *p, struct diff_options *o,
			 struct diffstat_t *diffstat)
{
	const char *name;
	const char *other;
	int complete_rewrite = 0;

	if (DIFF_PAIR_UNMERGED(p)) {
		/* unmerged */
		builtin_diffstat(p->one->path, NULL, NULL, NULL, diffstat, o, 0);
		return;
	}

	name = p->one->path;
	other = (strcmp(name, p->two->path) ? p->two->path : NULL);

	if (o->prefix_length)
		strip_prefix(o->prefix_length, &name, &other);

	diff_fill_sha1_info(p->one);
	diff_fill_sha1_info(p->two);

	if (p->status == DIFF_STATUS_MODIFIED && p->score)
		complete_rewrite = 1;
	builtin_diffstat(name, other, p->one, p->two, diffstat, o, complete_rewrite);
}

static void run_checkdiff(struct diff_filepair *p, struct diff_options *o)
{
	const char *name;
	const char *other;
	const char *attr_path;

	if (DIFF_PAIR_UNMERGED(p)) {
		/* unmerged */
		return;
	}

	name = p->one->path;
	other = (strcmp(name, p->two->path) ? p->two->path : NULL);
	attr_path = other ? other : name;

	if (o->prefix_length)
		strip_prefix(o->prefix_length, &name, &other);

	diff_fill_sha1_info(p->one);
	diff_fill_sha1_info(p->two);

	builtin_checkdiff(name, other, attr_path, p->one, p->two, o);
}

void diff_setup(struct diff_options *options)
{
	memset(options, 0, sizeof(*options));

	options->file = stdout;

	options->line_termination = '\n';
	options->break_opt = -1;
	options->rename_limit = -1;
	options->dirstat_percent = 3;
	DIFF_OPT_CLR(options, DIRSTAT_CUMULATIVE);
	options->context = 3;

	options->change = diff_change;
	options->add_remove = diff_addremove;
	if (diff_use_color_default > 0)
		DIFF_OPT_SET(options, COLOR_DIFF);
	else
		DIFF_OPT_CLR(options, COLOR_DIFF);
	options->detect_rename = diff_detect_rename_default;

	if (!diff_mnemonic_prefix) {
		options->a_prefix = "a/";
		options->b_prefix = "b/";
	}
}

int diff_setup_done(struct diff_options *options)
{
	int count = 0;

	if (options->output_format & DIFF_FORMAT_NAME)
		count++;
	if (options->output_format & DIFF_FORMAT_NAME_STATUS)
		count++;
	if (options->output_format & DIFF_FORMAT_CHECKDIFF)
		count++;
	if (options->output_format & DIFF_FORMAT_NO_OUTPUT)
		count++;
	if (count > 1)
		die("--name-only, --name-status, --check and -s are mutually exclusive");

	if (DIFF_OPT_TST(options, FIND_COPIES_HARDER))
		options->detect_rename = DIFF_DETECT_COPY;

	if (!DIFF_OPT_TST(options, RELATIVE_NAME))
		options->prefix = NULL;
	if (options->prefix)
		options->prefix_length = strlen(options->prefix);
	else
		options->prefix_length = 0;

	if (options->output_format & (DIFF_FORMAT_NAME |
				      DIFF_FORMAT_NAME_STATUS |
				      DIFF_FORMAT_CHECKDIFF |
				      DIFF_FORMAT_NO_OUTPUT))
		options->output_format &= ~(DIFF_FORMAT_RAW |
					    DIFF_FORMAT_NUMSTAT |
					    DIFF_FORMAT_DIFFSTAT |
					    DIFF_FORMAT_SHORTSTAT |
					    DIFF_FORMAT_DIRSTAT |
					    DIFF_FORMAT_SUMMARY |
					    DIFF_FORMAT_PATCH);

	/*
	 * These cases always need recursive; we do not drop caller-supplied
	 * recursive bits for other formats here.
	 */
	if (options->output_format & (DIFF_FORMAT_PATCH |
				      DIFF_FORMAT_NUMSTAT |
				      DIFF_FORMAT_DIFFSTAT |
				      DIFF_FORMAT_SHORTSTAT |
				      DIFF_FORMAT_DIRSTAT |
				      DIFF_FORMAT_SUMMARY |
				      DIFF_FORMAT_CHECKDIFF))
		DIFF_OPT_SET(options, RECURSIVE);
	/*
	 * Also pickaxe would not work very well if you do not say recursive
	 */
	if (options->pickaxe)
		DIFF_OPT_SET(options, RECURSIVE);

	if (options->detect_rename && options->rename_limit < 0)
		options->rename_limit = diff_rename_limit_default;
	if (options->setup & DIFF_SETUP_USE_CACHE) {
		if (!active_cache)
			/* read-cache does not die even when it fails
			 * so it is safe for us to do this here.  Also
			 * it does not smudge active_cache or active_nr
			 * when it fails, so we do not have to worry about
			 * cleaning it up ourselves either.
			 */
			read_cache();
	}
	if (options->abbrev <= 0 || 40 < options->abbrev)
		options->abbrev = 40; /* full */

	/*
	 * It does not make sense to show the first hit we happened
	 * to have found.  It does not make sense not to return with
	 * exit code in such a case either.
	 */
	if (DIFF_OPT_TST(options, QUIET)) {
		options->output_format = DIFF_FORMAT_NO_OUTPUT;
		DIFF_OPT_SET(options, EXIT_WITH_STATUS);
	}

	return 0;
}

static int opt_arg(const char *arg, int arg_short, const char *arg_long, int *val)
{
	char c, *eq;
	int len;

	if (*arg != '-')
		return 0;
	c = *++arg;
	if (!c)
		return 0;
	if (c == arg_short) {
		c = *++arg;
		if (!c)
			return 1;
		if (val && isdigit(c)) {
			char *end;
			int n = strtoul(arg, &end, 10);
			if (*end)
				return 0;
			*val = n;
			return 1;
		}
		return 0;
	}
	if (c != '-')
		return 0;
	arg++;
	eq = strchr(arg, '=');
	if (eq)
		len = eq - arg;
	else
		len = strlen(arg);
	if (!len || strncmp(arg, arg_long, len))
		return 0;
	if (eq) {
		int n;
		char *end;
		if (!isdigit(*++eq))
			return 0;
		n = strtoul(eq, &end, 10);
		if (*end)
			return 0;
		*val = n;
	}
	return 1;
}

static int diff_scoreopt_parse(const char *opt);

int diff_opt_parse(struct diff_options *options, const char **av, int ac)
{
	const char *arg = av[0];

	/* Output format options */
	if (!strcmp(arg, "-p") || !strcmp(arg, "-u"))
		options->output_format |= DIFF_FORMAT_PATCH;
	else if (opt_arg(arg, 'U', "unified", &options->context))
		options->output_format |= DIFF_FORMAT_PATCH;
	else if (!strcmp(arg, "--raw"))
		options->output_format |= DIFF_FORMAT_RAW;
	else if (!strcmp(arg, "--patch-with-raw"))
		options->output_format |= DIFF_FORMAT_PATCH | DIFF_FORMAT_RAW;
	else if (!strcmp(arg, "--numstat"))
		options->output_format |= DIFF_FORMAT_NUMSTAT;
	else if (!strcmp(arg, "--shortstat"))
		options->output_format |= DIFF_FORMAT_SHORTSTAT;
	else if (opt_arg(arg, 'X', "dirstat", &options->dirstat_percent))
		options->output_format |= DIFF_FORMAT_DIRSTAT;
	else if (!strcmp(arg, "--cumulative")) {
		options->output_format |= DIFF_FORMAT_DIRSTAT;
		DIFF_OPT_SET(options, DIRSTAT_CUMULATIVE);
	} else if (opt_arg(arg, 0, "dirstat-by-file",
			   &options->dirstat_percent)) {
		options->output_format |= DIFF_FORMAT_DIRSTAT;
		DIFF_OPT_SET(options, DIRSTAT_BY_FILE);
	}
	else if (!strcmp(arg, "--check"))
		options->output_format |= DIFF_FORMAT_CHECKDIFF;
	else if (!strcmp(arg, "--summary"))
		options->output_format |= DIFF_FORMAT_SUMMARY;
	else if (!strcmp(arg, "--patch-with-stat"))
		options->output_format |= DIFF_FORMAT_PATCH | DIFF_FORMAT_DIFFSTAT;
	else if (!strcmp(arg, "--name-only"))
		options->output_format |= DIFF_FORMAT_NAME;
	else if (!strcmp(arg, "--name-status"))
		options->output_format |= DIFF_FORMAT_NAME_STATUS;
	else if (!strcmp(arg, "-s"))
		options->output_format |= DIFF_FORMAT_NO_OUTPUT;
	else if (!prefixcmp(arg, "--stat")) {
		char *end;
		int width = options->stat_width;
		int name_width = options->stat_name_width;
		arg += 6;
		end = (char *)arg;

		switch (*arg) {
		case '-':
			if (!prefixcmp(arg, "-width="))
				width = strtoul(arg + 7, &end, 10);
			else if (!prefixcmp(arg, "-name-width="))
				name_width = strtoul(arg + 12, &end, 10);
			break;
		case '=':
			width = strtoul(arg+1, &end, 10);
			if (*end == ',')
				name_width = strtoul(end+1, &end, 10);
		}

		/* Important! This checks all the error cases! */
		if (*end)
			return 0;
		options->output_format |= DIFF_FORMAT_DIFFSTAT;
		options->stat_name_width = name_width;
		options->stat_width = width;
	}

	/* renames options */
	else if (!prefixcmp(arg, "-B")) {
		if ((options->break_opt = diff_scoreopt_parse(arg)) == -1)
			return -1;
	}
	else if (!prefixcmp(arg, "-M")) {
		if ((options->rename_score = diff_scoreopt_parse(arg)) == -1)
			return -1;
		options->detect_rename = DIFF_DETECT_RENAME;
	}
	else if (!prefixcmp(arg, "-C")) {
		if (options->detect_rename == DIFF_DETECT_COPY)
			DIFF_OPT_SET(options, FIND_COPIES_HARDER);
		if ((options->rename_score = diff_scoreopt_parse(arg)) == -1)
			return -1;
		options->detect_rename = DIFF_DETECT_COPY;
	}
	else if (!strcmp(arg, "--no-renames"))
		options->detect_rename = 0;
	else if (!strcmp(arg, "--relative"))
		DIFF_OPT_SET(options, RELATIVE_NAME);
	else if (!prefixcmp(arg, "--relative=")) {
		DIFF_OPT_SET(options, RELATIVE_NAME);
		options->prefix = arg + 11;
	}

	/* xdiff options */
	else if (!strcmp(arg, "-w") || !strcmp(arg, "--ignore-all-space"))
		options->xdl_opts |= XDF_IGNORE_WHITESPACE;
	else if (!strcmp(arg, "-b") || !strcmp(arg, "--ignore-space-change"))
		options->xdl_opts |= XDF_IGNORE_WHITESPACE_CHANGE;
	else if (!strcmp(arg, "--ignore-space-at-eol"))
		options->xdl_opts |= XDF_IGNORE_WHITESPACE_AT_EOL;

	/* flags options */
	else if (!strcmp(arg, "--binary")) {
		options->output_format |= DIFF_FORMAT_PATCH;
		DIFF_OPT_SET(options, BINARY);
	}
	else if (!strcmp(arg, "--full-index"))
		DIFF_OPT_SET(options, FULL_INDEX);
	else if (!strcmp(arg, "-a") || !strcmp(arg, "--text"))
		DIFF_OPT_SET(options, TEXT);
	else if (!strcmp(arg, "-R"))
		DIFF_OPT_SET(options, REVERSE_DIFF);
	else if (!strcmp(arg, "--find-copies-harder"))
		DIFF_OPT_SET(options, FIND_COPIES_HARDER);
	else if (!strcmp(arg, "--follow"))
		DIFF_OPT_SET(options, FOLLOW_RENAMES);
	else if (!strcmp(arg, "--color"))
		DIFF_OPT_SET(options, COLOR_DIFF);
	else if (!strcmp(arg, "--no-color"))
		DIFF_OPT_CLR(options, COLOR_DIFF);
	else if (!strcmp(arg, "--color-words"))
		options->flags |= DIFF_OPT_COLOR_DIFF | DIFF_OPT_COLOR_DIFF_WORDS;
	else if (!strcmp(arg, "--exit-code"))
		DIFF_OPT_SET(options, EXIT_WITH_STATUS);
	else if (!strcmp(arg, "--quiet"))
		DIFF_OPT_SET(options, QUIET);
	else if (!strcmp(arg, "--ext-diff"))
		DIFF_OPT_SET(options, ALLOW_EXTERNAL);
	else if (!strcmp(arg, "--no-ext-diff"))
		DIFF_OPT_CLR(options, ALLOW_EXTERNAL);
	else if (!strcmp(arg, "--ignore-submodules"))
		DIFF_OPT_SET(options, IGNORE_SUBMODULES);

	/* misc options */
	else if (!strcmp(arg, "-z"))
		options->line_termination = 0;
	else if (!prefixcmp(arg, "-l"))
		options->rename_limit = strtoul(arg+2, NULL, 10);
	else if (!prefixcmp(arg, "-S"))
		options->pickaxe = arg + 2;
	else if (!strcmp(arg, "--pickaxe-all"))
		options->pickaxe_opts = DIFF_PICKAXE_ALL;
	else if (!strcmp(arg, "--pickaxe-regex"))
		options->pickaxe_opts = DIFF_PICKAXE_REGEX;
	else if (!prefixcmp(arg, "-O"))
		options->orderfile = arg + 2;
	else if (!prefixcmp(arg, "--diff-filter="))
		options->filter = arg + 14;
	else if (!strcmp(arg, "--abbrev"))
		options->abbrev = DEFAULT_ABBREV;
	else if (!prefixcmp(arg, "--abbrev=")) {
		options->abbrev = strtoul(arg + 9, NULL, 10);
		if (options->abbrev < MINIMUM_ABBREV)
			options->abbrev = MINIMUM_ABBREV;
		else if (40 < options->abbrev)
			options->abbrev = 40;
	}
	else if (!prefixcmp(arg, "--src-prefix="))
		options->a_prefix = arg + 13;
	else if (!prefixcmp(arg, "--dst-prefix="))
		options->b_prefix = arg + 13;
	else if (!strcmp(arg, "--no-prefix"))
		options->a_prefix = options->b_prefix = "";
	else if (!prefixcmp(arg, "--output=")) {
		options->file = fopen(arg + strlen("--output="), "w");
		options->close_file = 1;
	} else
		return 0;
	return 1;
}

static int parse_num(const char **cp_p)
{
	unsigned long num, scale;
	int ch, dot;
	const char *cp = *cp_p;

	num = 0;
	scale = 1;
	dot = 0;
	for(;;) {
		ch = *cp;
		if ( !dot && ch == '.' ) {
			scale = 1;
			dot = 1;
		} else if ( ch == '%' ) {
			scale = dot ? scale*100 : 100;
			cp++;	/* % is always at the end */
			break;
		} else if ( ch >= '0' && ch <= '9' ) {
			if ( scale < 100000 ) {
				scale *= 10;
				num = (num*10) + (ch-'0');
			}
		} else {
			break;
		}
		cp++;
	}
	*cp_p = cp;

	/* user says num divided by scale and we say internally that
	 * is MAX_SCORE * num / scale.
	 */
	return (int)((num >= scale) ? MAX_SCORE : (MAX_SCORE * num / scale));
}

static int diff_scoreopt_parse(const char *opt)
{
	int opt1, opt2, cmd;

	if (*opt++ != '-')
		return -1;
	cmd = *opt++;
	if (cmd != 'M' && cmd != 'C' && cmd != 'B')
		return -1; /* that is not a -M, -C nor -B option */

	opt1 = parse_num(&opt);
	if (cmd != 'B')
		opt2 = 0;
	else {
		if (*opt == 0)
			opt2 = 0;
		else if (*opt != '/')
			return -1; /* we expect -B80/99 or -B80 */
		else {
			opt++;
			opt2 = parse_num(&opt);
		}
	}
	if (*opt != 0)
		return -1;
	return opt1 | (opt2 << 16);
}

struct diff_queue_struct diff_queued_diff;

void diff_q(struct diff_queue_struct *queue, struct diff_filepair *dp)
{
	if (queue->alloc <= queue->nr) {
		queue->alloc = alloc_nr(queue->alloc);
		queue->queue = xrealloc(queue->queue,
					sizeof(dp) * queue->alloc);
	}
	queue->queue[queue->nr++] = dp;
}

struct diff_filepair *diff_queue(struct diff_queue_struct *queue,
				 struct diff_filespec *one,
				 struct diff_filespec *two)
{
	struct diff_filepair *dp = xcalloc(1, sizeof(*dp));
	dp->one = one;
	dp->two = two;
	if (queue)
		diff_q(queue, dp);
	return dp;
}

void diff_free_filepair(struct diff_filepair *p)
{
	free_filespec(p->one);
	free_filespec(p->two);
	free(p);
}

/* This is different from find_unique_abbrev() in that
 * it stuffs the result with dots for alignment.
 */
const char *diff_unique_abbrev(const unsigned char *sha1, int len)
{
	int abblen;
	const char *abbrev;
	if (len == 40)
		return sha1_to_hex(sha1);

	abbrev = find_unique_abbrev(sha1, len);
	abblen = strlen(abbrev);
	if (abblen < 37) {
		static char hex[41];
		if (len < abblen && abblen <= len + 2)
			sprintf(hex, "%s%.*s", abbrev, len+3-abblen, "..");
		else
			sprintf(hex, "%s...", abbrev);
		return hex;
	}
	return sha1_to_hex(sha1);
}

static void diff_flush_raw(struct diff_filepair *p, struct diff_options *opt)
{
	int line_termination = opt->line_termination;
	int inter_name_termination = line_termination ? '\t' : '\0';

	if (!(opt->output_format & DIFF_FORMAT_NAME_STATUS)) {
		fprintf(opt->file, ":%06o %06o %s ", p->one->mode, p->two->mode,
			diff_unique_abbrev(p->one->sha1, opt->abbrev));
		fprintf(opt->file, "%s ", diff_unique_abbrev(p->two->sha1, opt->abbrev));
	}
	if (p->score) {
		fprintf(opt->file, "%c%03d%c", p->status, similarity_index(p),
			inter_name_termination);
	} else {
		fprintf(opt->file, "%c%c", p->status, inter_name_termination);
	}

	if (p->status == DIFF_STATUS_COPIED ||
	    p->status == DIFF_STATUS_RENAMED) {
		const char *name_a, *name_b;
		name_a = p->one->path;
		name_b = p->two->path;
		strip_prefix(opt->prefix_length, &name_a, &name_b);
		write_name_quoted(name_a, opt->file, inter_name_termination);
		write_name_quoted(name_b, opt->file, line_termination);
	} else {
		const char *name_a, *name_b;
		name_a = p->one->mode ? p->one->path : p->two->path;
		name_b = NULL;
		strip_prefix(opt->prefix_length, &name_a, &name_b);
		write_name_quoted(name_a, opt->file, line_termination);
	}
}

int diff_unmodified_pair(struct diff_filepair *p)
{
	/* This function is written stricter than necessary to support
	 * the currently implemented transformers, but the idea is to
	 * let transformers to produce diff_filepairs any way they want,
	 * and filter and clean them up here before producing the output.
	 */
	struct diff_filespec *one = p->one, *two = p->two;

	if (DIFF_PAIR_UNMERGED(p))
		return 0; /* unmerged is interesting */

	/* deletion, addition, mode or type change
	 * and rename are all interesting.
	 */
	if (DIFF_FILE_VALID(one) != DIFF_FILE_VALID(two) ||
	    DIFF_PAIR_MODE_CHANGED(p) ||
	    strcmp(one->path, two->path))
		return 0;

	/* both are valid and point at the same path.  that is, we are
	 * dealing with a change.
	 */
	if (one->sha1_valid && two->sha1_valid &&
	    !hashcmp(one->sha1, two->sha1))
		return 1; /* no change */
	if (!one->sha1_valid && !two->sha1_valid)
		return 1; /* both look at the same file on the filesystem. */
	return 0;
}

static void diff_flush_patch(struct diff_filepair *p, struct diff_options *o)
{
	if (diff_unmodified_pair(p))
		return;

	if ((DIFF_FILE_VALID(p->one) && S_ISDIR(p->one->mode)) ||
	    (DIFF_FILE_VALID(p->two) && S_ISDIR(p->two->mode)))
		return; /* no tree diffs in patch format */

	run_diff(p, o);
}

static void diff_flush_stat(struct diff_filepair *p, struct diff_options *o,
			    struct diffstat_t *diffstat)
{
	if (diff_unmodified_pair(p))
		return;

	if ((DIFF_FILE_VALID(p->one) && S_ISDIR(p->one->mode)) ||
	    (DIFF_FILE_VALID(p->two) && S_ISDIR(p->two->mode)))
		return; /* no tree diffs in patch format */

	run_diffstat(p, o, diffstat);
}

static void diff_flush_checkdiff(struct diff_filepair *p,
		struct diff_options *o)
{
	if (diff_unmodified_pair(p))
		return;

	if ((DIFF_FILE_VALID(p->one) && S_ISDIR(p->one->mode)) ||
	    (DIFF_FILE_VALID(p->two) && S_ISDIR(p->two->mode)))
		return; /* no tree diffs in patch format */

	run_checkdiff(p, o);
}

int diff_queue_is_empty(void)
{
	struct diff_queue_struct *q = &diff_queued_diff;
	int i;
	for (i = 0; i < q->nr; i++)
		if (!diff_unmodified_pair(q->queue[i]))
			return 0;
	return 1;
}

#if DIFF_DEBUG
void diff_debug_filespec(struct diff_filespec *s, int x, const char *one)
{
	fprintf(stderr, "queue[%d] %s (%s) %s %06o %s\n",
		x, one ? one : "",
		s->path,
		DIFF_FILE_VALID(s) ? "valid" : "invalid",
		s->mode,
		s->sha1_valid ? sha1_to_hex(s->sha1) : "");
	fprintf(stderr, "queue[%d] %s size %lu flags %d\n",
		x, one ? one : "",
		s->size, s->xfrm_flags);
}

void diff_debug_filepair(const struct diff_filepair *p, int i)
{
	diff_debug_filespec(p->one, i, "one");
	diff_debug_filespec(p->two, i, "two");
	fprintf(stderr, "score %d, status %c rename_used %d broken %d\n",
		p->score, p->status ? p->status : '?',
		p->one->rename_used, p->broken_pair);
}

void diff_debug_queue(const char *msg, struct diff_queue_struct *q)
{
	int i;
	if (msg)
		fprintf(stderr, "%s\n", msg);
	fprintf(stderr, "q->nr = %d\n", q->nr);
	for (i = 0; i < q->nr; i++) {
		struct diff_filepair *p = q->queue[i];
		diff_debug_filepair(p, i);
	}
}
#endif

static void diff_resolve_rename_copy(void)
{
	int i;
	struct diff_filepair *p;
	struct diff_queue_struct *q = &diff_queued_diff;

	diff_debug_queue("resolve-rename-copy", q);

	for (i = 0; i < q->nr; i++) {
		p = q->queue[i];
		p->status = 0; /* undecided */
		if (DIFF_PAIR_UNMERGED(p))
			p->status = DIFF_STATUS_UNMERGED;
		else if (!DIFF_FILE_VALID(p->one))
			p->status = DIFF_STATUS_ADDED;
		else if (!DIFF_FILE_VALID(p->two))
			p->status = DIFF_STATUS_DELETED;
		else if (DIFF_PAIR_TYPE_CHANGED(p))
			p->status = DIFF_STATUS_TYPE_CHANGED;

		/* from this point on, we are dealing with a pair
		 * whose both sides are valid and of the same type, i.e.
		 * either in-place edit or rename/copy edit.
		 */
		else if (DIFF_PAIR_RENAME(p)) {
			/*
			 * A rename might have re-connected a broken
			 * pair up, causing the pathnames to be the
			 * same again. If so, that's not a rename at
			 * all, just a modification..
			 *
			 * Otherwise, see if this source was used for
			 * multiple renames, in which case we decrement
			 * the count, and call it a copy.
			 */
			if (!strcmp(p->one->path, p->two->path))
				p->status = DIFF_STATUS_MODIFIED;
			else if (--p->one->rename_used > 0)
				p->status = DIFF_STATUS_COPIED;
			else
				p->status = DIFF_STATUS_RENAMED;
		}
		else if (hashcmp(p->one->sha1, p->two->sha1) ||
			 p->one->mode != p->two->mode ||
			 is_null_sha1(p->one->sha1))
			p->status = DIFF_STATUS_MODIFIED;
		else {
			/* This is a "no-change" entry and should not
			 * happen anymore, but prepare for broken callers.
			 */
			error("feeding unmodified %s to diffcore",
			      p->one->path);
			p->status = DIFF_STATUS_UNKNOWN;
		}
	}
	diff_debug_queue("resolve-rename-copy done", q);
}

static int check_pair_status(struct diff_filepair *p)
{
	switch (p->status) {
	case DIFF_STATUS_UNKNOWN:
		return 0;
	case 0:
		die("internal error in diff-resolve-rename-copy");
	default:
		return 1;
	}
}

static void flush_one_pair(struct diff_filepair *p, struct diff_options *opt)
{
	int fmt = opt->output_format;

	if (fmt & DIFF_FORMAT_CHECKDIFF)
		diff_flush_checkdiff(p, opt);
	else if (fmt & (DIFF_FORMAT_RAW | DIFF_FORMAT_NAME_STATUS))
		diff_flush_raw(p, opt);
	else if (fmt & DIFF_FORMAT_NAME) {
		const char *name_a, *name_b;
		name_a = p->two->path;
		name_b = NULL;
		strip_prefix(opt->prefix_length, &name_a, &name_b);
		write_name_quoted(name_a, opt->file, opt->line_termination);
	}
}

static void show_file_mode_name(FILE *file, const char *newdelete, struct diff_filespec *fs)
{
	if (fs->mode)
		fprintf(file, " %s mode %06o ", newdelete, fs->mode);
	else
		fprintf(file, " %s ", newdelete);
	write_name_quoted(fs->path, file, '\n');
}


static void show_mode_change(FILE *file, struct diff_filepair *p, int show_name)
{
	if (p->one->mode && p->two->mode && p->one->mode != p->two->mode) {
		fprintf(file, " mode change %06o => %06o%c", p->one->mode, p->two->mode,
			show_name ? ' ' : '\n');
		if (show_name) {
			write_name_quoted(p->two->path, file, '\n');
		}
	}
}

static void show_rename_copy(FILE *file, const char *renamecopy, struct diff_filepair *p)
{
	char *names = pprint_rename(p->one->path, p->two->path);

	fprintf(file, " %s %s (%d%%)\n", renamecopy, names, similarity_index(p));
	free(names);
	show_mode_change(file, p, 0);
}

static void diff_summary(FILE *file, struct diff_filepair *p)
{
	switch(p->status) {
	case DIFF_STATUS_DELETED:
		show_file_mode_name(file, "delete", p->one);
		break;
	case DIFF_STATUS_ADDED:
		show_file_mode_name(file, "create", p->two);
		break;
	case DIFF_STATUS_COPIED:
		show_rename_copy(file, "copy", p);
		break;
	case DIFF_STATUS_RENAMED:
		show_rename_copy(file, "rename", p);
		break;
	default:
		if (p->score) {
			fputs(" rewrite ", file);
			write_name_quoted(p->two->path, file, ' ');
			fprintf(file, "(%d%%)\n", similarity_index(p));
		}
		show_mode_change(file, p, !p->score);
		break;
	}
}

struct patch_id_t {
	SHA_CTX *ctx;
	int patchlen;
};

static int remove_space(char *line, int len)
{
	int i;
	char *dst = line;
	unsigned char c;

	for (i = 0; i < len; i++)
		if (!isspace((c = line[i])))
			*dst++ = c;

	return dst - line;
}

static void patch_id_consume(void *priv, char *line, unsigned long len)
{
	struct patch_id_t *data = priv;
	int new_len;

	/* Ignore line numbers when computing the SHA1 of the patch */
	if (!prefixcmp(line, "@@ -"))
		return;

	new_len = remove_space(line, len);

	SHA1_Update(data->ctx, line, new_len);
	data->patchlen += new_len;
}

/* returns 0 upon success, and writes result into sha1 */
static int diff_get_patch_id(struct diff_options *options, unsigned char *sha1)
{
	struct diff_queue_struct *q = &diff_queued_diff;
	int i;
	SHA_CTX ctx;
	struct patch_id_t data;
	char buffer[PATH_MAX * 4 + 20];

	SHA1_Init(&ctx);
	memset(&data, 0, sizeof(struct patch_id_t));
	data.ctx = &ctx;

	for (i = 0; i < q->nr; i++) {
		xpparam_t xpp;
		xdemitconf_t xecfg;
		xdemitcb_t ecb;
		mmfile_t mf1, mf2;
		struct diff_filepair *p = q->queue[i];
		int len1, len2;

		memset(&xecfg, 0, sizeof(xecfg));
		if (p->status == 0)
			return error("internal diff status error");
		if (p->status == DIFF_STATUS_UNKNOWN)
			continue;
		if (diff_unmodified_pair(p))
			continue;
		if ((DIFF_FILE_VALID(p->one) && S_ISDIR(p->one->mode)) ||
		    (DIFF_FILE_VALID(p->two) && S_ISDIR(p->two->mode)))
			continue;
		if (DIFF_PAIR_UNMERGED(p))
			continue;

		diff_fill_sha1_info(p->one);
		diff_fill_sha1_info(p->two);
		if (fill_mmfile(&mf1, p->one) < 0 ||
				fill_mmfile(&mf2, p->two) < 0)
			return error("unable to read files to diff");

		len1 = remove_space(p->one->path, strlen(p->one->path));
		len2 = remove_space(p->two->path, strlen(p->two->path));
		if (p->one->mode == 0)
			len1 = snprintf(buffer, sizeof(buffer),
					"diff--gita/%.*sb/%.*s"
					"newfilemode%06o"
					"---/dev/null"
					"+++b/%.*s",
					len1, p->one->path,
					len2, p->two->path,
					p->two->mode,
					len2, p->two->path);
		else if (p->two->mode == 0)
			len1 = snprintf(buffer, sizeof(buffer),
					"diff--gita/%.*sb/%.*s"
					"deletedfilemode%06o"
					"---a/%.*s"
					"+++/dev/null",
					len1, p->one->path,
					len2, p->two->path,
					p->one->mode,
					len1, p->one->path);
		else
			len1 = snprintf(buffer, sizeof(buffer),
					"diff--gita/%.*sb/%.*s"
					"---a/%.*s"
					"+++b/%.*s",
					len1, p->one->path,
					len2, p->two->path,
					len1, p->one->path,
					len2, p->two->path);
		SHA1_Update(&ctx, buffer, len1);

		xpp.flags = XDF_NEED_MINIMAL;
		xecfg.ctxlen = 3;
		xecfg.flags = XDL_EMIT_FUNCNAMES;
		xdi_diff_outf(&mf1, &mf2, patch_id_consume, &data,
			      &xpp, &xecfg, &ecb);
	}

	SHA1_Final(sha1, &ctx);
	return 0;
}

int diff_flush_patch_id(struct diff_options *options, unsigned char *sha1)
{
	struct diff_queue_struct *q = &diff_queued_diff;
	int i;
	int result = diff_get_patch_id(options, sha1);

	for (i = 0; i < q->nr; i++)
		diff_free_filepair(q->queue[i]);

	free(q->queue);
	q->queue = NULL;
	q->nr = q->alloc = 0;

	return result;
}

static int is_summary_empty(const struct diff_queue_struct *q)
{
	int i;

	for (i = 0; i < q->nr; i++) {
		const struct diff_filepair *p = q->queue[i];

		switch (p->status) {
		case DIFF_STATUS_DELETED:
		case DIFF_STATUS_ADDED:
		case DIFF_STATUS_COPIED:
		case DIFF_STATUS_RENAMED:
			return 0;
		default:
			if (p->score)
				return 0;
			if (p->one->mode && p->two->mode &&
			    p->one->mode != p->two->mode)
				return 0;
			break;
		}
	}
	return 1;
}

void diff_flush(struct diff_options *options)
{
	struct diff_queue_struct *q = &diff_queued_diff;
	int i, output_format = options->output_format;
	int separator = 0;

	/*
	 * Order: raw, stat, summary, patch
	 * or:    name/name-status/checkdiff (other bits clear)
	 */
	if (!q->nr)
		goto free_queue;

	if (output_format & (DIFF_FORMAT_RAW |
			     DIFF_FORMAT_NAME |
			     DIFF_FORMAT_NAME_STATUS |
			     DIFF_FORMAT_CHECKDIFF)) {
		for (i = 0; i < q->nr; i++) {
			struct diff_filepair *p = q->queue[i];
			if (check_pair_status(p))
				flush_one_pair(p, options);
		}
		separator++;
	}

	if (output_format & (DIFF_FORMAT_DIFFSTAT|DIFF_FORMAT_SHORTSTAT|DIFF_FORMAT_NUMSTAT)) {
		struct diffstat_t diffstat;

		memset(&diffstat, 0, sizeof(struct diffstat_t));
		for (i = 0; i < q->nr; i++) {
			struct diff_filepair *p = q->queue[i];
			if (check_pair_status(p))
				diff_flush_stat(p, options, &diffstat);
		}
		if (output_format & DIFF_FORMAT_NUMSTAT)
			show_numstat(&diffstat, options);
		if (output_format & DIFF_FORMAT_DIFFSTAT)
			show_stats(&diffstat, options);
		if (output_format & DIFF_FORMAT_SHORTSTAT)
			show_shortstats(&diffstat, options);
		free_diffstat_info(&diffstat);
		separator++;
	}
	if (output_format & DIFF_FORMAT_DIRSTAT)
		show_dirstat(options);

	if (output_format & DIFF_FORMAT_SUMMARY && !is_summary_empty(q)) {
		for (i = 0; i < q->nr; i++)
			diff_summary(options->file, q->queue[i]);
		separator++;
	}

	if (output_format & DIFF_FORMAT_PATCH) {
		if (separator) {
			putc(options->line_termination, options->file);
			if (options->stat_sep) {
				/* attach patch instead of inline */
				fputs(options->stat_sep, options->file);
			}
		}

		for (i = 0; i < q->nr; i++) {
			struct diff_filepair *p = q->queue[i];
			if (check_pair_status(p))
				diff_flush_patch(p, options);
		}
	}

	if (output_format & DIFF_FORMAT_CALLBACK)
		options->format_callback(q, options, options->format_callback_data);

	for (i = 0; i < q->nr; i++)
		diff_free_filepair(q->queue[i]);
free_queue:
	free(q->queue);
	q->queue = NULL;
	q->nr = q->alloc = 0;
	if (options->close_file)
		fclose(options->file);
}

static void diffcore_apply_filter(const char *filter)
{
	int i;
	struct diff_queue_struct *q = &diff_queued_diff;
	struct diff_queue_struct outq;
	outq.queue = NULL;
	outq.nr = outq.alloc = 0;

	if (!filter)
		return;

	if (strchr(filter, DIFF_STATUS_FILTER_AON)) {
		int found;
		for (i = found = 0; !found && i < q->nr; i++) {
			struct diff_filepair *p = q->queue[i];
			if (((p->status == DIFF_STATUS_MODIFIED) &&
			     ((p->score &&
			       strchr(filter, DIFF_STATUS_FILTER_BROKEN)) ||
			      (!p->score &&
			       strchr(filter, DIFF_STATUS_MODIFIED)))) ||
			    ((p->status != DIFF_STATUS_MODIFIED) &&
			     strchr(filter, p->status)))
				found++;
		}
		if (found)
			return;

		/* otherwise we will clear the whole queue
		 * by copying the empty outq at the end of this
		 * function, but first clear the current entries
		 * in the queue.
		 */
		for (i = 0; i < q->nr; i++)
			diff_free_filepair(q->queue[i]);
	}
	else {
		/* Only the matching ones */
		for (i = 0; i < q->nr; i++) {
			struct diff_filepair *p = q->queue[i];

			if (((p->status == DIFF_STATUS_MODIFIED) &&
			     ((p->score &&
			       strchr(filter, DIFF_STATUS_FILTER_BROKEN)) ||
			      (!p->score &&
			       strchr(filter, DIFF_STATUS_MODIFIED)))) ||
			    ((p->status != DIFF_STATUS_MODIFIED) &&
			     strchr(filter, p->status)))
				diff_q(&outq, p);
			else
				diff_free_filepair(p);
		}
	}
	free(q->queue);
	*q = outq;
}

/* Check whether two filespecs with the same mode and size are identical */
static int diff_filespec_is_identical(struct diff_filespec *one,
				      struct diff_filespec *two)
{
	if (S_ISGITLINK(one->mode))
		return 0;
	if (diff_populate_filespec(one, 0))
		return 0;
	if (diff_populate_filespec(two, 0))
		return 0;
	return !memcmp(one->data, two->data, one->size);
}

static void diffcore_skip_stat_unmatch(struct diff_options *diffopt)
{
	int i;
	struct diff_queue_struct *q = &diff_queued_diff;
	struct diff_queue_struct outq;
	outq.queue = NULL;
	outq.nr = outq.alloc = 0;

	for (i = 0; i < q->nr; i++) {
		struct diff_filepair *p = q->queue[i];

		/*
		 * 1. Entries that come from stat info dirtyness
		 *    always have both sides (iow, not create/delete),
		 *    one side of the object name is unknown, with
		 *    the same mode and size.  Keep the ones that
		 *    do not match these criteria.  They have real
		 *    differences.
		 *
		 * 2. At this point, the file is known to be modified,
		 *    with the same mode and size, and the object
		 *    name of one side is unknown.  Need to inspect
		 *    the identical contents.
		 */
		if (!DIFF_FILE_VALID(p->one) || /* (1) */
		    !DIFF_FILE_VALID(p->two) ||
		    (p->one->sha1_valid && p->two->sha1_valid) ||
		    (p->one->mode != p->two->mode) ||
		    diff_populate_filespec(p->one, 1) ||
		    diff_populate_filespec(p->two, 1) ||
		    (p->one->size != p->two->size) ||
		    !diff_filespec_is_identical(p->one, p->two)) /* (2) */
			diff_q(&outq, p);
		else {
			/*
			 * The caller can subtract 1 from skip_stat_unmatch
			 * to determine how many paths were dirty only
			 * due to stat info mismatch.
			 */
			if (!DIFF_OPT_TST(diffopt, NO_INDEX))
				diffopt->skip_stat_unmatch++;
			diff_free_filepair(p);
		}
	}
	free(q->queue);
	*q = outq;
}

void diffcore_std(struct diff_options *options)
{
	if (options->skip_stat_unmatch)
		diffcore_skip_stat_unmatch(options);
	if (options->break_opt != -1)
		diffcore_break(options->break_opt);
	if (options->detect_rename)
		diffcore_rename(options);
	if (options->break_opt != -1)
		diffcore_merge_broken();
	if (options->pickaxe)
		diffcore_pickaxe(options->pickaxe, options->pickaxe_opts);
	if (options->orderfile)
		diffcore_order(options->orderfile);
	diff_resolve_rename_copy();
	diffcore_apply_filter(options->filter);

	if (diff_queued_diff.nr)
		DIFF_OPT_SET(options, HAS_CHANGES);
	else
		DIFF_OPT_CLR(options, HAS_CHANGES);
}

int diff_result_code(struct diff_options *opt, int status)
{
	int result = 0;
	if (!DIFF_OPT_TST(opt, EXIT_WITH_STATUS) &&
	    !(opt->output_format & DIFF_FORMAT_CHECKDIFF))
		return status;
	if (DIFF_OPT_TST(opt, EXIT_WITH_STATUS) &&
	    DIFF_OPT_TST(opt, HAS_CHANGES))
		result |= 01;
	if ((opt->output_format & DIFF_FORMAT_CHECKDIFF) &&
	    DIFF_OPT_TST(opt, CHECK_FAILED))
		result |= 02;
	return result;
}

void diff_addremove(struct diff_options *options,
		    int addremove, unsigned mode,
		    const unsigned char *sha1,
		    const char *concatpath)
{
	struct diff_filespec *one, *two;

	if (DIFF_OPT_TST(options, IGNORE_SUBMODULES) && S_ISGITLINK(mode))
		return;

	/* This may look odd, but it is a preparation for
	 * feeding "there are unchanged files which should
	 * not produce diffs, but when you are doing copy
	 * detection you would need them, so here they are"
	 * entries to the diff-core.  They will be prefixed
	 * with something like '=' or '*' (I haven't decided
	 * which but should not make any difference).
	 * Feeding the same new and old to diff_change()
	 * also has the same effect.
	 * Before the final output happens, they are pruned after
	 * merged into rename/copy pairs as appropriate.
	 */
	if (DIFF_OPT_TST(options, REVERSE_DIFF))
		addremove = (addremove == '+' ? '-' :
			     addremove == '-' ? '+' : addremove);

	if (options->prefix &&
	    strncmp(concatpath, options->prefix, options->prefix_length))
		return;

	one = alloc_filespec(concatpath);
	two = alloc_filespec(concatpath);

	if (addremove != '+')
		fill_filespec(one, sha1, mode);
	if (addremove != '-')
		fill_filespec(two, sha1, mode);

	diff_queue(&diff_queued_diff, one, two);
	DIFF_OPT_SET(options, HAS_CHANGES);
}

void diff_change(struct diff_options *options,
		 unsigned old_mode, unsigned new_mode,
		 const unsigned char *old_sha1,
		 const unsigned char *new_sha1,
		 const char *concatpath)
{
	struct diff_filespec *one, *two;

	if (DIFF_OPT_TST(options, IGNORE_SUBMODULES) && S_ISGITLINK(old_mode)
			&& S_ISGITLINK(new_mode))
		return;

	if (DIFF_OPT_TST(options, REVERSE_DIFF)) {
		unsigned tmp;
		const unsigned char *tmp_c;
		tmp = old_mode; old_mode = new_mode; new_mode = tmp;
		tmp_c = old_sha1; old_sha1 = new_sha1; new_sha1 = tmp_c;
	}

	if (options->prefix &&
	    strncmp(concatpath, options->prefix, options->prefix_length))
		return;

	one = alloc_filespec(concatpath);
	two = alloc_filespec(concatpath);
	fill_filespec(one, old_sha1, old_mode);
	fill_filespec(two, new_sha1, new_mode);

	diff_queue(&diff_queued_diff, one, two);
	DIFF_OPT_SET(options, HAS_CHANGES);
}

void diff_unmerge(struct diff_options *options,
		  const char *path,
		  unsigned mode, const unsigned char *sha1)
{
	struct diff_filespec *one, *two;

	if (options->prefix &&
	    strncmp(path, options->prefix, options->prefix_length))
		return;

	one = alloc_filespec(path);
	two = alloc_filespec(path);
	fill_filespec(one, sha1, mode);
	diff_queue(&diff_queued_diff, one, two)->is_unmerged = 1;
}<|MERGE_RESOLUTION|>--- conflicted
+++ resolved
@@ -1421,29 +1421,6 @@
 	return NULL;
 }
 
-<<<<<<< HEAD
-static struct builtin_funcname_pattern {
-	const char *name;
-	const char *pattern;
-} builtin_funcname_pattern[] = {
-	{ "bibtex", "\\(@[a-zA-Z]\\{1,\\}[ \t]*{\\{0,1\\}[ \t]*[^ \t\"@',\\#}{~%]*\\).*$" },
-	{ "html", "^\\s*\\(<[Hh][1-6]\\s.*>.*\\)$" },
-	{ "java", "!^[ 	]*\\(catch\\|do\\|for\\|if\\|instanceof\\|"
-			"new\\|return\\|switch\\|throw\\|while\\)\n"
-			"^[ 	]*\\(\\([ 	]*"
-			"[A-Za-z_][A-Za-z_0-9]*\\)\\{2,\\}"
-			"[ 	]*([^;]*\\)$" },
-	{ "pascal", "^\\(\\(procedure\\|function\\|constructor\\|"
-			"destructor\\|interface\\|implementation\\|"
-			"initialization\\|finalization\\)[ \t]*.*\\)$"
-			"\\|"
-			"^\\(.*=[ \t]*\\(class\\|record\\).*\\)$"
-			},
-	{ "php", "^[\t ]*\\(\\(function\\|class\\).*\\)" },
-	{ "python", "^\\s*\\(\\(class\\|def\\)\\s.*\\)$" },
-	{ "ruby", "^\\s*\\(\\(class\\|module\\|def\\)\\s.*\\)$" },
-	{ "tex", "^\\(\\\\\\(\\(sub\\)*section\\|chapter\\|part\\)\\*\\{0,1\\}{.*\\)$" },
-=======
 static const struct funcname_pattern_entry builtin_funcname_pattern[] = {
 	{ "bibtex", "(@[a-zA-Z]{1,}[ \t]*\\{{0,1}[ \t]*[^ \t\"@',\\#}{~%]*).*$",
 	  REG_EXTENDED },
@@ -1467,7 +1444,6 @@
 	{ "tex",
 	  "^(\\\\((sub)*section|chapter|part)\\*{0,1}\\{.*)$",
 	  REG_EXTENDED },
->>>>>>> 5a139ba4
 };
 
 static const struct funcname_pattern_entry *diff_funcname_pattern(struct diff_filespec *one)
