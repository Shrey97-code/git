#include "cache.h"
#include "config.h"
#include "commit.h"
#include "utf8.h"
#include "diff.h"
#include "revision.h"
#include "string-list.h"
#include "mailmap.h"
#include "log-tree.h"
#include "notes.h"
#include "color.h"
#include "reflog-walk.h"
#include "gpg-interface.h"
#include "trailer.h"
#include "run-command.h"

static char *user_format;
static struct cmt_fmt_map {
	const char *name;
	enum cmit_fmt format;
	int is_tformat;
	int expand_tabs_in_log;
	int is_alias;
	enum date_mode_type default_date_mode_type;
	const char *user_format;
} *commit_formats;
static size_t builtin_formats_len;
static size_t commit_formats_len;
static size_t commit_formats_alloc;
static struct cmt_fmt_map *find_commit_format(const char *sought);

int commit_format_is_empty(enum cmit_fmt fmt)
{
	return fmt == CMIT_FMT_USERFORMAT && !*user_format;
}

static void save_user_format(struct rev_info *rev, const char *cp, int is_tformat)
{
	free(user_format);
	user_format = xstrdup(cp);
	if (is_tformat)
		rev->use_terminator = 1;
	rev->commit_format = CMIT_FMT_USERFORMAT;
}

static int git_pretty_formats_config(const char *var, const char *value, void *cb)
{
	struct cmt_fmt_map *commit_format = NULL;
	const char *name;
	const char *fmt;
	int i;

	if (!skip_prefix(var, "pretty.", &name))
		return 0;

	for (i = 0; i < builtin_formats_len; i++) {
		if (!strcmp(commit_formats[i].name, name))
			return 0;
	}

	for (i = builtin_formats_len; i < commit_formats_len; i++) {
		if (!strcmp(commit_formats[i].name, name)) {
			commit_format = &commit_formats[i];
			break;
		}
	}

	if (!commit_format) {
		ALLOC_GROW(commit_formats, commit_formats_len+1,
			   commit_formats_alloc);
		commit_format = &commit_formats[commit_formats_len];
		memset(commit_format, 0, sizeof(*commit_format));
		commit_formats_len++;
	}

	commit_format->name = xstrdup(name);
	commit_format->format = CMIT_FMT_USERFORMAT;
	if (git_config_string(&fmt, var, value))
		return -1;

	if (skip_prefix(fmt, "format:", &fmt))
		commit_format->is_tformat = 0;
	else if (skip_prefix(fmt, "tformat:", &fmt) || strchr(fmt, '%'))
		commit_format->is_tformat = 1;
	else
		commit_format->is_alias = 1;
	commit_format->user_format = fmt;

	return 0;
}

static void setup_commit_formats(void)
{
	struct cmt_fmt_map builtin_formats[] = {
		{ "raw",	CMIT_FMT_RAW,		0,	0 },
		{ "medium",	CMIT_FMT_MEDIUM,	0,	8 },
		{ "short",	CMIT_FMT_SHORT,		0,	0 },
		{ "email",	CMIT_FMT_EMAIL,		0,	0 },
		{ "mboxrd",	CMIT_FMT_MBOXRD,	0,	0 },
		{ "fuller",	CMIT_FMT_FULLER,	0,	8 },
		{ "full",	CMIT_FMT_FULL,		0,	8 },
		{ "oneline",	CMIT_FMT_ONELINE,	1,	0 },
		{ "reference",	CMIT_FMT_USERFORMAT,	1,	0,
			0, DATE_SHORT, "%C(auto)%h (%s, %ad)" },
		/*
		 * Please update $__git_log_pretty_formats in
		 * git-completion.bash when you add new formats.
		 */
	};
	commit_formats_len = ARRAY_SIZE(builtin_formats);
	builtin_formats_len = commit_formats_len;
	ALLOC_GROW(commit_formats, commit_formats_len, commit_formats_alloc);
	COPY_ARRAY(commit_formats, builtin_formats,
		   ARRAY_SIZE(builtin_formats));

	git_config(git_pretty_formats_config, NULL);
}

static struct cmt_fmt_map *find_commit_format_recursive(const char *sought,
							const char *original,
							int num_redirections)
{
	struct cmt_fmt_map *found = NULL;
	size_t found_match_len = 0;
	int i;

	if (num_redirections >= commit_formats_len)
		die("invalid --pretty format: "
		    "'%s' references an alias which points to itself",
		    original);

	for (i = 0; i < commit_formats_len; i++) {
		size_t match_len;

		if (!starts_with(commit_formats[i].name, sought))
			continue;

		match_len = strlen(commit_formats[i].name);
		if (found == NULL || found_match_len > match_len) {
			found = &commit_formats[i];
			found_match_len = match_len;
		}
	}

	if (found && found->is_alias) {
		found = find_commit_format_recursive(found->user_format,
						     original,
						     num_redirections+1);
	}

	return found;
}

static struct cmt_fmt_map *find_commit_format(const char *sought)
{
	if (!commit_formats)
		setup_commit_formats();

	return find_commit_format_recursive(sought, sought, 0);
}

void get_commit_format(const char *arg, struct rev_info *rev)
{
	struct cmt_fmt_map *commit_format;

	rev->use_terminator = 0;
	if (!arg) {
		rev->commit_format = CMIT_FMT_DEFAULT;
		return;
	}
	if (skip_prefix(arg, "format:", &arg)) {
		save_user_format(rev, arg, 0);
		return;
	}

	if (!*arg || skip_prefix(arg, "tformat:", &arg) || strchr(arg, '%')) {
		save_user_format(rev, arg, 1);
		return;
	}

	commit_format = find_commit_format(arg);
	if (!commit_format)
		die("invalid --pretty format: %s", arg);

	rev->commit_format = commit_format->format;
	rev->use_terminator = commit_format->is_tformat;
	rev->expand_tabs_in_log_default = commit_format->expand_tabs_in_log;
	if (!rev->date_mode_explicit && commit_format->default_date_mode_type)
		rev->date_mode.type = commit_format->default_date_mode_type;
	if (commit_format->format == CMIT_FMT_USERFORMAT) {
		save_user_format(rev, commit_format->user_format,
				 commit_format->is_tformat);
	}
}

/*
 * Generic support for pretty-printing the header
 */
static int get_one_line(const char *msg)
{
	int ret = 0;

	for (;;) {
		char c = *msg++;
		if (!c)
			break;
		ret++;
		if (c == '\n')
			break;
	}
	return ret;
}

/* High bit set, or ISO-2022-INT */
static int non_ascii(int ch)
{
	return !isascii(ch) || ch == '\033';
}

int has_non_ascii(const char *s)
{
	int ch;
	if (!s)
		return 0;
	while ((ch = *s++) != '\0') {
		if (non_ascii(ch))
			return 1;
	}
	return 0;
}

static int is_rfc822_special(char ch)
{
	switch (ch) {
	case '(':
	case ')':
	case '<':
	case '>':
	case '[':
	case ']':
	case ':':
	case ';':
	case '@':
	case ',':
	case '.':
	case '"':
	case '\\':
		return 1;
	default:
		return 0;
	}
}

static int needs_rfc822_quoting(const char *s, int len)
{
	int i;
	for (i = 0; i < len; i++)
		if (is_rfc822_special(s[i]))
			return 1;
	return 0;
}

static int last_line_length(struct strbuf *sb)
{
	int i;

	/* How many bytes are already used on the last line? */
	for (i = sb->len - 1; i >= 0; i--)
		if (sb->buf[i] == '\n')
			break;
	return sb->len - (i + 1);
}

static void add_rfc822_quoted(struct strbuf *out, const char *s, int len)
{
	int i;

	/* just a guess, we may have to also backslash-quote */
	strbuf_grow(out, len + 2);

	strbuf_addch(out, '"');
	for (i = 0; i < len; i++) {
		switch (s[i]) {
		case '"':
		case '\\':
			strbuf_addch(out, '\\');
			/* fall through */
		default:
			strbuf_addch(out, s[i]);
		}
	}
	strbuf_addch(out, '"');
}

enum rfc2047_type {
	RFC2047_SUBJECT,
	RFC2047_ADDRESS
};

static int is_rfc2047_special(char ch, enum rfc2047_type type)
{
	/*
	 * rfc2047, section 4.2:
	 *
	 *    8-bit values which correspond to printable ASCII characters other
	 *    than "=", "?", and "_" (underscore), MAY be represented as those
	 *    characters.  (But see section 5 for restrictions.)  In
	 *    particular, SPACE and TAB MUST NOT be represented as themselves
	 *    within encoded words.
	 */

	/*
	 * rule out non-ASCII characters and non-printable characters (the
	 * non-ASCII check should be redundant as isprint() is not localized
	 * and only knows about ASCII, but be defensive about that)
	 */
	if (non_ascii(ch) || !isprint(ch))
		return 1;

	/*
	 * rule out special printable characters (' ' should be the only
	 * whitespace character considered printable, but be defensive and use
	 * isspace())
	 */
	if (isspace(ch) || ch == '=' || ch == '?' || ch == '_')
		return 1;

	/*
	 * rfc2047, section 5.3:
	 *
	 *    As a replacement for a 'word' entity within a 'phrase', for example,
	 *    one that precedes an address in a From, To, or Cc header.  The ABNF
	 *    definition for 'phrase' from RFC 822 thus becomes:
	 *
	 *    phrase = 1*( encoded-word / word )
	 *
	 *    In this case the set of characters that may be used in a "Q"-encoded
	 *    'encoded-word' is restricted to: <upper and lower case ASCII
	 *    letters, decimal digits, "!", "*", "+", "-", "/", "=", and "_"
	 *    (underscore, ASCII 95.)>.  An 'encoded-word' that appears within a
	 *    'phrase' MUST be separated from any adjacent 'word', 'text' or
	 *    'special' by 'linear-white-space'.
	 */

	if (type != RFC2047_ADDRESS)
		return 0;

	/* '=' and '_' are special cases and have been checked above */
	return !(isalnum(ch) || ch == '!' || ch == '*' || ch == '+' || ch == '-' || ch == '/');
}

static int needs_rfc2047_encoding(const char *line, int len)
{
	int i;

	for (i = 0; i < len; i++) {
		int ch = line[i];
		if (non_ascii(ch) || ch == '\n')
			return 1;
		if ((i + 1 < len) && (ch == '=' && line[i+1] == '?'))
			return 1;
	}

	return 0;
}

static void add_rfc2047(struct strbuf *sb, const char *line, size_t len,
		       const char *encoding, enum rfc2047_type type)
{
	static const int max_encoded_length = 76; /* per rfc2047 */
	int i;
	int line_len = last_line_length(sb);

	strbuf_grow(sb, len * 3 + strlen(encoding) + 100);
	strbuf_addf(sb, "=?%s?q?", encoding);
	line_len += strlen(encoding) + 5; /* 5 for =??q? */

	while (len) {
		/*
		 * RFC 2047, section 5 (3):
		 *
		 * Each 'encoded-word' MUST represent an integral number of
		 * characters.  A multi-octet character may not be split across
		 * adjacent 'encoded- word's.
		 */
		const unsigned char *p = (const unsigned char *)line;
		int chrlen = mbs_chrlen(&line, &len, encoding);
		int is_special = (chrlen > 1) || is_rfc2047_special(*p, type);

		/* "=%02X" * chrlen, or the byte itself */
		const char *encoded_fmt = is_special ? "=%02X"    : "%c";
		int	    encoded_len = is_special ? 3 * chrlen : 1;

		/*
		 * According to RFC 2047, we could encode the special character
		 * ' ' (space) with '_' (underscore) for readability. But many
		 * programs do not understand this and just leave the
		 * underscore in place. Thus, we do nothing special here, which
		 * causes ' ' to be encoded as '=20', avoiding this problem.
		 */

		if (line_len + encoded_len + 2 > max_encoded_length) {
			/* It won't fit with trailing "?=" --- break the line */
			strbuf_addf(sb, "?=\n =?%s?q?", encoding);
			line_len = strlen(encoding) + 5 + 1; /* =??q? plus SP */
		}

		for (i = 0; i < chrlen; i++)
			strbuf_addf(sb, encoded_fmt, p[i]);
		line_len += encoded_len;
	}
	strbuf_addstr(sb, "?=");
}

const char *show_ident_date(const struct ident_split *ident,
			    const struct date_mode *mode)
{
	timestamp_t date = 0;
	long tz = 0;

	if (ident->date_begin && ident->date_end)
		date = parse_timestamp(ident->date_begin, NULL, 10);
	if (date_overflows(date))
		date = 0;
	else {
		if (ident->tz_begin && ident->tz_end)
			tz = strtol(ident->tz_begin, NULL, 10);
		if (tz >= INT_MAX || tz <= INT_MIN)
			tz = 0;
	}
	return show_date(date, tz, mode);
}

void pp_user_info(struct pretty_print_context *pp,
		  const char *what, struct strbuf *sb,
		  const char *line, const char *encoding)
{
	struct ident_split ident;
	char *line_end;
	const char *mailbuf, *namebuf;
	size_t namelen, maillen;
	int max_length = 78; /* per rfc2822 */

	if (pp->fmt == CMIT_FMT_ONELINE)
		return;

	line_end = strchrnul(line, '\n');
	if (split_ident_line(&ident, line, line_end - line))
		return;

	mailbuf = ident.mail_begin;
	maillen = ident.mail_end - ident.mail_begin;
	namebuf = ident.name_begin;
	namelen = ident.name_end - ident.name_begin;

	if (pp->mailmap)
		map_user(pp->mailmap, &mailbuf, &maillen, &namebuf, &namelen);

	if (cmit_fmt_is_mail(pp->fmt)) {
		if (pp->from_ident && ident_cmp(pp->from_ident, &ident)) {
			struct strbuf buf = STRBUF_INIT;

			strbuf_addstr(&buf, "From: ");
			strbuf_add(&buf, namebuf, namelen);
			strbuf_addstr(&buf, " <");
			strbuf_add(&buf, mailbuf, maillen);
			strbuf_addstr(&buf, ">\n");
			string_list_append(&pp->in_body_headers,
					   strbuf_detach(&buf, NULL));

			mailbuf = pp->from_ident->mail_begin;
			maillen = pp->from_ident->mail_end - mailbuf;
			namebuf = pp->from_ident->name_begin;
			namelen = pp->from_ident->name_end - namebuf;
		}

		strbuf_addstr(sb, "From: ");
		if (pp->encode_email_headers &&
		    needs_rfc2047_encoding(namebuf, namelen)) {
			add_rfc2047(sb, namebuf, namelen,
				    encoding, RFC2047_ADDRESS);
			max_length = 76; /* per rfc2047 */
		} else if (needs_rfc822_quoting(namebuf, namelen)) {
			struct strbuf quoted = STRBUF_INIT;
			add_rfc822_quoted(&quoted, namebuf, namelen);
			strbuf_add_wrapped_bytes(sb, quoted.buf, quoted.len,
							-6, 1, max_length);
			strbuf_release(&quoted);
		} else {
			strbuf_add_wrapped_bytes(sb, namebuf, namelen,
						 -6, 1, max_length);
		}

		if (max_length <
		    last_line_length(sb) + strlen(" <") + maillen + strlen(">"))
			strbuf_addch(sb, '\n');
		strbuf_addf(sb, " <%.*s>\n", (int)maillen, mailbuf);
	} else {
		strbuf_addf(sb, "%s: %.*s%.*s <%.*s>\n", what,
			    (pp->fmt == CMIT_FMT_FULLER) ? 4 : 0, "    ",
			    (int)namelen, namebuf, (int)maillen, mailbuf);
	}

	switch (pp->fmt) {
	case CMIT_FMT_MEDIUM:
		strbuf_addf(sb, "Date:   %s\n",
			    show_ident_date(&ident, &pp->date_mode));
		break;
	case CMIT_FMT_EMAIL:
	case CMIT_FMT_MBOXRD:
		strbuf_addf(sb, "Date: %s\n",
			    show_ident_date(&ident, DATE_MODE(RFC2822)));
		break;
	case CMIT_FMT_FULLER:
		strbuf_addf(sb, "%sDate: %s\n", what,
			    show_ident_date(&ident, &pp->date_mode));
		break;
	default:
		/* notin' */
		break;
	}
}

static int is_blank_line(const char *line, int *len_p)
{
	int len = *len_p;
	while (len && isspace(line[len - 1]))
		len--;
	*len_p = len;
	return !len;
}

const char *skip_blank_lines(const char *msg)
{
	for (;;) {
		int linelen = get_one_line(msg);
		int ll = linelen;
		if (!linelen)
			break;
		if (!is_blank_line(msg, &ll))
			break;
		msg += linelen;
	}
	return msg;
}

static void add_merge_info(const struct pretty_print_context *pp,
			   struct strbuf *sb, const struct commit *commit)
{
	struct commit_list *parent = commit->parents;

	if ((pp->fmt == CMIT_FMT_ONELINE) || (cmit_fmt_is_mail(pp->fmt)) ||
	    !parent || !parent->next)
		return;

	strbuf_addstr(sb, "Merge:");

	while (parent) {
		struct object_id *oidp = &parent->item->object.oid;
		strbuf_addch(sb, ' ');
		if (pp->abbrev)
			strbuf_add_unique_abbrev(sb, oidp, pp->abbrev);
		else
			strbuf_addstr(sb, oid_to_hex(oidp));
		parent = parent->next;
	}
	strbuf_addch(sb, '\n');
}

static char *get_header(const char *msg, const char *key)
{
	size_t len;
	const char *v = find_commit_header(msg, key, &len);
	return v ? xmemdupz(v, len) : NULL;
}

static char *replace_encoding_header(char *buf, const char *encoding)
{
	struct strbuf tmp = STRBUF_INIT;
	size_t start, len;
	char *cp = buf;

	/* guess if there is an encoding header before a \n\n */
	while (!starts_with(cp, "encoding ")) {
		cp = strchr(cp, '\n');
		if (!cp || *++cp == '\n')
			return buf;
	}
	start = cp - buf;
	cp = strchr(cp, '\n');
	if (!cp)
		return buf; /* should not happen but be defensive */
	len = cp + 1 - (buf + start);

	strbuf_attach(&tmp, buf, strlen(buf), strlen(buf) + 1);
	if (is_encoding_utf8(encoding)) {
		/* we have re-coded to UTF-8; drop the header */
		strbuf_remove(&tmp, start, len);
	} else {
		/* just replaces XXXX in 'encoding XXXX\n' */
		strbuf_splice(&tmp, start + strlen("encoding "),
					  len - strlen("encoding \n"),
					  encoding, strlen(encoding));
	}
	return strbuf_detach(&tmp, NULL);
}

const char *repo_logmsg_reencode(struct repository *r,
				 const struct commit *commit,
				 char **commit_encoding,
				 const char *output_encoding)
{
	static const char *utf8 = "UTF-8";
	const char *use_encoding;
	char *encoding;
	const char *msg = repo_get_commit_buffer(r, commit, NULL);
	char *out;

	if (!output_encoding || !*output_encoding) {
		if (commit_encoding)
			*commit_encoding = get_header(msg, "encoding");
		return msg;
	}
	encoding = get_header(msg, "encoding");
	if (commit_encoding)
		*commit_encoding = encoding;
	use_encoding = encoding ? encoding : utf8;
	if (same_encoding(use_encoding, output_encoding)) {
		/*
		 * No encoding work to be done. If we have no encoding header
		 * at all, then there's nothing to do, and we can return the
		 * message verbatim (whether newly allocated or not).
		 */
		if (!encoding)
			return msg;

		/*
		 * Otherwise, we still want to munge the encoding header in the
		 * result, which will be done by modifying the buffer. If we
		 * are using a fresh copy, we can reuse it. But if we are using
		 * the cached copy from get_commit_buffer, we need to duplicate it
		 * to avoid munging the cached copy.
		 */
		if (msg == get_cached_commit_buffer(r, commit, NULL))
			out = xstrdup(msg);
		else
			out = (char *)msg;
	}
	else {
		/*
		 * There's actual encoding work to do. Do the reencoding, which
		 * still leaves the header to be replaced in the next step. At
		 * this point, we are done with msg. If we allocated a fresh
		 * copy, we can free it.
		 */
		out = reencode_string(msg, output_encoding, use_encoding);
		if (out)
			repo_unuse_commit_buffer(r, commit, msg);
	}

	/*
	 * This replacement actually consumes the buffer we hand it, so we do
	 * not have to worry about freeing the old "out" here.
	 */
	if (out)
		out = replace_encoding_header(out, output_encoding);

	if (!commit_encoding)
		free(encoding);
	/*
	 * If the re-encoding failed, out might be NULL here; in that
	 * case we just return the commit message verbatim.
	 */
	return out ? out : msg;
}

static int mailmap_name(const char **email, size_t *email_len,
			const char **name, size_t *name_len)
{
	static struct string_list *mail_map;
	if (!mail_map) {
		CALLOC_ARRAY(mail_map, 1);
		read_mailmap(mail_map);
	}
	return mail_map->nr && map_user(mail_map, email, email_len, name, name_len);
}

static size_t format_person_part(struct strbuf *sb, char part,
				 const char *msg, int len,
				 const struct date_mode *dmode)
{
	/* currently all placeholders have same length */
	const int placeholder_len = 2;
	struct ident_split s;
	const char *name, *mail;
	size_t maillen, namelen;

	if (split_ident_line(&s, msg, len) < 0)
		goto skip;

	name = s.name_begin;
	namelen = s.name_end - s.name_begin;
	mail = s.mail_begin;
	maillen = s.mail_end - s.mail_begin;

	if (part == 'N' || part == 'E' || part == 'L') /* mailmap lookup */
		mailmap_name(&mail, &maillen, &name, &namelen);
	if (part == 'n' || part == 'N') {	/* name */
		strbuf_add(sb, name, namelen);
		return placeholder_len;
	}
	if (part == 'e' || part == 'E') {	/* email */
		strbuf_add(sb, mail, maillen);
		return placeholder_len;
	}
	if (part == 'l' || part == 'L') {	/* local-part */
		const char *at = memchr(mail, '@', maillen);
		if (at)
			maillen = at - mail;
		strbuf_add(sb, mail, maillen);
		return placeholder_len;
	}

	if (!s.date_begin)
		goto skip;

	if (part == 't') {	/* date, UNIX timestamp */
		strbuf_add(sb, s.date_begin, s.date_end - s.date_begin);
		return placeholder_len;
	}

	switch (part) {
	case 'd':	/* date */
		strbuf_addstr(sb, show_ident_date(&s, dmode));
		return placeholder_len;
	case 'D':	/* date, RFC2822 style */
		strbuf_addstr(sb, show_ident_date(&s, DATE_MODE(RFC2822)));
		return placeholder_len;
	case 'r':	/* date, relative */
		strbuf_addstr(sb, show_ident_date(&s, DATE_MODE(RELATIVE)));
		return placeholder_len;
	case 'i':	/* date, ISO 8601-like */
		strbuf_addstr(sb, show_ident_date(&s, DATE_MODE(ISO8601)));
		return placeholder_len;
	case 'I':	/* date, ISO 8601 strict */
		strbuf_addstr(sb, show_ident_date(&s, DATE_MODE(ISO8601_STRICT)));
		return placeholder_len;
	case 's':
		strbuf_addstr(sb, show_ident_date(&s, DATE_MODE(SHORT)));
		return placeholder_len;
	}

skip:
	/*
	 * reading from either a bogus commit, or a reflog entry with
	 * %gn, %ge, etc.; 'sb' cannot be updated, but we still need
	 * to compute a valid return value.
	 */
	if (part == 'n' || part == 'e' || part == 't' || part == 'd'
	    || part == 'D' || part == 'r' || part == 'i')
		return placeholder_len;

	return 0; /* unknown placeholder */
}

struct chunk {
	size_t off;
	size_t len;
};

enum flush_type {
	no_flush,
	flush_right,
	flush_left,
	flush_left_and_steal,
	flush_both
};

enum trunc_type {
	trunc_none,
	trunc_left,
	trunc_middle,
	trunc_right
};

struct format_commit_context {
	struct repository *repository;
	const struct commit *commit;
	const struct pretty_print_context *pretty_ctx;
	unsigned commit_header_parsed:1;
	unsigned commit_message_parsed:1;
	struct signature_check signature_check;
	enum flush_type flush_type;
	enum trunc_type truncate;
	const char *message;
	char *commit_encoding;
	size_t width, indent1, indent2;
	int auto_color;
	int padding;

	/* These offsets are relative to the start of the commit message. */
	struct chunk author;
	struct chunk committer;
	size_t message_off;
	size_t subject_off;
	size_t body_off;

	/* The following ones are relative to the result struct strbuf. */
	size_t wrap_start;
};

static void parse_commit_header(struct format_commit_context *context)
{
	const char *msg = context->message;
	int i;

	for (i = 0; msg[i]; i++) {
		const char *name;
		int eol;
		for (eol = i; msg[eol] && msg[eol] != '\n'; eol++)
			; /* do nothing */

		if (i == eol) {
			break;
		} else if (skip_prefix(msg + i, "author ", &name)) {
			context->author.off = name - msg;
			context->author.len = msg + eol - name;
		} else if (skip_prefix(msg + i, "committer ", &name)) {
			context->committer.off = name - msg;
			context->committer.len = msg + eol - name;
		}
		i = eol;
	}
	context->message_off = i;
	context->commit_header_parsed = 1;
}

static int istitlechar(char c)
{
	return (c >= 'a' && c <= 'z') || (c >= 'A' && c <= 'Z') ||
		(c >= '0' && c <= '9') || c == '.' || c == '_';
}

void format_sanitized_subject(struct strbuf *sb, const char *msg, size_t len)
{
	size_t trimlen;
	size_t start_len = sb->len;
	int space = 2;
	int i;

	for (i = 0; i < len; i++) {
		if (istitlechar(msg[i])) {
			if (space == 1)
				strbuf_addch(sb, '-');
			space = 0;
			strbuf_addch(sb, msg[i]);
			if (msg[i] == '.')
				while (msg[i+1] == '.')
					i++;
		} else
			space |= 1;
	}

	/* trim any trailing '.' or '-' characters */
	trimlen = 0;
	while (sb->len - trimlen > start_len &&
		(sb->buf[sb->len - 1 - trimlen] == '.'
		|| sb->buf[sb->len - 1 - trimlen] == '-'))
		trimlen++;
	strbuf_remove(sb, sb->len - trimlen, trimlen);
}

const char *format_subject(struct strbuf *sb, const char *msg,
			   const char *line_separator)
{
	int first = 1;

	for (;;) {
		const char *line = msg;
		int linelen = get_one_line(line);

		msg += linelen;
		if (!linelen || is_blank_line(line, &linelen))
			break;

		if (!sb)
			continue;
		strbuf_grow(sb, linelen + 2);
		if (!first)
			strbuf_addstr(sb, line_separator);
		strbuf_add(sb, line, linelen);
		first = 0;
	}
	return msg;
}

static void parse_commit_message(struct format_commit_context *c)
{
	const char *msg = c->message + c->message_off;
	const char *start = c->message;

	msg = skip_blank_lines(msg);
	c->subject_off = msg - start;

	msg = format_subject(NULL, msg, NULL);
	msg = skip_blank_lines(msg);
	c->body_off = msg - start;

	c->commit_message_parsed = 1;
}

static void strbuf_wrap(struct strbuf *sb, size_t pos,
			size_t width, size_t indent1, size_t indent2)
{
	struct strbuf tmp = STRBUF_INIT;

	if (pos)
		strbuf_add(&tmp, sb->buf, pos);
	strbuf_add_wrapped_text(&tmp, sb->buf + pos,
				(int) indent1, (int) indent2, (int) width);
	strbuf_swap(&tmp, sb);
	strbuf_release(&tmp);
}

static void rewrap_message_tail(struct strbuf *sb,
				struct format_commit_context *c,
				size_t new_width, size_t new_indent1,
				size_t new_indent2)
{
	if (c->width == new_width && c->indent1 == new_indent1 &&
	    c->indent2 == new_indent2)
		return;
	if (c->wrap_start < sb->len)
		strbuf_wrap(sb, c->wrap_start, c->width, c->indent1, c->indent2);
	c->wrap_start = sb->len;
	c->width = new_width;
	c->indent1 = new_indent1;
	c->indent2 = new_indent2;
}

static int format_reflog_person(struct strbuf *sb,
				char part,
				struct reflog_walk_info *log,
				const struct date_mode *dmode)
{
	const char *ident;

	if (!log)
		return 2;

	ident = get_reflog_ident(log);
	if (!ident)
		return 2;

	return format_person_part(sb, part, ident, strlen(ident), dmode);
}

static size_t parse_color(struct strbuf *sb, /* in UTF-8 */
			  const char *placeholder,
			  struct format_commit_context *c)
{
	const char *rest = placeholder;
	const char *basic_color = NULL;

	if (placeholder[1] == '(') {
		const char *begin = placeholder + 2;
		const char *end = strchr(begin, ')');
		char color[COLOR_MAXLEN];

		if (!end)
			return 0;

		if (skip_prefix(begin, "auto,", &begin)) {
			if (!want_color(c->pretty_ctx->color))
				return end - placeholder + 1;
		} else if (skip_prefix(begin, "always,", &begin)) {
			/* nothing to do; we do not respect want_color at all */
		} else {
			/* the default is the same as "auto" */
			if (!want_color(c->pretty_ctx->color))
				return end - placeholder + 1;
		}

		if (color_parse_mem(begin, end - begin, color) < 0)
			die(_("unable to parse --pretty format"));
		strbuf_addstr(sb, color);
		return end - placeholder + 1;
	}

	/*
	 * We handle things like "%C(red)" above; for historical reasons, there
	 * are a few colors that can be specified without parentheses (and
	 * they cannot support things like "auto" or "always" at all).
	 */
	if (skip_prefix(placeholder + 1, "red", &rest))
		basic_color = GIT_COLOR_RED;
	else if (skip_prefix(placeholder + 1, "green", &rest))
		basic_color = GIT_COLOR_GREEN;
	else if (skip_prefix(placeholder + 1, "blue", &rest))
		basic_color = GIT_COLOR_BLUE;
	else if (skip_prefix(placeholder + 1, "reset", &rest))
		basic_color = GIT_COLOR_RESET;

	if (basic_color && want_color(c->pretty_ctx->color))
		strbuf_addstr(sb, basic_color);

	return rest - placeholder;
}

static size_t parse_padding_placeholder(const char *placeholder,
					struct format_commit_context *c)
{
	const char *ch = placeholder;
	enum flush_type flush_type;
	int to_column = 0;

	switch (*ch++) {
	case '<':
		flush_type = flush_right;
		break;
	case '>':
		if (*ch == '<') {
			flush_type = flush_both;
			ch++;
		} else if (*ch == '>') {
			flush_type = flush_left_and_steal;
			ch++;
		} else
			flush_type = flush_left;
		break;
	default:
		return 0;
	}

	/* the next value means "wide enough to that column" */
	if (*ch == '|') {
		to_column = 1;
		ch++;
	}

	if (*ch == '(') {
		const char *start = ch + 1;
		const char *end = start + strcspn(start, ",)");
		char *next;
		int width;
		if (!end || end == start)
			return 0;
		width = strtol(start, &next, 10);
		if (next == start || width == 0)
			return 0;
		if (width < 0) {
			if (to_column)
				width += term_columns();
			if (width < 0)
				return 0;
		}
		c->padding = to_column ? -width : width;
		c->flush_type = flush_type;

		if (*end == ',') {
			start = end + 1;
			end = strchr(start, ')');
			if (!end || end == start)
				return 0;
			if (starts_with(start, "trunc)"))
				c->truncate = trunc_right;
			else if (starts_with(start, "ltrunc)"))
				c->truncate = trunc_left;
			else if (starts_with(start, "mtrunc)"))
				c->truncate = trunc_middle;
			else
				return 0;
		} else
			c->truncate = trunc_none;

		return end - placeholder + 1;
	}
	return 0;
}

static int match_placeholder_arg_value(const char *to_parse, const char *candidate,
				       const char **end, const char **valuestart,
				       size_t *valuelen)
{
	const char *p;

	if (!(skip_prefix(to_parse, candidate, &p)))
		return 0;
	if (valuestart) {
		if (*p == '=') {
			*valuestart = p + 1;
			*valuelen = strcspn(*valuestart, ",)");
			p = *valuestart + *valuelen;
		} else {
			if (*p != ',' && *p != ')')
				return 0;
			*valuestart = NULL;
			*valuelen = 0;
		}
	}
	if (*p == ',') {
		*end = p + 1;
		return 1;
	}
	if (*p == ')') {
		*end = p;
		return 1;
	}
	return 0;
}

static int match_placeholder_bool_arg(const char *to_parse, const char *candidate,
				      const char **end, int *val)
{
	const char *argval;
	char *strval;
	size_t arglen;
	int v;

	if (!match_placeholder_arg_value(to_parse, candidate, end, &argval, &arglen))
		return 0;

	if (!argval) {
		*val = 1;
		return 1;
	}

	strval = xstrndup(argval, arglen);
	v = git_parse_maybe_bool(strval);
	free(strval);

	if (v == -1)
		return 0;

	*val = v;

	return 1;
}

static int format_trailer_match_cb(const struct strbuf *key, void *ud)
{
	const struct string_list *list = ud;
	const struct string_list_item *item;

	for_each_string_list_item (item, list) {
		if (key->len == (uintptr_t)item->util &&
		    !strncasecmp(item->string, key->buf, key->len))
			return 1;
	}
	return 0;
}

<<<<<<< HEAD
int format_set_trailers_options(struct process_trailer_options *opts,
				struct string_list *filter_list,
				struct strbuf *sepbuf,
				struct strbuf *kvsepbuf,
				const char **arg,
				char **invalid_arg)
{
	for (;;) {
		const char *argval;
		size_t arglen;

		if (**arg == ')')
			break;

		if (match_placeholder_arg_value(*arg, "key", arg, &argval, &arglen)) {
			uintptr_t len = arglen;

			if (!argval)
				return -1;

			if (len && argval[len - 1] == ':')
				len--;
			string_list_append(filter_list, argval)->util = (char *)len;

			opts->filter = format_trailer_match_cb;
			opts->filter_data = filter_list;
			opts->only_trailers = 1;
		} else if (match_placeholder_arg_value(*arg, "separator", arg, &argval, &arglen)) {
			char *fmt;

			strbuf_reset(sepbuf);
			fmt = xstrndup(argval, arglen);
			strbuf_expand(sepbuf, fmt, strbuf_expand_literal_cb, NULL);
			free(fmt);
			opts->separator = sepbuf;
		} else if (match_placeholder_arg_value(*arg, "key_value_separator", arg, &argval, &arglen)) {
			char *fmt;

			strbuf_reset(kvsepbuf);
			fmt = xstrndup(argval, arglen);
			strbuf_expand(kvsepbuf, fmt, strbuf_expand_literal_cb, NULL);
			free(fmt);
			opts->key_value_separator = kvsepbuf;
		} else if (!match_placeholder_bool_arg(*arg, "only", arg, &opts->only_trailers) &&
			   !match_placeholder_bool_arg(*arg, "unfold", arg, &opts->unfold) &&
			   !match_placeholder_bool_arg(*arg, "keyonly", arg, &opts->key_only) &&
			   !match_placeholder_bool_arg(*arg, "valueonly", arg, &opts->value_only)) {
			if (invalid_arg) {
				size_t len = strcspn(*arg, ",)");
				*invalid_arg = xstrndup(*arg, len);
			}
			return -1;
		}
	}
	return 0;
=======
static size_t parse_describe_args(const char *start, struct strvec *args)
{
	const char *options[] = { "match", "exclude" };
	const char *arg = start;

	for (;;) {
		const char *matched = NULL;
		const char *argval;
		size_t arglen = 0;
		int i;

		for (i = 0; i < ARRAY_SIZE(options); i++) {
			if (match_placeholder_arg_value(arg, options[i], &arg,
							&argval, &arglen)) {
				matched = options[i];
				break;
			}
		}
		if (!matched)
			break;

		if (!arglen)
			return 0;
		strvec_pushf(args, "--%s=%.*s", matched, (int)arglen, argval);
	}
	return arg - start;
>>>>>>> 96099726
}

static size_t format_commit_one(struct strbuf *sb, /* in UTF-8 */
				const char *placeholder,
				void *context)
{
	struct format_commit_context *c = context;
	const struct commit *commit = c->commit;
	const char *msg = c->message;
	struct commit_list *p;
	const char *arg, *eol;
	size_t res;
	char **slot;

	/* these are independent of the commit */
	res = strbuf_expand_literal_cb(sb, placeholder, NULL);
	if (res)
		return res;

	switch (placeholder[0]) {
	case 'C':
		if (starts_with(placeholder + 1, "(auto)")) {
			c->auto_color = want_color(c->pretty_ctx->color);
			if (c->auto_color && sb->len)
				strbuf_addstr(sb, GIT_COLOR_RESET);
			return 7; /* consumed 7 bytes, "C(auto)" */
		} else {
			int ret = parse_color(sb, placeholder, c);
			if (ret)
				c->auto_color = 0;
			/*
			 * Otherwise, we decided to treat %C<unknown>
			 * as a literal string, and the previous
			 * %C(auto) is still valid.
			 */
			return ret;
		}
	case 'w':
		if (placeholder[1] == '(') {
			unsigned long width = 0, indent1 = 0, indent2 = 0;
			char *next;
			const char *start = placeholder + 2;
			const char *end = strchr(start, ')');
			if (!end)
				return 0;
			if (end > start) {
				width = strtoul(start, &next, 10);
				if (*next == ',') {
					indent1 = strtoul(next + 1, &next, 10);
					if (*next == ',') {
						indent2 = strtoul(next + 1,
								 &next, 10);
					}
				}
				if (*next != ')')
					return 0;
			}
			rewrap_message_tail(sb, c, width, indent1, indent2);
			return end - placeholder + 1;
		} else
			return 0;

	case '<':
	case '>':
		return parse_padding_placeholder(placeholder, c);
	}

	if (skip_prefix(placeholder, "(describe", &arg)) {
		struct child_process cmd = CHILD_PROCESS_INIT;
		struct strbuf out = STRBUF_INIT;
		struct strbuf err = STRBUF_INIT;
		struct pretty_print_describe_status *describe_status;

		describe_status = c->pretty_ctx->describe_status;
		if (describe_status) {
			if (!describe_status->max_invocations)
				return 0;
			describe_status->max_invocations--;
		}

		cmd.git_cmd = 1;
		strvec_push(&cmd.args, "describe");

		if (*arg == ':') {
			arg++;
			arg += parse_describe_args(arg, &cmd.args);
		}

		if (*arg != ')') {
			child_process_clear(&cmd);
			return 0;
		}

		strvec_push(&cmd.args, oid_to_hex(&commit->object.oid));
		pipe_command(&cmd, NULL, 0, &out, 0, &err, 0);
		strbuf_rtrim(&out);
		strbuf_addbuf(sb, &out);
		strbuf_release(&out);
		strbuf_release(&err);
		return arg - placeholder + 1;
	}

	/* these depend on the commit */
	if (!commit->object.parsed)
		parse_object(the_repository, &commit->object.oid);

	switch (placeholder[0]) {
	case 'H':		/* commit hash */
		strbuf_addstr(sb, diff_get_color(c->auto_color, DIFF_COMMIT));
		strbuf_addstr(sb, oid_to_hex(&commit->object.oid));
		strbuf_addstr(sb, diff_get_color(c->auto_color, DIFF_RESET));
		return 1;
	case 'h':		/* abbreviated commit hash */
		strbuf_addstr(sb, diff_get_color(c->auto_color, DIFF_COMMIT));
		strbuf_add_unique_abbrev(sb, &commit->object.oid,
					 c->pretty_ctx->abbrev);
		strbuf_addstr(sb, diff_get_color(c->auto_color, DIFF_RESET));
		return 1;
	case 'T':		/* tree hash */
		strbuf_addstr(sb, oid_to_hex(get_commit_tree_oid(commit)));
		return 1;
	case 't':		/* abbreviated tree hash */
		strbuf_add_unique_abbrev(sb,
					 get_commit_tree_oid(commit),
					 c->pretty_ctx->abbrev);
		return 1;
	case 'P':		/* parent hashes */
		for (p = commit->parents; p; p = p->next) {
			if (p != commit->parents)
				strbuf_addch(sb, ' ');
			strbuf_addstr(sb, oid_to_hex(&p->item->object.oid));
		}
		return 1;
	case 'p':		/* abbreviated parent hashes */
		for (p = commit->parents; p; p = p->next) {
			if (p != commit->parents)
				strbuf_addch(sb, ' ');
			strbuf_add_unique_abbrev(sb, &p->item->object.oid,
						 c->pretty_ctx->abbrev);
		}
		return 1;
	case 'm':		/* left/right/bottom */
		strbuf_addstr(sb, get_revision_mark(NULL, commit));
		return 1;
	case 'd':
		format_decorations(sb, commit, c->auto_color);
		return 1;
	case 'D':
		format_decorations_extended(sb, commit, c->auto_color, "", ", ", "");
		return 1;
	case 'S':		/* tag/branch like --source */
		if (!(c->pretty_ctx->rev && c->pretty_ctx->rev->sources))
			return 0;
		slot = revision_sources_at(c->pretty_ctx->rev->sources, commit);
		if (!(slot && *slot))
			return 0;
		strbuf_addstr(sb, *slot);
		return 1;
	case 'g':		/* reflog info */
		switch(placeholder[1]) {
		case 'd':	/* reflog selector */
		case 'D':
			if (c->pretty_ctx->reflog_info)
				get_reflog_selector(sb,
						    c->pretty_ctx->reflog_info,
						    &c->pretty_ctx->date_mode,
						    c->pretty_ctx->date_mode_explicit,
						    (placeholder[1] == 'd'));
			return 2;
		case 's':	/* reflog message */
			if (c->pretty_ctx->reflog_info)
				get_reflog_message(sb, c->pretty_ctx->reflog_info);
			return 2;
		case 'n':
		case 'N':
		case 'e':
		case 'E':
			return format_reflog_person(sb,
						    placeholder[1],
						    c->pretty_ctx->reflog_info,
						    &c->pretty_ctx->date_mode);
		}
		return 0;	/* unknown %g placeholder */
	case 'N':
		if (c->pretty_ctx->notes_message) {
			strbuf_addstr(sb, c->pretty_ctx->notes_message);
			return 1;
		}
		return 0;
	}

	if (placeholder[0] == 'G') {
		if (!c->signature_check.result)
			check_commit_signature(c->commit, &(c->signature_check));
		switch (placeholder[1]) {
		case 'G':
			if (c->signature_check.gpg_output)
				strbuf_addstr(sb, c->signature_check.gpg_output);
			break;
		case '?':
			switch (c->signature_check.result) {
			case 'G':
				switch (c->signature_check.trust_level) {
				case TRUST_UNDEFINED:
				case TRUST_NEVER:
					strbuf_addch(sb, 'U');
					break;
				default:
					strbuf_addch(sb, 'G');
					break;
				}
				break;
			case 'B':
			case 'E':
			case 'N':
			case 'X':
			case 'Y':
			case 'R':
				strbuf_addch(sb, c->signature_check.result);
			}
			break;
		case 'S':
			if (c->signature_check.signer)
				strbuf_addstr(sb, c->signature_check.signer);
			break;
		case 'K':
			if (c->signature_check.key)
				strbuf_addstr(sb, c->signature_check.key);
			break;
		case 'F':
			if (c->signature_check.fingerprint)
				strbuf_addstr(sb, c->signature_check.fingerprint);
			break;
		case 'P':
			if (c->signature_check.primary_key_fingerprint)
				strbuf_addstr(sb, c->signature_check.primary_key_fingerprint);
			break;
		case 'T':
			switch (c->signature_check.trust_level) {
			case TRUST_UNDEFINED:
				strbuf_addstr(sb, "undefined");
				break;
			case TRUST_NEVER:
				strbuf_addstr(sb, "never");
				break;
			case TRUST_MARGINAL:
				strbuf_addstr(sb, "marginal");
				break;
			case TRUST_FULLY:
				strbuf_addstr(sb, "fully");
				break;
			case TRUST_ULTIMATE:
				strbuf_addstr(sb, "ultimate");
				break;
			}
			break;
		default:
			return 0;
		}
		return 2;
	}

	/* For the rest we have to parse the commit header. */
	if (!c->commit_header_parsed) {
		msg = c->message =
			repo_logmsg_reencode(c->repository, commit,
					     &c->commit_encoding, "UTF-8");
		parse_commit_header(c);
	}

	switch (placeholder[0]) {
	case 'a':	/* author ... */
		return format_person_part(sb, placeholder[1],
				   msg + c->author.off, c->author.len,
				   &c->pretty_ctx->date_mode);
	case 'c':	/* committer ... */
		return format_person_part(sb, placeholder[1],
				   msg + c->committer.off, c->committer.len,
				   &c->pretty_ctx->date_mode);
	case 'e':	/* encoding */
		if (c->commit_encoding)
			strbuf_addstr(sb, c->commit_encoding);
		return 1;
	case 'B':	/* raw body */
		/* message_off is always left at the initial newline */
		strbuf_addstr(sb, msg + c->message_off + 1);
		return 1;
	}

	/* Now we need to parse the commit message. */
	if (!c->commit_message_parsed)
		parse_commit_message(c);

	switch (placeholder[0]) {
	case 's':	/* subject */
		format_subject(sb, msg + c->subject_off, " ");
		return 1;
	case 'f':	/* sanitized subject */
		eol = strchrnul(msg + c->subject_off, '\n');
		format_sanitized_subject(sb, msg + c->subject_off, eol - (msg + c->subject_off));
		return 1;
	case 'b':	/* body */
		strbuf_addstr(sb, msg + c->body_off);
		return 1;
	}

	if (skip_prefix(placeholder, "(trailers", &arg)) {
		struct process_trailer_options opts = PROCESS_TRAILER_OPTIONS_INIT;
		struct string_list filter_list = STRING_LIST_INIT_NODUP;
		struct strbuf sepbuf = STRBUF_INIT;
		struct strbuf kvsepbuf = STRBUF_INIT;
		size_t ret = 0;

		opts.no_divider = 1;

		if (*arg == ':') {
			arg++;
			if (format_set_trailers_options(&opts, &filter_list, &sepbuf, &kvsepbuf, &arg, NULL))
				goto trailer_out;
		}
		if (*arg == ')') {
			format_trailers_from_commit(sb, msg + c->subject_off, &opts);
			ret = arg - placeholder + 1;
		}
	trailer_out:
		string_list_clear(&filter_list, 0);
		strbuf_release(&sepbuf);
		return ret;
	}

	return 0;	/* unknown placeholder */
}

static size_t format_and_pad_commit(struct strbuf *sb, /* in UTF-8 */
				    const char *placeholder,
				    struct format_commit_context *c)
{
	struct strbuf local_sb = STRBUF_INIT;
	int total_consumed = 0, len, padding = c->padding;
	if (padding < 0) {
		const char *start = strrchr(sb->buf, '\n');
		int occupied;
		if (!start)
			start = sb->buf;
		occupied = utf8_strnwidth(start, -1, 1);
		occupied += c->pretty_ctx->graph_width;
		padding = (-padding) - occupied;
	}
	while (1) {
		int modifier = *placeholder == 'C';
		int consumed = format_commit_one(&local_sb, placeholder, c);
		total_consumed += consumed;

		if (!modifier)
			break;

		placeholder += consumed;
		if (*placeholder != '%')
			break;
		placeholder++;
		total_consumed++;
	}
	len = utf8_strnwidth(local_sb.buf, -1, 1);

	if (c->flush_type == flush_left_and_steal) {
		const char *ch = sb->buf + sb->len - 1;
		while (len > padding && ch > sb->buf) {
			const char *p;
			if (*ch == ' ') {
				ch--;
				padding++;
				continue;
			}
			/* check for trailing ansi sequences */
			if (*ch != 'm')
				break;
			p = ch - 1;
			while (ch - p < 10 && *p != '\033')
				p--;
			if (*p != '\033' ||
			    ch + 1 - p != display_mode_esc_sequence_len(p))
				break;
			/*
			 * got a good ansi sequence, put it back to
			 * local_sb as we're cutting sb
			 */
			strbuf_insert(&local_sb, 0, p, ch + 1 - p);
			ch = p - 1;
		}
		strbuf_setlen(sb, ch + 1 - sb->buf);
		c->flush_type = flush_left;
	}

	if (len > padding) {
		switch (c->truncate) {
		case trunc_left:
			strbuf_utf8_replace(&local_sb,
					    0, len - (padding - 2),
					    "..");
			break;
		case trunc_middle:
			strbuf_utf8_replace(&local_sb,
					    padding / 2 - 1,
					    len - (padding - 2),
					    "..");
			break;
		case trunc_right:
			strbuf_utf8_replace(&local_sb,
					    padding - 2, len - (padding - 2),
					    "..");
			break;
		case trunc_none:
			break;
		}
		strbuf_addbuf(sb, &local_sb);
	} else {
		int sb_len = sb->len, offset = 0;
		if (c->flush_type == flush_left)
			offset = padding - len;
		else if (c->flush_type == flush_both)
			offset = (padding - len) / 2;
		/*
		 * we calculate padding in columns, now
		 * convert it back to chars
		 */
		padding = padding - len + local_sb.len;
		strbuf_addchars(sb, ' ', padding);
		memcpy(sb->buf + sb_len + offset, local_sb.buf,
		       local_sb.len);
	}
	strbuf_release(&local_sb);
	c->flush_type = no_flush;
	return total_consumed;
}

static size_t format_commit_item(struct strbuf *sb, /* in UTF-8 */
				 const char *placeholder,
				 void *context)
{
	int consumed;
	size_t orig_len;
	enum {
		NO_MAGIC,
		ADD_LF_BEFORE_NON_EMPTY,
		DEL_LF_BEFORE_EMPTY,
		ADD_SP_BEFORE_NON_EMPTY
	} magic = NO_MAGIC;

	switch (placeholder[0]) {
	case '-':
		magic = DEL_LF_BEFORE_EMPTY;
		break;
	case '+':
		magic = ADD_LF_BEFORE_NON_EMPTY;
		break;
	case ' ':
		magic = ADD_SP_BEFORE_NON_EMPTY;
		break;
	default:
		break;
	}
	if (magic != NO_MAGIC)
		placeholder++;

	orig_len = sb->len;
	if (((struct format_commit_context *)context)->flush_type != no_flush)
		consumed = format_and_pad_commit(sb, placeholder, context);
	else
		consumed = format_commit_one(sb, placeholder, context);
	if (magic == NO_MAGIC)
		return consumed;

	if ((orig_len == sb->len) && magic == DEL_LF_BEFORE_EMPTY) {
		while (sb->len && sb->buf[sb->len - 1] == '\n')
			strbuf_setlen(sb, sb->len - 1);
	} else if (orig_len != sb->len) {
		if (magic == ADD_LF_BEFORE_NON_EMPTY)
			strbuf_insertstr(sb, orig_len, "\n");
		else if (magic == ADD_SP_BEFORE_NON_EMPTY)
			strbuf_insertstr(sb, orig_len, " ");
	}
	return consumed + 1;
}

static size_t userformat_want_item(struct strbuf *sb, const char *placeholder,
				   void *context)
{
	struct userformat_want *w = context;

	if (*placeholder == '+' || *placeholder == '-' || *placeholder == ' ')
		placeholder++;

	switch (*placeholder) {
	case 'N':
		w->notes = 1;
		break;
	case 'S':
		w->source = 1;
		break;
	}
	return 0;
}

void userformat_find_requirements(const char *fmt, struct userformat_want *w)
{
	struct strbuf dummy = STRBUF_INIT;

	if (!fmt) {
		if (!user_format)
			return;
		fmt = user_format;
	}
	strbuf_expand(&dummy, fmt, userformat_want_item, w);
	strbuf_release(&dummy);
}

void repo_format_commit_message(struct repository *r,
				const struct commit *commit,
				const char *format, struct strbuf *sb,
				const struct pretty_print_context *pretty_ctx)
{
	struct format_commit_context context = {
		.repository = r,
		.commit = commit,
		.pretty_ctx = pretty_ctx,
		.wrap_start = sb->len
	};
	const char *output_enc = pretty_ctx->output_encoding;
	const char *utf8 = "UTF-8";

	strbuf_expand(sb, format, format_commit_item, &context);
	rewrap_message_tail(sb, &context, 0, 0, 0);

	/*
	 * Convert output to an actual output encoding; note that
	 * format_commit_item() will always use UTF-8, so we don't
	 * have to bother if that's what the output wants.
	 */
	if (output_enc) {
		if (same_encoding(utf8, output_enc))
			output_enc = NULL;
	} else {
		if (context.commit_encoding &&
		    !same_encoding(context.commit_encoding, utf8))
			output_enc = context.commit_encoding;
	}

	if (output_enc) {
		size_t outsz;
		char *out = reencode_string_len(sb->buf, sb->len,
						output_enc, utf8, &outsz);
		if (out)
			strbuf_attach(sb, out, outsz, outsz + 1);
	}

	free(context.commit_encoding);
	repo_unuse_commit_buffer(r, commit, context.message);
}

static void pp_header(struct pretty_print_context *pp,
		      const char *encoding,
		      const struct commit *commit,
		      const char **msg_p,
		      struct strbuf *sb)
{
	int parents_shown = 0;

	for (;;) {
		const char *name, *line = *msg_p;
		int linelen = get_one_line(*msg_p);

		if (!linelen)
			return;
		*msg_p += linelen;

		if (linelen == 1)
			/* End of header */
			return;

		if (pp->fmt == CMIT_FMT_RAW) {
			strbuf_add(sb, line, linelen);
			continue;
		}

		if (starts_with(line, "parent ")) {
			if (linelen != the_hash_algo->hexsz + 8)
				die("bad parent line in commit");
			continue;
		}

		if (!parents_shown) {
			unsigned num = commit_list_count(commit->parents);
			/* with enough slop */
			strbuf_grow(sb, num * (GIT_MAX_HEXSZ + 10) + 20);
			add_merge_info(pp, sb, commit);
			parents_shown = 1;
		}

		/*
		 * MEDIUM == DEFAULT shows only author with dates.
		 * FULL shows both authors but not dates.
		 * FULLER shows both authors and dates.
		 */
		if (skip_prefix(line, "author ", &name)) {
			strbuf_grow(sb, linelen + 80);
			pp_user_info(pp, "Author", sb, name, encoding);
		}
		if (skip_prefix(line, "committer ", &name) &&
		    (pp->fmt == CMIT_FMT_FULL || pp->fmt == CMIT_FMT_FULLER)) {
			strbuf_grow(sb, linelen + 80);
			pp_user_info(pp, "Commit", sb, name, encoding);
		}
	}
}

void pp_title_line(struct pretty_print_context *pp,
		   const char **msg_p,
		   struct strbuf *sb,
		   const char *encoding,
		   int need_8bit_cte)
{
	static const int max_length = 78; /* per rfc2047 */
	struct strbuf title;

	strbuf_init(&title, 80);
	*msg_p = format_subject(&title, *msg_p,
				pp->preserve_subject ? "\n" : " ");

	strbuf_grow(sb, title.len + 1024);
	if (pp->print_email_subject) {
		if (pp->rev)
			fmt_output_email_subject(sb, pp->rev);
		if (pp->encode_email_headers &&
		    needs_rfc2047_encoding(title.buf, title.len))
			add_rfc2047(sb, title.buf, title.len,
						encoding, RFC2047_SUBJECT);
		else
			strbuf_add_wrapped_bytes(sb, title.buf, title.len,
					 -last_line_length(sb), 1, max_length);
	} else {
		strbuf_addbuf(sb, &title);
	}
	strbuf_addch(sb, '\n');

	if (need_8bit_cte == 0) {
		int i;
		for (i = 0; i < pp->in_body_headers.nr; i++) {
			if (has_non_ascii(pp->in_body_headers.items[i].string)) {
				need_8bit_cte = 1;
				break;
			}
		}
	}

	if (need_8bit_cte > 0) {
		const char *header_fmt =
			"MIME-Version: 1.0\n"
			"Content-Type: text/plain; charset=%s\n"
			"Content-Transfer-Encoding: 8bit\n";
		strbuf_addf(sb, header_fmt, encoding);
	}
	if (pp->after_subject) {
		strbuf_addstr(sb, pp->after_subject);
	}
	if (cmit_fmt_is_mail(pp->fmt)) {
		strbuf_addch(sb, '\n');
	}

	if (pp->in_body_headers.nr) {
		int i;
		for (i = 0; i < pp->in_body_headers.nr; i++) {
			strbuf_addstr(sb, pp->in_body_headers.items[i].string);
			free(pp->in_body_headers.items[i].string);
		}
		string_list_clear(&pp->in_body_headers, 0);
		strbuf_addch(sb, '\n');
	}

	strbuf_release(&title);
}

static int pp_utf8_width(const char *start, const char *end)
{
	int width = 0;
	size_t remain = end - start;

	while (remain) {
		int n = utf8_width(&start, &remain);
		if (n < 0 || !start)
			return -1;
		width += n;
	}
	return width;
}

static void strbuf_add_tabexpand(struct strbuf *sb, int tabwidth,
				 const char *line, int linelen)
{
	const char *tab;

	while ((tab = memchr(line, '\t', linelen)) != NULL) {
		int width = pp_utf8_width(line, tab);

		/*
		 * If it wasn't well-formed utf8, or it
		 * had characters with badly defined
		 * width (control characters etc), just
		 * give up on trying to align things.
		 */
		if (width < 0)
			break;

		/* Output the data .. */
		strbuf_add(sb, line, tab - line);

		/* .. and the de-tabified tab */
		strbuf_addchars(sb, ' ', tabwidth - (width % tabwidth));

		/* Skip over the printed part .. */
		linelen -= tab + 1 - line;
		line = tab + 1;
	}

	/*
	 * Print out everything after the last tab without
	 * worrying about width - there's nothing more to
	 * align.
	 */
	strbuf_add(sb, line, linelen);
}

/*
 * pp_handle_indent() prints out the intendation, and
 * the whole line (without the final newline), after
 * de-tabifying.
 */
static void pp_handle_indent(struct pretty_print_context *pp,
			     struct strbuf *sb, int indent,
			     const char *line, int linelen)
{
	strbuf_addchars(sb, ' ', indent);
	if (pp->expand_tabs_in_log)
		strbuf_add_tabexpand(sb, pp->expand_tabs_in_log, line, linelen);
	else
		strbuf_add(sb, line, linelen);
}

static int is_mboxrd_from(const char *line, int len)
{
	/*
	 * a line matching /^From $/ here would only have len == 4
	 * at this point because is_empty_line would've trimmed all
	 * trailing space
	 */
	return len > 4 && starts_with(line + strspn(line, ">"), "From ");
}

void pp_remainder(struct pretty_print_context *pp,
		  const char **msg_p,
		  struct strbuf *sb,
		  int indent)
{
	int first = 1;
	for (;;) {
		const char *line = *msg_p;
		int linelen = get_one_line(line);
		*msg_p += linelen;

		if (!linelen)
			break;

		if (is_blank_line(line, &linelen)) {
			if (first)
				continue;
			if (pp->fmt == CMIT_FMT_SHORT)
				break;
		}
		first = 0;

		strbuf_grow(sb, linelen + indent + 20);
		if (indent)
			pp_handle_indent(pp, sb, indent, line, linelen);
		else if (pp->expand_tabs_in_log)
			strbuf_add_tabexpand(sb, pp->expand_tabs_in_log,
					     line, linelen);
		else {
			if (pp->fmt == CMIT_FMT_MBOXRD &&
					is_mboxrd_from(line, linelen))
				strbuf_addch(sb, '>');

			strbuf_add(sb, line, linelen);
		}
		strbuf_addch(sb, '\n');
	}
}

void pretty_print_commit(struct pretty_print_context *pp,
			 const struct commit *commit,
			 struct strbuf *sb)
{
	unsigned long beginning_of_body;
	int indent = 4;
	const char *msg;
	const char *reencoded;
	const char *encoding;
	int need_8bit_cte = pp->need_8bit_cte;

	if (pp->fmt == CMIT_FMT_USERFORMAT) {
		format_commit_message(commit, user_format, sb, pp);
		return;
	}

	encoding = get_log_output_encoding();
	msg = reencoded = logmsg_reencode(commit, NULL, encoding);

	if (pp->fmt == CMIT_FMT_ONELINE || cmit_fmt_is_mail(pp->fmt))
		indent = 0;

	/*
	 * We need to check and emit Content-type: to mark it
	 * as 8-bit if we haven't done so.
	 */
	if (cmit_fmt_is_mail(pp->fmt) && need_8bit_cte == 0) {
		int i, ch, in_body;

		for (in_body = i = 0; (ch = msg[i]); i++) {
			if (!in_body) {
				/* author could be non 7-bit ASCII but
				 * the log may be so; skip over the
				 * header part first.
				 */
				if (ch == '\n' && msg[i+1] == '\n')
					in_body = 1;
			}
			else if (non_ascii(ch)) {
				need_8bit_cte = 1;
				break;
			}
		}
	}

	pp_header(pp, encoding, commit, &msg, sb);
	if (pp->fmt != CMIT_FMT_ONELINE && !pp->print_email_subject) {
		strbuf_addch(sb, '\n');
	}

	/* Skip excess blank lines at the beginning of body, if any... */
	msg = skip_blank_lines(msg);

	/* These formats treat the title line specially. */
	if (pp->fmt == CMIT_FMT_ONELINE || cmit_fmt_is_mail(pp->fmt))
		pp_title_line(pp, &msg, sb, encoding, need_8bit_cte);

	beginning_of_body = sb->len;
	if (pp->fmt != CMIT_FMT_ONELINE)
		pp_remainder(pp, &msg, sb, indent);
	strbuf_rtrim(sb);

	/* Make sure there is an EOLN for the non-oneline case */
	if (pp->fmt != CMIT_FMT_ONELINE)
		strbuf_addch(sb, '\n');

	/*
	 * The caller may append additional body text in e-mail
	 * format.  Make sure we did not strip the blank line
	 * between the header and the body.
	 */
	if (cmit_fmt_is_mail(pp->fmt) && sb->len <= beginning_of_body)
		strbuf_addch(sb, '\n');

	unuse_commit_buffer(commit, reencoded);
}

void pp_commit_easy(enum cmit_fmt fmt, const struct commit *commit,
		    struct strbuf *sb)
{
	struct pretty_print_context pp = {0};
	pp.fmt = fmt;
	pretty_print_commit(&pp, commit, sb);
}<|MERGE_RESOLUTION|>--- conflicted
+++ resolved
@@ -1150,7 +1150,6 @@
 	return 0;
 }
 
-<<<<<<< HEAD
 int format_set_trailers_options(struct process_trailer_options *opts,
 				struct string_list *filter_list,
 				struct strbuf *sepbuf,
@@ -1206,7 +1205,8 @@
 		}
 	}
 	return 0;
-=======
+}
+
 static size_t parse_describe_args(const char *start, struct strvec *args)
 {
 	const char *options[] = { "match", "exclude" };
@@ -1233,7 +1233,6 @@
 		strvec_pushf(args, "--%s=%.*s", matched, (int)arglen, argval);
 	}
 	return arg - start;
->>>>>>> 96099726
 }
 
 static size_t format_commit_one(struct strbuf *sb, /* in UTF-8 */
