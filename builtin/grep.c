--- conflicted
+++ resolved
@@ -1053,8 +1053,8 @@
 	pathspec.recursive = 1;
 	pathspec.recurse_submodules = !!recurse_submodules;
 
-	if (recurse_submodules && (!use_index || untracked))
-		die(_("option not supported with --recurse-submodules"));
+	if (recurse_submodules && untracked)
+		die(_("--untracked not supported with --recurse-submodules"));
 
 	if (show_in_pager) {
 		if (num_threads > 1)
@@ -1120,12 +1120,6 @@
 		}
 	}
 
-<<<<<<< HEAD
-	if (recurse_submodules && untracked)
-		die(_("--untracked not supported with --recurse-submodules"));
-
-=======
->>>>>>> f1928f04
 	if (!show_in_pager && !opt.status_only)
 		setup_pager();
 
