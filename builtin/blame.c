--- conflicted
+++ resolved
@@ -2697,13 +2697,7 @@
 		sb.commits.compare = compare_commits_by_commit_date;
 	}
 	else if (contents_from)
-<<<<<<< HEAD
 		die("--contents and --reverse do not blend well.");
-	else if (revs.first_parent_only)
-		die("combining --first-parent and --reverse is not supported");
-=======
-		die("--contents and --children do not blend well.");
->>>>>>> 700fd28e
 	else {
 		final_commit_name = prepare_initial(&sb);
 		sb.commits.compare = compare_commits_by_reverse_commit_date;
