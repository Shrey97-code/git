--- conflicted
+++ resolved
@@ -110,14 +110,8 @@
 		 * --int' and '--type=bool
 		 * --type=int'.
 		 */
-<<<<<<< HEAD
-		error("only one type at a time.");
+		error(_("only one type at a time"));
 		usage_builtin_config();
-=======
-		error(_("only one type at a time"));
-		usage_with_options(builtin_config_usage,
-			builtin_config_options);
->>>>>>> 6b5b309f
 	}
 	*to_type = new_type;
 
@@ -170,17 +164,12 @@
 static void check_argc(int argc, int min, int max) {
 	if (argc >= min && argc <= max)
 		return;
-<<<<<<< HEAD
-	error("wrong number of arguments");
-	usage_builtin_config();
-=======
 	if (min == max)
 		error(_("wrong number of arguments, should be %d"), min);
 	else
 		error(_("wrong number of arguments, should be from %d to %d"),
 		      min, max);
-	usage_with_options(builtin_config_usage, builtin_config_options);
->>>>>>> 6b5b309f
+	usage_builtin_config();
 }
 
 static void show_config_origin(struct strbuf *buf)
@@ -614,13 +603,8 @@
 
 	if (use_global_config + use_system_config + use_local_config +
 	    !!given_config_source.file + !!given_config_source.blob > 1) {
-<<<<<<< HEAD
-		error("only one config file at a time.");
+		error(_("only one config file at a time"));
 		usage_builtin_config();
-=======
-		error(_("only one config file at a time"));
-		usage_with_options(builtin_config_usage, builtin_config_options);
->>>>>>> 6b5b309f
 	}
 
 	if (use_local_config && nongit)
@@ -683,23 +667,13 @@
 	}
 
 	if ((actions & (ACTION_GET_COLOR|ACTION_GET_COLORBOOL)) && type) {
-<<<<<<< HEAD
-		error("--get-color and variable type are incoherent");
+		error(_("--get-color and variable type are incoherent"));
 		usage_builtin_config();
-	}
-
-	if (HAS_MULTI_BITS(actions)) {
-		error("only one action at a time.");
-		usage_builtin_config();
-=======
-		error(_("--get-color and variable type are incoherent"));
-		usage_with_options(builtin_config_usage, builtin_config_options);
 	}
 
 	if (HAS_MULTI_BITS(actions)) {
 		error(_("only one action at a time"));
-		usage_with_options(builtin_config_usage, builtin_config_options);
->>>>>>> 6b5b309f
+		usage_builtin_config();
 	}
 	if (actions == 0)
 		switch (argc) {
@@ -711,37 +685,20 @@
 		}
 	if (omit_values &&
 	    !(actions == ACTION_LIST || actions == ACTION_GET_REGEXP)) {
-<<<<<<< HEAD
-		error("--name-only is only applicable to --list or --get-regexp");
+		error(_("--name-only is only applicable to --list or --get-regexp"));
 		usage_builtin_config();
-=======
-		error(_("--name-only is only applicable to --list or --get-regexp"));
-		usage_with_options(builtin_config_usage, builtin_config_options);
->>>>>>> 6b5b309f
 	}
 
 	if (show_origin && !(actions &
 		(ACTION_GET|ACTION_GET_ALL|ACTION_GET_REGEXP|ACTION_LIST))) {
-<<<<<<< HEAD
-		error("--show-origin is only applicable to --get, --get-all, "
-			  "--get-regexp, and --list.");
-		usage_builtin_config();
-	}
-
-	if (default_value && !(actions & ACTION_GET)) {
-		error("--default is only applicable to --get");
-		usage_builtin_config();
-=======
 		error(_("--show-origin is only applicable to --get, --get-all, "
 			"--get-regexp, and --list"));
-		usage_with_options(builtin_config_usage, builtin_config_options);
+		usage_builtin_config();
 	}
 
 	if (default_value && !(actions & ACTION_GET)) {
 		error(_("--default is only applicable to --get"));
-		usage_with_options(builtin_config_usage,
-			builtin_config_options);
->>>>>>> 6b5b309f
+		usage_builtin_config();
 	}
 
 	if (actions & PAGING_ACTIONS)
