--- conflicted
+++ resolved
@@ -792,12 +792,9 @@
 			continue;
 		if (delete_ref(NULL, item->string, NULL, REF_NO_DEREF))
 			die(_("deleting '%s' failed"), item->string);
-<<<<<<< HEAD
 
 		strbuf_release(&referent);
-=======
 		display_progress(progress, ++refs_renamed_nr);
->>>>>>> 56710a7a
 	}
 	for (i = 0; i < remote_branches.nr; i++) {
 		struct string_list_item *item = remote_branches.items + i;
