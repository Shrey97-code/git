#define USE_THE_INDEX_COMPATIBILITY_MACROS
#include "builtin.h"
#include "config.h"
#include "parse-options.h"
#include "refs.h"
#include "lockfile.h"
#include "cache-tree.h"
#include "unpack-trees.h"
#include "merge-recursive.h"
#include "merge-ort-wrappers.h"
#include "strvec.h"
#include "run-command.h"
#include "dir.h"
#include "entry.h"
#include "rerere.h"
#include "revision.h"
#include "log-tree.h"
#include "diffcore.h"
#include "exec-cmd.h"
#include "reflog.h"

#define INCLUDE_ALL_FILES 2

static const char * const git_stash_usage[] = {
	N_("git stash list [<options>]"),
	N_("git stash show [<options>] [<stash>]"),
	N_("git stash drop [-q|--quiet] [<stash>]"),
	N_("git stash ( pop | apply ) [--index] [-q|--quiet] [<stash>]"),
	N_("git stash branch <branchname> [<stash>]"),
	"git stash clear",
	N_("git stash [push [-p|--patch] [-S|--staged] [-k|--[no-]keep-index] [-q|--quiet]\n"
	   "          [-u|--include-untracked] [-a|--all] [-m|--message <message>]\n"
	   "          [--pathspec-from-file=<file> [--pathspec-file-nul]]\n"
	   "          [--] [<pathspec>...]]"),
	N_("git stash save [-p|--patch] [-S|--staged] [-k|--[no-]keep-index] [-q|--quiet]\n"
	   "          [-u|--include-untracked] [-a|--all] [<message>]"),
	N_("git stash export (--print | --to-ref <ref>) [<stash>...]"),
	N_("git stash import <commit>"),
	NULL
};

static const char * const git_stash_list_usage[] = {
	N_("git stash list [<options>]"),
	NULL
};

static const char * const git_stash_show_usage[] = {
	N_("git stash show [<options>] [<stash>]"),
	NULL
};

static const char * const git_stash_drop_usage[] = {
	N_("git stash drop [-q|--quiet] [<stash>]"),
	NULL
};

static const char * const git_stash_pop_usage[] = {
	N_("git stash pop [--index] [-q|--quiet] [<stash>]"),
	NULL
};

static const char * const git_stash_apply_usage[] = {
	N_("git stash apply [--index] [-q|--quiet] [<stash>]"),
	NULL
};

static const char * const git_stash_branch_usage[] = {
	N_("git stash branch <branchname> [<stash>]"),
	NULL
};

static const char * const git_stash_clear_usage[] = {
	"git stash clear",
	NULL
};

static const char * const git_stash_store_usage[] = {
	N_("git stash store [-m|--message <message>] [-q|--quiet] <commit>"),
	NULL
};

static const char * const git_stash_push_usage[] = {
	N_("git stash [push [-p|--patch] [-k|--[no-]keep-index] [-q|--quiet]\n"
	   "          [-u|--include-untracked] [-a|--all] [-m|--message <message>]\n"
	   "          [--] [<pathspec>...]]"),
	NULL
};

static const char * const git_stash_save_usage[] = {
	N_("git stash save [-p|--patch] [-k|--[no-]keep-index] [-q|--quiet]\n"
	   "               [-u|--include-untracked] [-a|--all] [<message>]"),
	NULL
};

static const char * const git_stash_export_usage[] = {
	N_("git stash export (--print | --to-ref <ref>) [<stash>...]"),
	NULL
};

static const char * const git_stash_import_usage[] = {
	N_("git stash import <commit>"),
	NULL
};

static const char ref_stash[] = "refs/stash";
static struct strbuf stash_index_path = STRBUF_INIT;

/*
 * w_commit is set to the commit containing the working tree
 * b_commit is set to the base commit
 * i_commit is set to the commit containing the index tree
 * u_commit is set to the commit containing the untracked files tree
 * c_commit is set to the first parent (chain commit) when importing and is otherwise unset
 * w_tree is set to the working tree
 * b_tree is set to the base tree
 * i_tree is set to the index tree
 * u_tree is set to the untracked files tree
 */
struct stash_info {
	struct object_id w_commit;
	struct object_id b_commit;
	struct object_id i_commit;
	struct object_id u_commit;
	struct object_id c_commit;
	struct object_id w_tree;
	struct object_id b_tree;
	struct object_id i_tree;
	struct object_id u_tree;
	struct strbuf revision;
	int is_stash_ref;
	int has_u;
};

#define STASH_INFO_INIT { \
	.revision = STRBUF_INIT, \
}

static void free_stash_info(struct stash_info *info)
{
	strbuf_release(&info->revision);
}

static void assert_stash_like(struct stash_info *info, const char *revision)
{
	if (get_oidf(&info->b_commit, "%s^1", revision) ||
	    get_oidf(&info->w_tree, "%s:", revision) ||
	    get_oidf(&info->b_tree, "%s^1:", revision) ||
	    get_oidf(&info->i_tree, "%s^2:", revision))
		die(_("'%s' is not a stash-like commit"), revision);
}

static int parse_revision(struct strbuf *revision, const char *commit, int quiet)
{
	strbuf_reset(revision);
	if (!commit) {
		if (!ref_exists(ref_stash)) {
			if (!quiet)
				fprintf_ln(stderr, _("No stash entries found."));
			return -1;
		}

		strbuf_addf(revision, "%s@{0}", ref_stash);
	} else if (strspn(commit, "0123456789") == strlen(commit)) {
		strbuf_addf(revision, "%s@{%s}", ref_stash, commit);
	} else {
		strbuf_addstr(revision, commit);
	}
	return 0;
}

static int get_stash_info(struct stash_info *info, int argc, const char **argv)
{
	int ret;
	char *end_of_rev;
	char *expanded_ref;
	const char *revision;
	const char *commit = NULL;
	struct object_id dummy;
	struct strbuf symbolic = STRBUF_INIT;

	if (argc > 1) {
		int i;
		struct strbuf refs_msg = STRBUF_INIT;

		for (i = 0; i < argc; i++)
			strbuf_addf(&refs_msg, " '%s'", argv[i]);

		fprintf_ln(stderr, _("Too many revisions specified:%s"),
			   refs_msg.buf);
		strbuf_release(&refs_msg);

		return -1;
	}

	if (argc == 1)
		commit = argv[0];

<<<<<<< HEAD
	if (!commit) {
		if (!ref_exists(ref_stash)) {
			fprintf_ln(stderr, _("No stash entries found."));
			return -1;
		}

		strbuf_addf(&info->revision, "%s@{0}", ref_stash);
	} else if (strspn(commit, "0123456789") == strlen(commit)) {
		strbuf_addf(&info->revision, "%s@{%s}", ref_stash, commit);
	} else {
		strbuf_addstr(&info->revision, commit);
=======
	strbuf_init(&info->revision, 0);
	if (parse_revision(&info->revision, commit, 0)) {
		free_stash_info(info);
		return -1;
>>>>>>> e7044f82
	}

	revision = info->revision.buf;

	if (get_oid(revision, &info->w_commit))
		return error(_("%s is not a valid reference"), revision);

	assert_stash_like(info, revision);

	info->has_u = !get_oidf(&info->u_tree, "%s^3:", revision);

	end_of_rev = strchrnul(revision, '@');
	strbuf_add(&symbolic, revision, end_of_rev - revision);

	ret = dwim_ref(symbolic.buf, symbolic.len, &dummy, &expanded_ref, 0);
	strbuf_release(&symbolic);
	switch (ret) {
	case 0: /* Not found, but valid ref */
		info->is_stash_ref = 0;
		break;
	case 1:
		info->is_stash_ref = !strcmp(expanded_ref, ref_stash);
		break;
	default: /* Invalid or ambiguous */
		break;
	}

	free(expanded_ref);
	return !(ret == 0 || ret == 1);
}

static int do_clear_stash(void)
{
	struct object_id obj;
	if (get_oid(ref_stash, &obj))
		return 0;

	return delete_ref(NULL, ref_stash, &obj, 0);
}

static int clear_stash(int argc, const char **argv, const char *prefix)
{
	struct option options[] = {
		OPT_END()
	};

	argc = parse_options(argc, argv, prefix, options,
			     git_stash_clear_usage,
			     PARSE_OPT_STOP_AT_NON_OPTION);

	if (argc)
		return error(_("git stash clear with arguments is "
			       "unimplemented"));

	return do_clear_stash();
}

static int reset_tree(struct object_id *i_tree, int update, int reset)
{
	int nr_trees = 1;
	struct unpack_trees_options opts;
	struct tree_desc t[MAX_UNPACK_TREES];
	struct tree *tree;
	struct lock_file lock_file = LOCK_INIT;

	read_cache_preload(NULL);
	if (refresh_cache(REFRESH_QUIET))
		return -1;

	hold_locked_index(&lock_file, LOCK_DIE_ON_ERROR);

	memset(&opts, 0, sizeof(opts));

	tree = parse_tree_indirect(i_tree);
	if (parse_tree(tree))
		return -1;

	init_tree_desc(t, tree->buffer, tree->size);

	opts.head_idx = 1;
	opts.src_index = &the_index;
	opts.dst_index = &the_index;
	opts.merge = 1;
	opts.reset = reset ? UNPACK_RESET_PROTECT_UNTRACKED : 0;
	opts.update = update;
	if (update)
		opts.preserve_ignored = 0; /* FIXME: !overwrite_ignore */
	opts.fn = oneway_merge;

	if (unpack_trees(nr_trees, t, &opts))
		return -1;

	if (write_locked_index(&the_index, &lock_file, COMMIT_LOCK))
		return error(_("unable to write new index file"));

	return 0;
}

static int diff_tree_binary(struct strbuf *out, struct object_id *w_commit)
{
	struct child_process cp = CHILD_PROCESS_INIT;
	const char *w_commit_hex = oid_to_hex(w_commit);

	/*
	 * Diff-tree would not be very hard to replace with a native function,
	 * however it should be done together with apply_cached.
	 */
	cp.git_cmd = 1;
	strvec_pushl(&cp.args, "diff-tree", "--binary", NULL);
	strvec_pushf(&cp.args, "%s^2^..%s^2", w_commit_hex, w_commit_hex);

	return pipe_command(&cp, NULL, 0, out, 0, NULL, 0);
}

static int apply_cached(struct strbuf *out)
{
	struct child_process cp = CHILD_PROCESS_INIT;

	/*
	 * Apply currently only reads either from stdin or a file, thus
	 * apply_all_patches would have to be updated to optionally take a
	 * buffer.
	 */
	cp.git_cmd = 1;
	strvec_pushl(&cp.args, "apply", "--cached", NULL);
	return pipe_command(&cp, out->buf, out->len, NULL, 0, NULL, 0);
}

static int reset_head(void)
{
	struct child_process cp = CHILD_PROCESS_INIT;

	/*
	 * Reset is overall quite simple, however there is no current public
	 * API for resetting.
	 */
	cp.git_cmd = 1;
	strvec_pushl(&cp.args, "reset", "--quiet", "--refresh", NULL);

	return run_command(&cp);
}

static int is_path_a_directory(const char *path)
{
	/*
	 * This function differs from abspath.c:is_directory() in that
	 * here we use lstat() instead of stat(); we do not want to
	 * follow symbolic links here.
	 */
	struct stat st;
	return (!lstat(path, &st) && S_ISDIR(st.st_mode));
}

static void add_diff_to_buf(struct diff_queue_struct *q,
			    struct diff_options *options,
			    void *data)
{
	int i;

	for (i = 0; i < q->nr; i++) {
		if (is_path_a_directory(q->queue[i]->one->path))
			continue;

		strbuf_addstr(data, q->queue[i]->one->path);

		/* NUL-terminate: will be fed to update-index -z */
		strbuf_addch(data, '\0');
	}
}

static int restore_untracked(struct object_id *u_tree)
{
	int res;
	struct child_process cp = CHILD_PROCESS_INIT;

	/*
	 * We need to run restore files from a given index, but without
	 * affecting the current index, so we use GIT_INDEX_FILE with
	 * run_command to fork processes that will not interfere.
	 */
	cp.git_cmd = 1;
	strvec_push(&cp.args, "read-tree");
	strvec_push(&cp.args, oid_to_hex(u_tree));
	strvec_pushf(&cp.env, "GIT_INDEX_FILE=%s",
		     stash_index_path.buf);
	if (run_command(&cp)) {
		remove_path(stash_index_path.buf);
		return -1;
	}

	child_process_init(&cp);
	cp.git_cmd = 1;
	strvec_pushl(&cp.args, "checkout-index", "--all", NULL);
	strvec_pushf(&cp.env, "GIT_INDEX_FILE=%s",
		     stash_index_path.buf);

	res = run_command(&cp);
	remove_path(stash_index_path.buf);
	return res;
}

static void unstage_changes_unless_new(struct object_id *orig_tree)
{
	/*
	 * When we enter this function, there has been a clean merge of
	 * relevant trees, and the merge logic always stages whatever merges
	 * cleanly.  We want to unstage those changes, unless it corresponds
	 * to a file that didn't exist as of orig_tree.
	 *
	 * However, if any SKIP_WORKTREE path is modified relative to
	 * orig_tree, then we want to clear the SKIP_WORKTREE bit and write
	 * it to the worktree before unstaging.
	 */

	struct checkout state = CHECKOUT_INIT;
	struct diff_options diff_opts;
	struct lock_file lock = LOCK_INIT;
	int i;

	/* If any entries have skip_worktree set, we'll have to check 'em out */
	state.force = 1;
	state.quiet = 1;
	state.refresh_cache = 1;
	state.istate = &the_index;

	/*
	 * Step 1: get a difference between orig_tree (which corresponding
	 * to the index before a merge was run) and the current index
	 * (reflecting the changes brought in by the merge).
	 */
	diff_setup(&diff_opts);
	diff_opts.flags.recursive = 1;
	diff_opts.detect_rename = 0;
	diff_opts.output_format = DIFF_FORMAT_NO_OUTPUT;
	diff_setup_done(&diff_opts);

	do_diff_cache(orig_tree, &diff_opts);
	diffcore_std(&diff_opts);

	/* Iterate over the paths that changed due to the merge... */
	for (i = 0; i < diff_queued_diff.nr; i++) {
		struct diff_filepair *p;
		struct cache_entry *ce;
		int pos;

		/* Look up the path's position in the current index. */
		p = diff_queued_diff.queue[i];
		pos = index_name_pos(&the_index, p->two->path,
				     strlen(p->two->path));

		/*
		 * Step 2: Place changes in the working tree
		 *
		 * Stash is about restoring changes *to the working tree*.
		 * So if the merge successfully got a new version of some
		 * path, but left it out of the working tree, then clear the
		 * SKIP_WORKTREE bit and write it to the working tree.
		 */
		if (pos >= 0 && ce_skip_worktree(active_cache[pos])) {
			struct stat st;

			ce = active_cache[pos];
			if (!lstat(ce->name, &st)) {
				/* Conflicting path present; relocate it */
				struct strbuf new_path = STRBUF_INIT;
				int fd;

				strbuf_addf(&new_path,
					    "%s.stash.XXXXXX", ce->name);
				fd = xmkstemp(new_path.buf);
				close(fd);
				printf(_("WARNING: Untracked file in way of "
					 "tracked file!  Renaming\n "
					 "           %s -> %s\n"
					 "         to make room.\n"),
				       ce->name, new_path.buf);
				if (rename(ce->name, new_path.buf))
					die("Failed to move %s to %s\n",
					    ce->name, new_path.buf);
				strbuf_release(&new_path);
			}
			checkout_entry(ce, &state, NULL, NULL);
			ce->ce_flags &= ~CE_SKIP_WORKTREE;
		}

		/*
		 * Step 3: "unstage" changes, as long as they are still tracked
		 */
		if (p->one->oid_valid) {
			/*
			 * Path existed in orig_tree; restore index entry
			 * from that tree in order to "unstage" the changes.
			 */
			int option = ADD_CACHE_OK_TO_REPLACE;
			if (pos < 0)
				option = ADD_CACHE_OK_TO_ADD;

			ce = make_cache_entry(&the_index,
					      p->one->mode,
					      &p->one->oid,
					      p->one->path,
					      0, 0);
			add_index_entry(&the_index, ce, option);
		}
	}
	diff_flush(&diff_opts);

	/*
	 * Step 4: write the new index to disk
	 */
	repo_hold_locked_index(the_repository, &lock, LOCK_DIE_ON_ERROR);
	if (write_locked_index(&the_index, &lock,
			       COMMIT_LOCK | SKIP_IF_UNCHANGED))
		die(_("Unable to write index."));
}

static int do_apply_stash(const char *prefix, struct stash_info *info,
			  int index, int quiet)
{
	int clean, ret;
	int has_index = index;
	struct merge_options o;
	struct object_id c_tree;
	struct object_id index_tree;
	struct tree *head, *merge, *merge_base;
	struct lock_file lock = LOCK_INIT;

	read_cache_preload(NULL);
	if (refresh_and_write_cache(REFRESH_QUIET, 0, 0))
		return -1;

	if (write_cache_as_tree(&c_tree, 0, NULL))
		return error(_("cannot apply a stash in the middle of a merge"));

	if (index) {
		if (oideq(&info->b_tree, &info->i_tree) ||
		    oideq(&c_tree, &info->i_tree)) {
			has_index = 0;
		} else {
			struct strbuf out = STRBUF_INIT;

			if (diff_tree_binary(&out, &info->w_commit)) {
				strbuf_release(&out);
				return error(_("could not generate diff %s^!."),
					     oid_to_hex(&info->w_commit));
			}

			ret = apply_cached(&out);
			strbuf_release(&out);
			if (ret)
				return error(_("conflicts in index. "
					       "Try without --index."));

			discard_cache();
			read_cache();
			if (write_cache_as_tree(&index_tree, 0, NULL))
				return error(_("could not save index tree"));

			reset_head();
			discard_cache();
			read_cache();
		}
	}

	init_merge_options(&o, the_repository);

	o.branch1 = "Updated upstream";
	o.branch2 = "Stashed changes";
	o.ancestor = "Stash base";

	if (oideq(&info->b_tree, &c_tree))
		o.branch1 = "Version stash was based on";

	if (quiet)
		o.verbosity = 0;

	if (o.verbosity >= 3)
		printf_ln(_("Merging %s with %s"), o.branch1, o.branch2);

	head = lookup_tree(o.repo, &c_tree);
	merge = lookup_tree(o.repo, &info->w_tree);
	merge_base = lookup_tree(o.repo, &info->b_tree);

	repo_hold_locked_index(o.repo, &lock, LOCK_DIE_ON_ERROR);
	clean = merge_ort_nonrecursive(&o, head, merge, merge_base);

	/*
	 * If 'clean' >= 0, reverse the value for 'ret' so 'ret' is 0 when the
	 * merge was clean, and nonzero if the merge was unclean or encountered
	 * an error.
	 */
	ret = clean >= 0 ? !clean : clean;

	if (ret < 0)
		rollback_lock_file(&lock);
	else if (write_locked_index(o.repo->index, &lock,
				      COMMIT_LOCK | SKIP_IF_UNCHANGED))
		ret = error(_("could not write index"));

	if (ret) {
		rerere(0);

		if (index)
			fprintf_ln(stderr, _("Index was not unstashed."));

		goto restore_untracked;
	}

	if (has_index) {
		if (reset_tree(&index_tree, 0, 0))
			ret = -1;
	} else {
		unstage_changes_unless_new(&c_tree);
	}

restore_untracked:
	if (info->has_u && restore_untracked(&info->u_tree))
		ret = error(_("could not restore untracked files from stash"));

	if (!quiet) {
		struct child_process cp = CHILD_PROCESS_INIT;

		/*
		 * Status is quite simple and could be replaced with calls to
		 * wt_status in the future, but it adds complexities which may
		 * require more tests.
		 */
		cp.git_cmd = 1;
		cp.dir = prefix;
		strvec_pushf(&cp.env, GIT_WORK_TREE_ENVIRONMENT"=%s",
			     absolute_path(get_git_work_tree()));
		strvec_pushf(&cp.env, GIT_DIR_ENVIRONMENT"=%s",
			     absolute_path(get_git_dir()));
		strvec_push(&cp.args, "status");
		run_command(&cp);
	}

	return ret;
}

static int apply_stash(int argc, const char **argv, const char *prefix)
{
	int ret = -1;
	int quiet = 0;
	int index = 0;
	struct stash_info info = STASH_INFO_INIT;
	struct option options[] = {
		OPT__QUIET(&quiet, N_("be quiet, only report errors")),
		OPT_BOOL(0, "index", &index,
			 N_("attempt to recreate the index")),
		OPT_END()
	};

	argc = parse_options(argc, argv, prefix, options,
			     git_stash_apply_usage, 0);

	if (get_stash_info(&info, argc, argv))
		goto cleanup;

	ret = do_apply_stash(prefix, &info, index, quiet);
cleanup:
	free_stash_info(&info);
	return ret;
}

static int reject_reflog_ent(struct object_id *ooid, struct object_id *noid,
			     const char *email, timestamp_t timestamp, int tz,
			     const char *message, void *cb_data)
{
	return 1;
}

static int reflog_is_empty(const char *refname)
{
	return !for_each_reflog_ent(refname, reject_reflog_ent, NULL);
}

static int do_drop_stash(struct stash_info *info, int quiet)
{
	if (!reflog_delete(info->revision.buf,
			   EXPIRE_REFLOGS_REWRITE | EXPIRE_REFLOGS_UPDATE_REF,
			   0)) {
		if (!quiet)
			printf_ln(_("Dropped %s (%s)"), info->revision.buf,
				  oid_to_hex(&info->w_commit));
	} else {
		return error(_("%s: Could not drop stash entry"),
			     info->revision.buf);
	}

	if (reflog_is_empty(ref_stash))
		do_clear_stash();

	return 0;
}

static int get_stash_info_assert(struct stash_info *info, int argc,
				 const char **argv)
{
	int ret = get_stash_info(info, argc, argv);

	if (ret < 0)
		return ret;

	if (!info->is_stash_ref)
		return error(_("'%s' is not a stash reference"), info->revision.buf);

	return 0;
}

static int drop_stash(int argc, const char **argv, const char *prefix)
{
	int ret = -1;
	int quiet = 0;
	struct stash_info info = STASH_INFO_INIT;
	struct option options[] = {
		OPT__QUIET(&quiet, N_("be quiet, only report errors")),
		OPT_END()
	};

	argc = parse_options(argc, argv, prefix, options,
			     git_stash_drop_usage, 0);

	if (get_stash_info_assert(&info, argc, argv))
		goto cleanup;

	ret = do_drop_stash(&info, quiet);
cleanup:
	free_stash_info(&info);
	return ret;
}

static int pop_stash(int argc, const char **argv, const char *prefix)
{
	int ret = -1;
	int index = 0;
	int quiet = 0;
	struct stash_info info = STASH_INFO_INIT;
	struct option options[] = {
		OPT__QUIET(&quiet, N_("be quiet, only report errors")),
		OPT_BOOL(0, "index", &index,
			 N_("attempt to recreate the index")),
		OPT_END()
	};

	argc = parse_options(argc, argv, prefix, options,
			     git_stash_pop_usage, 0);

	if (get_stash_info_assert(&info, argc, argv))
		goto cleanup;

	if ((ret = do_apply_stash(prefix, &info, index, quiet)))
		printf_ln(_("The stash entry is kept in case "
			    "you need it again."));
	else
		ret = do_drop_stash(&info, quiet);

cleanup:
	free_stash_info(&info);
	return ret;
}

static int branch_stash(int argc, const char **argv, const char *prefix)
{
	int ret = -1;
	const char *branch = NULL;
	struct stash_info info = STASH_INFO_INIT;
	struct child_process cp = CHILD_PROCESS_INIT;
	struct option options[] = {
		OPT_END()
	};

	argc = parse_options(argc, argv, prefix, options,
			     git_stash_branch_usage, 0);

	if (!argc) {
		fprintf_ln(stderr, _("No branch name specified"));
		return -1;
	}

	branch = argv[0];

	if (get_stash_info(&info, argc - 1, argv + 1))
		goto cleanup;

	cp.git_cmd = 1;
	strvec_pushl(&cp.args, "checkout", "-b", NULL);
	strvec_push(&cp.args, branch);
	strvec_push(&cp.args, oid_to_hex(&info.b_commit));
	ret = run_command(&cp);
	if (!ret)
		ret = do_apply_stash(prefix, &info, 1, 0);
	if (!ret && info.is_stash_ref)
		ret = do_drop_stash(&info, 0);

cleanup:
	free_stash_info(&info);
	return ret;
}

static int list_stash(int argc, const char **argv, const char *prefix)
{
	struct child_process cp = CHILD_PROCESS_INIT;
	struct option options[] = {
		OPT_END()
	};

	argc = parse_options(argc, argv, prefix, options,
			     git_stash_list_usage,
			     PARSE_OPT_KEEP_UNKNOWN);

	if (!ref_exists(ref_stash))
		return 0;

	cp.git_cmd = 1;
	strvec_pushl(&cp.args, "log", "--format=%gd: %gs", "-g",
		     "--first-parent", NULL);
	strvec_pushv(&cp.args, argv);
	strvec_push(&cp.args, ref_stash);
	strvec_push(&cp.args, "--");
	return run_command(&cp);
}

static int show_stat = 1;
static int show_patch;
static int show_include_untracked;

static int git_stash_config(const char *var, const char *value, void *cb)
{
	if (!strcmp(var, "stash.showstat")) {
		show_stat = git_config_bool(var, value);
		return 0;
	}
	if (!strcmp(var, "stash.showpatch")) {
		show_patch = git_config_bool(var, value);
		return 0;
	}
	if (!strcmp(var, "stash.showincludeuntracked")) {
		show_include_untracked = git_config_bool(var, value);
		return 0;
	}
	return git_diff_basic_config(var, value, cb);
}

static void diff_include_untracked(const struct stash_info *info, struct diff_options *diff_opt)
{
	const struct object_id *oid[] = { &info->w_commit, &info->u_tree };
	struct tree *tree[ARRAY_SIZE(oid)];
	struct tree_desc tree_desc[ARRAY_SIZE(oid)];
	struct unpack_trees_options unpack_tree_opt = { 0 };
	int i;

	for (i = 0; i < ARRAY_SIZE(oid); i++) {
		tree[i] = parse_tree_indirect(oid[i]);
		if (parse_tree(tree[i]) < 0)
			die(_("failed to parse tree"));
		init_tree_desc(&tree_desc[i], tree[i]->buffer, tree[i]->size);
	}

	unpack_tree_opt.head_idx = -1;
	unpack_tree_opt.src_index = &the_index;
	unpack_tree_opt.dst_index = &the_index;
	unpack_tree_opt.merge = 1;
	unpack_tree_opt.fn = stash_worktree_untracked_merge;

	if (unpack_trees(ARRAY_SIZE(tree_desc), tree_desc, &unpack_tree_opt))
		die(_("failed to unpack trees"));

	do_diff_cache(&info->b_commit, diff_opt);
}

static int show_stash(int argc, const char **argv, const char *prefix)
{
	int i;
	int ret = -1;
	struct stash_info info = STASH_INFO_INIT;
	struct rev_info rev;
	struct strvec stash_args = STRVEC_INIT;
	struct strvec revision_args = STRVEC_INIT;
	enum {
		UNTRACKED_NONE,
		UNTRACKED_INCLUDE,
		UNTRACKED_ONLY
	} show_untracked = show_include_untracked ? UNTRACKED_INCLUDE : UNTRACKED_NONE;
	struct option options[] = {
		OPT_SET_INT('u', "include-untracked", &show_untracked,
			    N_("include untracked files in the stash"),
			    UNTRACKED_INCLUDE),
		OPT_SET_INT_F(0, "only-untracked", &show_untracked,
			      N_("only show untracked files in the stash"),
			      UNTRACKED_ONLY, PARSE_OPT_NONEG),
		OPT_END()
	};
	int do_usage = 0;

	init_diff_ui_defaults();
	git_config(git_diff_ui_config, NULL);
	init_revisions(&rev, prefix);

	argc = parse_options(argc, argv, prefix, options, git_stash_show_usage,
			     PARSE_OPT_KEEP_ARGV0 | PARSE_OPT_KEEP_UNKNOWN |
			     PARSE_OPT_KEEP_DASHDASH);

	strvec_push(&revision_args, argv[0]);
	for (i = 1; i < argc; i++) {
		if (argv[i][0] != '-')
			strvec_push(&stash_args, argv[i]);
		else
			strvec_push(&revision_args, argv[i]);
	}

	if (get_stash_info(&info, stash_args.nr, stash_args.v))
		goto cleanup;

	/*
	 * The config settings are applied only if there are not passed
	 * any options.
	 */
	if (revision_args.nr == 1) {
		if (show_stat)
			rev.diffopt.output_format = DIFF_FORMAT_DIFFSTAT;

		if (show_patch)
			rev.diffopt.output_format |= DIFF_FORMAT_PATCH;

		if (!show_stat && !show_patch) {
			ret = 0;
			goto cleanup;
		}
	}

	argc = setup_revisions(revision_args.nr, revision_args.v, &rev, NULL);
	if (argc > 1)
		goto usage;
	if (!rev.diffopt.output_format) {
		rev.diffopt.output_format = DIFF_FORMAT_PATCH;
		diff_setup_done(&rev.diffopt);
	}

	rev.diffopt.flags.recursive = 1;
	setup_diff_pager(&rev.diffopt);
	switch (show_untracked) {
	case UNTRACKED_NONE:
		diff_tree_oid(&info.b_commit, &info.w_commit, "", &rev.diffopt);
		break;
	case UNTRACKED_ONLY:
		if (info.has_u)
			diff_root_tree_oid(&info.u_tree, "", &rev.diffopt);
		break;
	case UNTRACKED_INCLUDE:
		if (info.has_u)
			diff_include_untracked(&info, &rev.diffopt);
		else
			diff_tree_oid(&info.b_commit, &info.w_commit, "", &rev.diffopt);
		break;
	}
	log_tree_diff_flush(&rev);

	ret = diff_result_code(&rev.diffopt, 0);
cleanup:
	strvec_clear(&stash_args);
	free_stash_info(&info);
	release_revisions(&rev);
	if (do_usage)
		usage_with_options(git_stash_show_usage, options);
	return ret;
usage:
	do_usage = 1;
	goto cleanup;
}

static int do_store_stash(const struct object_id *w_commit, const char *stash_msg,
			  int quiet)
{
	if (!stash_msg)
		stash_msg = "Created via \"git stash store\".";

	if (update_ref(stash_msg, ref_stash, w_commit, NULL,
		       REF_FORCE_CREATE_REFLOG,
		       quiet ? UPDATE_REFS_QUIET_ON_ERR :
		       UPDATE_REFS_MSG_ON_ERR)) {
		if (!quiet) {
			fprintf_ln(stderr, _("Cannot update %s with %s"),
				   ref_stash, oid_to_hex(w_commit));
		}
		return -1;
	}

	return 0;
}

static int store_stash(int argc, const char **argv, const char *prefix)
{
	int quiet = 0;
	const char *stash_msg = NULL;
	struct object_id obj;
	struct object_context dummy;
	struct option options[] = {
		OPT__QUIET(&quiet, N_("be quiet")),
		OPT_STRING('m', "message", &stash_msg, "message",
			   N_("stash message")),
		OPT_END()
	};

	argc = parse_options(argc, argv, prefix, options,
			     git_stash_store_usage,
			     PARSE_OPT_KEEP_UNKNOWN);

	if (argc != 1) {
		if (!quiet)
			fprintf_ln(stderr, _("\"git stash store\" requires one "
					     "<commit> argument"));
		return -1;
	}

	if (get_oid_with_context(the_repository,
				 argv[0], quiet ? GET_OID_QUIETLY : 0, &obj,
				 &dummy)) {
		if (!quiet)
			fprintf_ln(stderr, _("Cannot update %s with %s"),
					     ref_stash, argv[0]);
		return -1;
	}

	return do_store_stash(&obj, stash_msg, quiet);
}

static void add_pathspecs(struct strvec *args,
			  const struct pathspec *ps) {
	int i;

	for (i = 0; i < ps->nr; i++)
		strvec_push(args, ps->items[i].original);
}

/*
 * `untracked_files` will be filled with the names of untracked files.
 * The return value is:
 *
 * = 0 if there are not any untracked files
 * > 0 if there are untracked files
 */
static int get_untracked_files(const struct pathspec *ps, int include_untracked,
			       struct strbuf *untracked_files)
{
	int i;
	int found = 0;
	struct dir_struct dir = DIR_INIT;

	if (include_untracked != INCLUDE_ALL_FILES)
		setup_standard_excludes(&dir);

	fill_directory(&dir, the_repository->index, ps);
	for (i = 0; i < dir.nr; i++) {
		struct dir_entry *ent = dir.entries[i];
		found++;
		strbuf_addstr(untracked_files, ent->name);
		/* NUL-terminate: will be fed to update-index -z */
		strbuf_addch(untracked_files, '\0');
	}

	dir_clear(&dir);
	return found;
}

/*
 * The return value of `check_changes_tracked_files()` can be:
 *
 * < 0 if there was an error
 * = 0 if there are no changes.
 * > 0 if there are changes.
 */
static int check_changes_tracked_files(const struct pathspec *ps)
{
	int result;
	struct rev_info rev;
	struct object_id dummy;
	int ret = 0;

	/* No initial commit. */
	if (get_oid("HEAD", &dummy))
		return -1;

	if (read_cache() < 0)
		return -1;

	init_revisions(&rev, NULL);
	copy_pathspec(&rev.prune_data, ps);

	rev.diffopt.flags.quick = 1;
	rev.diffopt.flags.ignore_submodules = 1;
	rev.abbrev = 0;

	add_head_to_pending(&rev);
	diff_setup_done(&rev.diffopt);

	result = run_diff_index(&rev, 1);
	if (diff_result_code(&rev.diffopt, result)) {
		ret = 1;
		goto done;
	}

	result = run_diff_files(&rev, 0);
	if (diff_result_code(&rev.diffopt, result)) {
		ret = 1;
		goto done;
	}

done:
	release_revisions(&rev);
	return ret;
}

/*
 * The function will fill `untracked_files` with the names of untracked files
 * It will return 1 if there were any changes and 0 if there were not.
 */
static int check_changes(const struct pathspec *ps, int include_untracked,
			 struct strbuf *untracked_files)
{
	int ret = 0;
	if (check_changes_tracked_files(ps))
		ret = 1;

	if (include_untracked && get_untracked_files(ps, include_untracked,
						     untracked_files))
		ret = 1;

	return ret;
}

static int save_untracked_files(struct stash_info *info, struct strbuf *msg,
				struct strbuf files)
{
	int ret = 0;
	struct strbuf untracked_msg = STRBUF_INIT;
	struct child_process cp_upd_index = CHILD_PROCESS_INIT;
	struct index_state istate = { NULL };

	cp_upd_index.git_cmd = 1;
	strvec_pushl(&cp_upd_index.args, "update-index", "-z", "--add",
		     "--remove", "--stdin", NULL);
	strvec_pushf(&cp_upd_index.env, "GIT_INDEX_FILE=%s",
			 stash_index_path.buf);

	strbuf_addf(&untracked_msg, "untracked files on %s\n", msg->buf);
	if (pipe_command(&cp_upd_index, files.buf, files.len, NULL, 0,
			 NULL, 0)) {
		ret = -1;
		goto done;
	}

	if (write_index_as_tree(&info->u_tree, &istate, stash_index_path.buf, 0,
				NULL)) {
		ret = -1;
		goto done;
	}

	if (commit_tree(untracked_msg.buf, untracked_msg.len,
			&info->u_tree, NULL, &info->u_commit, NULL, NULL)) {
		ret = -1;
		goto done;
	}

done:
	discard_index(&istate);
	strbuf_release(&untracked_msg);
	remove_path(stash_index_path.buf);
	return ret;
}

static int stash_staged(struct stash_info *info, struct strbuf *out_patch,
			int quiet)
{
	int ret = 0;
	struct child_process cp_diff_tree = CHILD_PROCESS_INIT;
	struct index_state istate = { NULL };

	if (write_index_as_tree(&info->w_tree, &istate, the_repository->index_file,
				0, NULL)) {
		ret = -1;
		goto done;
	}

	cp_diff_tree.git_cmd = 1;
	strvec_pushl(&cp_diff_tree.args, "diff-tree", "-p", "-U1", "HEAD",
		     oid_to_hex(&info->w_tree), "--", NULL);
	if (pipe_command(&cp_diff_tree, NULL, 0, out_patch, 0, NULL, 0)) {
		ret = -1;
		goto done;
	}

	if (!out_patch->len) {
		if (!quiet)
			fprintf_ln(stderr, _("No staged changes"));
		ret = 1;
	}

done:
	discard_index(&istate);
	return ret;
}

static int stash_patch(struct stash_info *info, const struct pathspec *ps,
		       struct strbuf *out_patch, int quiet)
{
	int ret = 0;
	struct child_process cp_read_tree = CHILD_PROCESS_INIT;
	struct child_process cp_diff_tree = CHILD_PROCESS_INIT;
	struct index_state istate = { NULL };
	char *old_index_env = NULL, *old_repo_index_file;

	remove_path(stash_index_path.buf);

	cp_read_tree.git_cmd = 1;
	strvec_pushl(&cp_read_tree.args, "read-tree", "HEAD", NULL);
	strvec_pushf(&cp_read_tree.env, "GIT_INDEX_FILE=%s",
		     stash_index_path.buf);
	if (run_command(&cp_read_tree)) {
		ret = -1;
		goto done;
	}

	/* Find out what the user wants. */
	old_repo_index_file = the_repository->index_file;
	the_repository->index_file = stash_index_path.buf;
	old_index_env = xstrdup_or_null(getenv(INDEX_ENVIRONMENT));
	setenv(INDEX_ENVIRONMENT, the_repository->index_file, 1);

	ret = run_add_interactive(NULL, "--patch=stash", ps);

	the_repository->index_file = old_repo_index_file;
	if (old_index_env && *old_index_env)
		setenv(INDEX_ENVIRONMENT, old_index_env, 1);
	else
		unsetenv(INDEX_ENVIRONMENT);
	FREE_AND_NULL(old_index_env);

	/* State of the working tree. */
	if (write_index_as_tree(&info->w_tree, &istate, stash_index_path.buf, 0,
				NULL)) {
		ret = -1;
		goto done;
	}

	cp_diff_tree.git_cmd = 1;
	strvec_pushl(&cp_diff_tree.args, "diff-tree", "-p", "-U1", "HEAD",
		     oid_to_hex(&info->w_tree), "--", NULL);
	if (pipe_command(&cp_diff_tree, NULL, 0, out_patch, 0, NULL, 0)) {
		ret = -1;
		goto done;
	}

	if (!out_patch->len) {
		if (!quiet)
			fprintf_ln(stderr, _("No changes selected"));
		ret = 1;
	}

done:
	discard_index(&istate);
	remove_path(stash_index_path.buf);
	return ret;
}

static int stash_working_tree(struct stash_info *info, const struct pathspec *ps)
{
	int ret = 0;
	struct rev_info rev;
	struct child_process cp_upd_index = CHILD_PROCESS_INIT;
	struct strbuf diff_output = STRBUF_INIT;
	struct index_state istate = { NULL };

	init_revisions(&rev, NULL);
	copy_pathspec(&rev.prune_data, ps);

	set_alternate_index_output(stash_index_path.buf);
	if (reset_tree(&info->i_tree, 0, 0)) {
		ret = -1;
		goto done;
	}
	set_alternate_index_output(NULL);

	rev.diffopt.output_format = DIFF_FORMAT_CALLBACK;
	rev.diffopt.format_callback = add_diff_to_buf;
	rev.diffopt.format_callback_data = &diff_output;

	if (read_cache_preload(&rev.diffopt.pathspec) < 0) {
		ret = -1;
		goto done;
	}

	add_pending_object(&rev, parse_object(the_repository, &info->b_commit),
			   "");
	if (run_diff_index(&rev, 0)) {
		ret = -1;
		goto done;
	}

	cp_upd_index.git_cmd = 1;
	strvec_pushl(&cp_upd_index.args, "update-index",
		     "--ignore-skip-worktree-entries",
		     "-z", "--add", "--remove", "--stdin", NULL);
	strvec_pushf(&cp_upd_index.env, "GIT_INDEX_FILE=%s",
		     stash_index_path.buf);

	if (pipe_command(&cp_upd_index, diff_output.buf, diff_output.len,
			 NULL, 0, NULL, 0)) {
		ret = -1;
		goto done;
	}

	if (write_index_as_tree(&info->w_tree, &istate, stash_index_path.buf, 0,
				NULL)) {
		ret = -1;
		goto done;
	}

done:
	discard_index(&istate);
	release_revisions(&rev);
	strbuf_release(&diff_output);
	remove_path(stash_index_path.buf);
	return ret;
}

static int do_create_stash(const struct pathspec *ps, struct strbuf *stash_msg_buf,
			   int include_untracked, int patch_mode, int only_staged,
			   struct stash_info *info, struct strbuf *patch,
			   int quiet)
{
	int ret = 0;
	int flags = 0;
	int untracked_commit_option = 0;
	const char *head_short_sha1 = NULL;
	const char *branch_ref = NULL;
	const char *branch_name = "(no branch)";
	struct commit *head_commit = NULL;
	struct commit_list *parents = NULL;
	struct strbuf msg = STRBUF_INIT;
	struct strbuf commit_tree_label = STRBUF_INIT;
	struct strbuf untracked_files = STRBUF_INIT;

	prepare_fallback_ident("git stash", "git@stash");

	read_cache_preload(NULL);
	if (refresh_and_write_cache(REFRESH_QUIET, 0, 0) < 0) {
		ret = -1;
		goto done;
	}

	if (get_oid("HEAD", &info->b_commit)) {
		if (!quiet)
			fprintf_ln(stderr, _("You do not have "
					     "the initial commit yet"));
		ret = -1;
		goto done;
	} else {
		head_commit = lookup_commit(the_repository, &info->b_commit);
	}

	if (!check_changes(ps, include_untracked, &untracked_files)) {
		ret = 1;
		goto done;
	}

	branch_ref = resolve_ref_unsafe("HEAD", 0, NULL, &flags);
	if (flags & REF_ISSYMREF)
		skip_prefix(branch_ref, "refs/heads/", &branch_name);
	head_short_sha1 = find_unique_abbrev(&head_commit->object.oid,
					     DEFAULT_ABBREV);
	strbuf_addf(&msg, "%s: %s ", branch_name, head_short_sha1);
	pp_commit_easy(CMIT_FMT_ONELINE, head_commit, &msg);

	strbuf_addf(&commit_tree_label, "index on %s\n", msg.buf);
	commit_list_insert(head_commit, &parents);
	if (write_cache_as_tree(&info->i_tree, 0, NULL) ||
	    commit_tree(commit_tree_label.buf, commit_tree_label.len,
			&info->i_tree, parents, &info->i_commit, NULL, NULL)) {
		if (!quiet)
			fprintf_ln(stderr, _("Cannot save the current "
					     "index state"));
		ret = -1;
		goto done;
	}

	if (include_untracked) {
		if (save_untracked_files(info, &msg, untracked_files)) {
			if (!quiet)
				fprintf_ln(stderr, _("Cannot save "
						     "the untracked files"));
			ret = -1;
			goto done;
		}
		untracked_commit_option = 1;
	}
	if (patch_mode) {
		ret = stash_patch(info, ps, patch, quiet);
		if (ret < 0) {
			if (!quiet)
				fprintf_ln(stderr, _("Cannot save the current "
						     "worktree state"));
			goto done;
		} else if (ret > 0) {
			goto done;
		}
	} else if (only_staged) {
		ret = stash_staged(info, patch, quiet);
		if (ret < 0) {
			if (!quiet)
				fprintf_ln(stderr, _("Cannot save the current "
						     "staged state"));
			goto done;
		} else if (ret > 0) {
			goto done;
		}
	} else {
		if (stash_working_tree(info, ps)) {
			if (!quiet)
				fprintf_ln(stderr, _("Cannot save the current "
						     "worktree state"));
			ret = -1;
			goto done;
		}
	}

	if (!stash_msg_buf->len)
		strbuf_addf(stash_msg_buf, "WIP on %s", msg.buf);
	else
		strbuf_insertf(stash_msg_buf, 0, "On %s: ", branch_name);

	/*
	 * `parents` will be empty after calling `commit_tree()`, so there is
	 * no need to call `free_commit_list()`
	 */
	parents = NULL;
	if (untracked_commit_option)
		commit_list_insert(lookup_commit(the_repository,
						 &info->u_commit),
				   &parents);
	commit_list_insert(lookup_commit(the_repository, &info->i_commit),
			   &parents);
	commit_list_insert(head_commit, &parents);

	if (commit_tree(stash_msg_buf->buf, stash_msg_buf->len, &info->w_tree,
			parents, &info->w_commit, NULL, NULL)) {
		if (!quiet)
			fprintf_ln(stderr, _("Cannot record "
					     "working tree state"));
		ret = -1;
		goto done;
	}

done:
	strbuf_release(&commit_tree_label);
	strbuf_release(&msg);
	strbuf_release(&untracked_files);
	return ret;
}

static int create_stash(int argc, const char **argv, const char *prefix)
{
	int ret;
	struct strbuf stash_msg_buf = STRBUF_INIT;
	struct stash_info info = STASH_INFO_INIT;
	struct pathspec ps;

	/* Starting with argv[1], since argv[0] is "create" */
	strbuf_join_argv(&stash_msg_buf, argc - 1, ++argv, ' ');

	memset(&ps, 0, sizeof(ps));
	if (!check_changes_tracked_files(&ps))
		return 0;

	ret = do_create_stash(&ps, &stash_msg_buf, 0, 0, 0, &info,
			      NULL, 0);
	if (!ret)
		printf_ln("%s", oid_to_hex(&info.w_commit));

	free_stash_info(&info);
	strbuf_release(&stash_msg_buf);
	return ret;
}

static int do_push_stash(const struct pathspec *ps, const char *stash_msg, int quiet,
			 int keep_index, int patch_mode, int include_untracked, int only_staged)
{
	int ret = 0;
	struct stash_info info = STASH_INFO_INIT;
	struct strbuf patch = STRBUF_INIT;
	struct strbuf stash_msg_buf = STRBUF_INIT;
	struct strbuf untracked_files = STRBUF_INIT;

	if (patch_mode && keep_index == -1)
		keep_index = 1;

	if (patch_mode && include_untracked) {
		fprintf_ln(stderr, _("Can't use --patch and --include-untracked"
				     " or --all at the same time"));
		ret = -1;
		goto done;
	}

	/* --patch overrides --staged */
	if (patch_mode)
		only_staged = 0;

	if (only_staged && include_untracked) {
		fprintf_ln(stderr, _("Can't use --staged and --include-untracked"
				     " or --all at the same time"));
		ret = -1;
		goto done;
	}

	read_cache_preload(NULL);
	if (!include_untracked && ps->nr) {
		int i;
		char *ps_matched = xcalloc(ps->nr, 1);

		/* TODO: audit for interaction with sparse-index. */
		ensure_full_index(&the_index);
		for (i = 0; i < active_nr; i++)
			ce_path_match(&the_index, active_cache[i], ps,
				      ps_matched);

		if (report_path_error(ps_matched, ps)) {
			fprintf_ln(stderr, _("Did you forget to 'git add'?"));
			ret = -1;
			free(ps_matched);
			goto done;
		}
		free(ps_matched);
	}

	if (refresh_and_write_cache(REFRESH_QUIET, 0, 0)) {
		ret = -1;
		goto done;
	}

	if (!check_changes(ps, include_untracked, &untracked_files)) {
		if (!quiet)
			printf_ln(_("No local changes to save"));
		goto done;
	}

	if (!reflog_exists(ref_stash) && do_clear_stash()) {
		ret = -1;
		if (!quiet)
			fprintf_ln(stderr, _("Cannot initialize stash"));
		goto done;
	}

	if (stash_msg)
		strbuf_addstr(&stash_msg_buf, stash_msg);
	if (do_create_stash(ps, &stash_msg_buf, include_untracked, patch_mode, only_staged,
			    &info, &patch, quiet)) {
		ret = -1;
		goto done;
	}

	if (do_store_stash(&info.w_commit, stash_msg_buf.buf, 1)) {
		ret = -1;
		if (!quiet)
			fprintf_ln(stderr, _("Cannot save the current status"));
		goto done;
	}

	if (!quiet)
		printf_ln(_("Saved working directory and index state %s"),
			  stash_msg_buf.buf);

	if (!(patch_mode || only_staged)) {
		if (include_untracked && !ps->nr) {
			struct child_process cp = CHILD_PROCESS_INIT;

			cp.git_cmd = 1;
			if (startup_info->original_cwd) {
				cp.dir = startup_info->original_cwd;
				strvec_pushf(&cp.env, "%s=%s",
					     GIT_WORK_TREE_ENVIRONMENT,
					     the_repository->worktree);
			}
			strvec_pushl(&cp.args, "clean", "--force",
				     "--quiet", "-d", ":/", NULL);
			if (include_untracked == INCLUDE_ALL_FILES)
				strvec_push(&cp.args, "-x");
			if (run_command(&cp)) {
				ret = -1;
				goto done;
			}
		}
		discard_cache();
		if (ps->nr) {
			struct child_process cp_add = CHILD_PROCESS_INIT;
			struct child_process cp_diff = CHILD_PROCESS_INIT;
			struct child_process cp_apply = CHILD_PROCESS_INIT;
			struct strbuf out = STRBUF_INIT;

			cp_add.git_cmd = 1;
			strvec_push(&cp_add.args, "add");
			if (!include_untracked)
				strvec_push(&cp_add.args, "-u");
			if (include_untracked == INCLUDE_ALL_FILES)
				strvec_push(&cp_add.args, "--force");
			strvec_push(&cp_add.args, "--");
			add_pathspecs(&cp_add.args, ps);
			if (run_command(&cp_add)) {
				ret = -1;
				goto done;
			}

			cp_diff.git_cmd = 1;
			strvec_pushl(&cp_diff.args, "diff-index", "-p",
				     "--cached", "--binary", "HEAD", "--",
				     NULL);
			add_pathspecs(&cp_diff.args, ps);
			if (pipe_command(&cp_diff, NULL, 0, &out, 0, NULL, 0)) {
				ret = -1;
				goto done;
			}

			cp_apply.git_cmd = 1;
			strvec_pushl(&cp_apply.args, "apply", "--index",
				     "-R", NULL);
			if (pipe_command(&cp_apply, out.buf, out.len, NULL, 0,
					 NULL, 0)) {
				ret = -1;
				goto done;
			}
		} else {
			struct child_process cp = CHILD_PROCESS_INIT;
			cp.git_cmd = 1;
			/* BUG: this nukes untracked files in the way */
			strvec_pushl(&cp.args, "reset", "--hard", "-q",
				     "--no-recurse-submodules", NULL);
			if (run_command(&cp)) {
				ret = -1;
				goto done;
			}
		}

		if (keep_index == 1 && !is_null_oid(&info.i_tree)) {
			struct child_process cp = CHILD_PROCESS_INIT;

			cp.git_cmd = 1;
			strvec_pushl(&cp.args, "checkout", "--no-overlay",
				     oid_to_hex(&info.i_tree), "--", NULL);
			if (!ps->nr)
				strvec_push(&cp.args, ":/");
			else
				add_pathspecs(&cp.args, ps);
			if (run_command(&cp)) {
				ret = -1;
				goto done;
			}
		}
		goto done;
	} else {
		struct child_process cp = CHILD_PROCESS_INIT;

		cp.git_cmd = 1;
		strvec_pushl(&cp.args, "apply", "-R", NULL);

		if (pipe_command(&cp, patch.buf, patch.len, NULL, 0, NULL, 0)) {
			if (!quiet)
				fprintf_ln(stderr, _("Cannot remove "
						     "worktree changes"));
			ret = -1;
			goto done;
		}

		if (keep_index < 1) {
			struct child_process cp = CHILD_PROCESS_INIT;

			cp.git_cmd = 1;
			strvec_pushl(&cp.args, "reset", "-q", "--refresh", "--",
				     NULL);
			add_pathspecs(&cp.args, ps);
			if (run_command(&cp)) {
				ret = -1;
				goto done;
			}
		}
		goto done;
	}

done:
	free_stash_info(&info);
	strbuf_release(&stash_msg_buf);
	return ret;
}

static int push_stash(int argc, const char **argv, const char *prefix,
		      int push_assumed)
{
	int force_assume = 0;
	int keep_index = -1;
	int only_staged = 0;
	int patch_mode = 0;
	int include_untracked = 0;
	int quiet = 0;
	int pathspec_file_nul = 0;
	const char *stash_msg = NULL;
	const char *pathspec_from_file = NULL;
	struct pathspec ps;
	struct option options[] = {
		OPT_BOOL('k', "keep-index", &keep_index,
			 N_("keep index")),
		OPT_BOOL('S', "staged", &only_staged,
			 N_("stash staged changes only")),
		OPT_BOOL('p', "patch", &patch_mode,
			 N_("stash in patch mode")),
		OPT__QUIET(&quiet, N_("quiet mode")),
		OPT_BOOL('u', "include-untracked", &include_untracked,
			 N_("include untracked files in stash")),
		OPT_SET_INT('a', "all", &include_untracked,
			    N_("include ignore files"), 2),
		OPT_STRING('m', "message", &stash_msg, N_("message"),
			   N_("stash message")),
		OPT_PATHSPEC_FROM_FILE(&pathspec_from_file),
		OPT_PATHSPEC_FILE_NUL(&pathspec_file_nul),
		OPT_END()
	};

	if (argc) {
		force_assume = !strcmp(argv[0], "-p");
		argc = parse_options(argc, argv, prefix, options,
				     push_assumed ? git_stash_usage :
				     git_stash_push_usage,
				     PARSE_OPT_KEEP_DASHDASH);
	}

	if (argc) {
		if (!strcmp(argv[0], "--")) {
			argc--;
			argv++;
		} else if (push_assumed && !force_assume) {
			die("subcommand wasn't specified; 'push' can't be assumed due to unexpected token '%s'",
			    argv[0]);
		}
	}

	parse_pathspec(&ps, 0, PATHSPEC_PREFER_FULL | PATHSPEC_PREFIX_ORIGIN,
		       prefix, argv);

	if (pathspec_from_file) {
		if (patch_mode)
			die(_("options '%s' and '%s' cannot be used together"), "--pathspec-from-file", "--patch");

		if (only_staged)
			die(_("options '%s' and '%s' cannot be used together"), "--pathspec-from-file", "--staged");

		if (ps.nr)
			die(_("'%s' and pathspec arguments cannot be used together"), "--pathspec-from-file");

		parse_pathspec_file(&ps, 0,
				    PATHSPEC_PREFER_FULL | PATHSPEC_PREFIX_ORIGIN,
				    prefix, pathspec_from_file, pathspec_file_nul);
	} else if (pathspec_file_nul) {
		die(_("the option '%s' requires '%s'"), "--pathspec-file-nul", "--pathspec-from-file");
	}

	return do_push_stash(&ps, stash_msg, quiet, keep_index, patch_mode,
			     include_untracked, only_staged);
}

static int save_stash(int argc, const char **argv, const char *prefix)
{
	int keep_index = -1;
	int only_staged = 0;
	int patch_mode = 0;
	int include_untracked = 0;
	int quiet = 0;
	int ret = 0;
	const char *stash_msg = NULL;
	struct pathspec ps;
	struct strbuf stash_msg_buf = STRBUF_INIT;
	struct option options[] = {
		OPT_BOOL('k', "keep-index", &keep_index,
			 N_("keep index")),
		OPT_BOOL('S', "staged", &only_staged,
			 N_("stash staged changes only")),
		OPT_BOOL('p', "patch", &patch_mode,
			 N_("stash in patch mode")),
		OPT__QUIET(&quiet, N_("quiet mode")),
		OPT_BOOL('u', "include-untracked", &include_untracked,
			 N_("include untracked files in stash")),
		OPT_SET_INT('a', "all", &include_untracked,
			    N_("include ignore files"), 2),
		OPT_STRING('m', "message", &stash_msg, "message",
			   N_("stash message")),
		OPT_END()
	};

	argc = parse_options(argc, argv, prefix, options,
			     git_stash_save_usage,
			     PARSE_OPT_KEEP_DASHDASH);

	if (argc)
		stash_msg = strbuf_join_argv(&stash_msg_buf, argc, argv, ' ');

	memset(&ps, 0, sizeof(ps));
	ret = do_push_stash(&ps, stash_msg, quiet, keep_index,
			    patch_mode, include_untracked, only_staged);

	strbuf_release(&stash_msg_buf);
	return ret;
}

static int write_commit_with_parents(struct object_id *out, const struct object_id *oid, struct commit_list *parents)
{
	size_t author_len, committer_len;
	struct commit *this;
	const char *orig_author, *orig_committer;
	char *author = NULL, *committer = NULL;
	const char *buffer;
	unsigned long bufsize;
	const char *p;
	struct strbuf msg = STRBUF_INIT;
	int ret = 0;

	this = lookup_commit_reference(the_repository, oid);
	buffer = get_commit_buffer(this, &bufsize);
	orig_author = find_commit_header(buffer, "author", &author_len);
	orig_committer = find_commit_header(buffer, "committer", &committer_len);
	p = memmem(buffer, bufsize, "\n\n", 2);

	if (!orig_author || !orig_committer || !p) {
		ret = error(_("cannot parse commit %s"), oid_to_hex(oid));
		goto out;
	}
	/* Jump to message. */
	p += 2;
	strbuf_addstr(&msg, "git stash: ");
	strbuf_add(&msg, p, bufsize - (p - buffer));

	author = xmemdupz(orig_author, author_len);
	committer = xmemdupz(orig_committer, committer_len);

	if (commit_tree_extended(msg.buf, msg.len,
				 the_hash_algo->empty_tree, parents,
				 out, author, committer,
				 NULL, NULL)) {
		ret = error(_("could not write commit"));
		goto out;
	}
out:
	strbuf_release(&msg);
	unuse_commit_buffer(this, buffer);
	free(author);
	free(committer);
	return ret;
}

static int do_import_stash(const char *rev)
{
	struct object_id chain;
	struct oid_array items = OID_ARRAY_INIT;
	int res = 0;
	int i;
	const char *buffer = NULL;
	struct commit *this = NULL;
	char *msg = NULL;

	if (get_oid(rev, &chain))
		return error(_("not a valid revision: %s"), rev);

	/*
	 * Walk the commit history, finding each stash entry, and load data into
	 * the array.
	 */
	for (i = 0;; i++) {
		struct object_id tree, oid;
		char revision[GIT_MAX_HEXSZ + 1];

		oid_to_hex_r(revision, &chain);

		if (get_oidf(&tree, "%s:", revision) ||
		    !oideq(&tree, the_hash_algo->empty_tree)) {
			return error(_("%s is not a valid exported stash commit"), revision);
		}
		if (get_oidf(&chain, "%s^1", revision) ||
		    get_oidf(&oid, "%s^2", revision))
			break;
		oid_array_append(&items, &oid);
	}

	/*
	 * Now, walk each entry, adding it to the stash as a normal stash
	 * commit.
	 */
	for (i = items.nr - 1; i >= 0; i--) {
		unsigned long bufsize;
		const char *p;
		const struct object_id *oid = items.oid + i;

		this = lookup_commit_reference(the_repository, oid);
		buffer = get_commit_buffer(this, &bufsize);
		if (!buffer) {
			res = -1;
			error(_("cannot read commit buffer for %s"), oid_to_hex(oid));
			goto out;
		}

		p = memmem(buffer, bufsize, "\n\n", 2);
		if (!p) {
			res = -1;
			error(_("cannot parse commit %s"), oid_to_hex(oid));
			goto out;
		}

		p += 2;
		msg = xmemdupz(p, bufsize - (p - buffer));
		unuse_commit_buffer(this, buffer);
		buffer = NULL;

		if (do_store_stash(oid, msg, 1)) {
			res = -1;
			error(_("cannot save the stash for %s"), oid_to_hex(oid));
			goto out;
		}
		FREE_AND_NULL(msg);
	}
out:
	if (this && buffer)
		unuse_commit_buffer(this, buffer);
	oid_array_clear(&items);
	free(msg);

	return res;
}

static int import_stash(int argc, const char **argv, const char *prefix)
{
	struct option options[] = {
		OPT_END()
	};

	argc = parse_options(argc, argv, prefix, options,
			     git_stash_import_usage,
			     PARSE_OPT_KEEP_DASHDASH);

	if (argc != 1) {
		usage_with_options(git_stash_import_usage, options);
		return -1;
	}

	return do_import_stash(argv[0]);
}

static int do_export_stash(const char *ref, int argc, const char **argv)
{
	struct object_id base;
	struct object_context unused;
	struct commit *prev;
	struct object_id *items = NULL;
	int nitems = 0, nalloc = 0;
	int res = 0;
	int i;
	struct strbuf revision = STRBUF_INIT;
	const char *author, *committer;

	/*
	 * This is an arbitrary, fixed date, specifically the one used by git
	 * format-patch.  The goal is merely to produce reproducible output.
	 */
	prepare_fallback_ident("git stash", "git@stash");
	author = fmt_ident("git stash", "git@stash", WANT_BLANK_IDENT,
			   "2001-09-17T00:00:00Z", 0);
	committer = fmt_ident("git stash", "git@stash", WANT_BLANK_IDENT,
			      "2001-09-17T00:00:00Z", 0);

	/* First, we create a single empty commit. */
	if (commit_tree_extended(NULL, 0, the_hash_algo->empty_tree, NULL,
				 &base, author, committer, NULL, NULL))
		return error(_("unable to write base commit"));

	prev = lookup_commit_reference(the_repository, &base);

	if (argc) {
		/*
		 * Find each specified stash, and load data into the array.
		 */
		for (i = 0; i < argc; i++) {
			ALLOC_GROW_BY(items, nitems, 1, nalloc);
			if (parse_revision(&revision, argv[i], 1) ||
			    get_oid_with_context(the_repository, revision.buf,
						 GET_OID_QUIETLY | GET_OID_GENTLY,
						 &items[i], &unused)) {
				res = error(_("unable to find stash entry %s"), argv[i]);
				goto out;
			}
		}
	} else {
		/*
		 * Walk the reflog, finding each stash entry, and load data into the
		 * array.
		 */
		for (i = 0;; i++) {
			char buf[32];
			struct object_id oid;

			snprintf(buf, sizeof(buf), "%d", i);
			if (parse_revision(&revision, buf, 1) ||
			    get_oid_with_context(the_repository, revision.buf,
						 GET_OID_QUIETLY | GET_OID_GENTLY,
						 &oid, &unused))
				break;
			ALLOC_GROW_BY(items, nitems, 1, nalloc);
			oidcpy(&items[i], &oid);
		}
	}

	/*
	 * Now, create a set of commits identical to the regular stash commits,
	 * but where their first parents form a chain to our original empty
	 * base commit.
	 */
	for (i = nitems - 1; i >= 0; i--) {
		struct commit_list *parents = NULL;
		struct commit_list **next = &parents;
		struct object_id out;

		next = commit_list_append(prev, next);
		next = commit_list_append(lookup_commit_reference(the_repository, &items[i]), next);
		res = write_commit_with_parents(&out, &items[i], parents);
		if (res)
			goto out;
		prev = lookup_commit_reference(the_repository, &out);
	}
	if (ref)
		update_ref(NULL, ref, &prev->object.oid, NULL, 0, UPDATE_REFS_DIE_ON_ERR);
	else
		puts(oid_to_hex(&prev->object.oid));
out:
	strbuf_release(&revision);
	free(items);

	return res;
}

enum export_action {
	ACTION_NONE,
	ACTION_PRINT,
	ACTION_TO_REF,
};

static int export_stash(int argc, const char **argv, const char *prefix)
{
	const char *ref = NULL;
	enum export_action action = ACTION_NONE;
	struct option options[] = {
		OPT_CMDMODE(0, "print", &action,
			    N_("print the object ID instead of writing it to a ref"),
			    ACTION_PRINT),
		OPT_CMDMODE(0, "to-ref", &action,
			    N_("save the data to the given ref"),
			    ACTION_TO_REF),
		OPT_END()
	};

	argc = parse_options(argc, argv, prefix, options,
			     git_stash_export_usage,
			     PARSE_OPT_KEEP_DASHDASH);

	if (action == ACTION_NONE) {
		return error(_("exactly one of --print and --to-ref is required"));
	} else if (action == ACTION_TO_REF) {
		if (!argc)
			return error(_("--to-ref requires an argument"));
		ref = argv[0];
		argc--;
		argv++;
	}

	return do_export_stash(ref, argc, argv);
}

int cmd_stash(int argc, const char **argv, const char *prefix)
{
	pid_t pid = getpid();
	const char *index_file;
	struct strvec args = STRVEC_INIT;

	struct option options[] = {
		OPT_END()
	};

	git_config(git_stash_config, NULL);

	argc = parse_options(argc, argv, prefix, options, git_stash_usage,
			     PARSE_OPT_KEEP_UNKNOWN | PARSE_OPT_KEEP_DASHDASH);

	prepare_repo_settings(the_repository);
	the_repository->settings.command_requires_full_index = 0;

	index_file = get_index_file();
	strbuf_addf(&stash_index_path, "%s.stash.%" PRIuMAX, index_file,
		    (uintmax_t)pid);

	if (!argc)
		return !!push_stash(0, NULL, prefix, 0);
	else if (!strcmp(argv[0], "apply"))
		return !!apply_stash(argc, argv, prefix);
	else if (!strcmp(argv[0], "clear"))
		return !!clear_stash(argc, argv, prefix);
	else if (!strcmp(argv[0], "drop"))
		return !!drop_stash(argc, argv, prefix);
	else if (!strcmp(argv[0], "pop"))
		return !!pop_stash(argc, argv, prefix);
	else if (!strcmp(argv[0], "branch"))
		return !!branch_stash(argc, argv, prefix);
	else if (!strcmp(argv[0], "list"))
		return !!list_stash(argc, argv, prefix);
	else if (!strcmp(argv[0], "show"))
		return !!show_stash(argc, argv, prefix);
	else if (!strcmp(argv[0], "store"))
		return !!store_stash(argc, argv, prefix);
	else if (!strcmp(argv[0], "create"))
		return !!create_stash(argc, argv, prefix);
	else if (!strcmp(argv[0], "push"))
		return !!push_stash(argc, argv, prefix, 0);
	else if (!strcmp(argv[0], "save"))
		return !!save_stash(argc, argv, prefix);
	else if (!strcmp(argv[0], "export"))
		return !!export_stash(argc, argv, prefix);
	else if (!strcmp(argv[0], "import"))
		return !!import_stash(argc, argv, prefix);
	else if (*argv[0] != '-')
		usage_msg_optf(_("unknown subcommand: %s"),
			       git_stash_usage, options, argv[0]);

	/* Assume 'stash push' */
	strvec_push(&args, "push");
	strvec_pushv(&args, argv);
	return !!push_stash(args.nr, args.v, prefix, 1);
}<|MERGE_RESOLUTION|>--- conflicted
+++ resolved
@@ -195,25 +195,8 @@
 	if (argc == 1)
 		commit = argv[0];
 
-<<<<<<< HEAD
-	if (!commit) {
-		if (!ref_exists(ref_stash)) {
-			fprintf_ln(stderr, _("No stash entries found."));
-			return -1;
-		}
-
-		strbuf_addf(&info->revision, "%s@{0}", ref_stash);
-	} else if (strspn(commit, "0123456789") == strlen(commit)) {
-		strbuf_addf(&info->revision, "%s@{%s}", ref_stash, commit);
-	} else {
-		strbuf_addstr(&info->revision, commit);
-=======
-	strbuf_init(&info->revision, 0);
-	if (parse_revision(&info->revision, commit, 0)) {
-		free_stash_info(info);
+	if (parse_revision(&info->revision, commit, 0))
 		return -1;
->>>>>>> e7044f82
-	}
 
 	revision = info->revision.buf;
 
