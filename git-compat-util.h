#ifndef GIT_COMPAT_UTIL_H
#define GIT_COMPAT_UTIL_H

#define _FILE_OFFSET_BITS 64


/* Derived from Linux "Features Test Macro" header
 * Convenience macros to test the versions of gcc (or
 * a compatible compiler).
 * Use them like this:
 *  #if GIT_GNUC_PREREQ (2,8)
 *   ... code requiring gcc 2.8 or later ...
 *  #endif
*/
#if defined(__GNUC__) && defined(__GNUC_MINOR__)
# define GIT_GNUC_PREREQ(maj, min) \
	((__GNUC__ << 16) + __GNUC_MINOR__ >= ((maj) << 16) + (min))
#else
 #define GIT_GNUC_PREREQ(maj, min) 0
#endif


#ifndef FLEX_ARRAY
/*
 * See if our compiler is known to support flexible array members.
 */
#if defined(__STDC_VERSION__) && (__STDC_VERSION__ >= 199901L) && (!defined(__SUNPRO_C) || (__SUNPRO_C > 0x580))
# define FLEX_ARRAY /* empty */
#elif defined(__GNUC__)
# if (__GNUC__ >= 3)
#  define FLEX_ARRAY /* empty */
# else
#  define FLEX_ARRAY 0 /* older GNU extension */
# endif
#endif

/*
 * Otherwise, default to safer but a bit wasteful traditional style
 */
#ifndef FLEX_ARRAY
# define FLEX_ARRAY 1
#endif
#endif


/*
 * BUILD_ASSERT_OR_ZERO - assert a build-time dependency, as an expression.
 * @cond: the compile-time condition which must be true.
 *
 * Your compile will fail if the condition isn't true, or can't be evaluated
 * by the compiler.  This can be used in an expression: its value is "0".
 *
 * Example:
 *	#define foo_to_char(foo)					\
 *		 ((char *)(foo)						\
 *		  + BUILD_ASSERT_OR_ZERO(offsetof(struct foo, string) == 0))
 */
#define BUILD_ASSERT_OR_ZERO(cond) \
	(sizeof(char [1 - 2*!(cond)]) - 1)

#if GIT_GNUC_PREREQ(3, 1)
 /* &arr[0] degrades to a pointer: a different type from an array */
# define BARF_UNLESS_AN_ARRAY(arr)						\
	BUILD_ASSERT_OR_ZERO(!__builtin_types_compatible_p(__typeof__(arr), \
							   __typeof__(&(arr)[0])))
#else
# define BARF_UNLESS_AN_ARRAY(arr) 0
#endif
/*
 * ARRAY_SIZE - get the number of elements in a visible array
 *  <at> x: the array whose size you want.
 *
 * This does not work on pointers, or arrays declared as [], or
 * function parameters.  With correct compiler support, such usage
 * will cause a build error (see the build_assert_or_zero macro).
 */
#define ARRAY_SIZE(x) (sizeof(x) / sizeof((x)[0]) + BARF_UNLESS_AN_ARRAY(x))

#define bitsizeof(x)  (CHAR_BIT * sizeof(x))

#define maximum_signed_value_of_type(a) \
    (INTMAX_MAX >> (bitsizeof(intmax_t) - bitsizeof(a)))

#define maximum_unsigned_value_of_type(a) \
    (UINTMAX_MAX >> (bitsizeof(uintmax_t) - bitsizeof(a)))

/*
 * Signed integer overflow is undefined in C, so here's a helper macro
 * to detect if the sum of two integers will overflow.
 *
 * Requires: a >= 0, typeof(a) equals typeof(b)
 */
#define signed_add_overflows(a, b) \
    ((b) > maximum_signed_value_of_type(a) - (a))

#define unsigned_add_overflows(a, b) \
    ((b) > maximum_unsigned_value_of_type(a) - (a))

/*
 * Returns true if the multiplication of "a" and "b" will
 * overflow. The types of "a" and "b" must match and must be unsigned.
 * Note that this macro evaluates "a" twice!
 */
#define unsigned_mult_overflows(a, b) \
    ((a) && (b) > maximum_unsigned_value_of_type(a) / (a))

#ifdef __GNUC__
#define TYPEOF(x) (__typeof__(x))
#else
#define TYPEOF(x)
#endif

#define MSB(x, bits) ((x) & TYPEOF(x)(~0ULL << (bitsizeof(x) - (bits))))
#define HAS_MULTI_BITS(i)  ((i) & ((i) - 1))  /* checks if an integer has more than 1 bit set */

#define DIV_ROUND_UP(n,d) (((n) + (d) - 1) / (d))

/* Approximation of the length of the decimal representation of this type. */
#define decimal_length(x)	((int)(sizeof(x) * 2.56 + 0.5) + 1)

#if defined(__sun__)
 /*
  * On Solaris, when _XOPEN_EXTENDED is set, its header file
  * forces the programs to be XPG4v2, defeating any _XOPEN_SOURCE
  * setting to say we are XPG5 or XPG6.  Also on Solaris,
  * XPG6 programs must be compiled with a c99 compiler, while
  * non XPG6 programs must be compiled with a pre-c99 compiler.
  */
# if __STDC_VERSION__ - 0 >= 199901L
# define _XOPEN_SOURCE 600
# else
# define _XOPEN_SOURCE 500
# endif
#elif !defined(__APPLE__) && !defined(__FreeBSD__) && !defined(__USLC__) && \
      !defined(_M_UNIX) && !defined(__sgi) && !defined(__DragonFly__) && \
      !defined(__TANDEM) && !defined(__QNX__) && !defined(__MirBSD__) && \
      !defined(__CYGWIN__)
#define _XOPEN_SOURCE 600 /* glibc2 and AIX 5.3L need 500, OpenBSD needs 600 for S_ISLNK() */
#define _XOPEN_SOURCE_EXTENDED 1 /* AIX 5.3L needs this */
#endif
#define _ALL_SOURCE 1
#define _GNU_SOURCE 1
#define _BSD_SOURCE 1
#define _DEFAULT_SOURCE 1
#define _NETBSD_SOURCE 1
#define _SGI_SOURCE 1

#if defined(WIN32) && !defined(__CYGWIN__) /* Both MinGW and MSVC */
# if !defined(_WIN32_WINNT)
#  define _WIN32_WINNT 0x0600
# endif
#define WIN32_LEAN_AND_MEAN  /* stops windows.h including winsock.h */
#include <winsock2.h>
#include <windows.h>
#define GIT_WINDOWS_NATIVE
#endif

#include <unistd.h>
#include <stdio.h>
#include <sys/stat.h>
#include <fcntl.h>
#include <stddef.h>
#include <stdlib.h>
#include <stdarg.h>
#include <string.h>
#ifdef HAVE_STRINGS_H
#include <strings.h> /* for strcasecmp() */
#endif
#include <errno.h>
#include <limits.h>
#ifdef NEEDS_SYS_PARAM_H
#include <sys/param.h>
#endif
#include <sys/types.h>
#include <dirent.h>
#include <sys/time.h>
#include <time.h>
#include <signal.h>
#include <assert.h>
#include <regex.h>
#include <utime.h>
#include <syslog.h>
#if !defined(NO_POLL_H)
#include <poll.h>
#elif !defined(NO_SYS_POLL_H)
#include <sys/poll.h>
#else
/* Pull the compat stuff */
#include <poll.h>
#endif
#ifdef HAVE_BSD_SYSCTL
#include <sys/sysctl.h>
#endif

#if defined(__CYGWIN__)
#include "compat/cygwin.h"
#endif
#if defined(__MINGW32__)
/* pull in Windows compatibility stuff */
#include "compat/mingw.h"
#elif defined(_MSC_VER)
#include "compat/msvc.h"
#else
#include <sys/utsname.h>
#include <sys/wait.h>
#include <sys/resource.h>
#include <sys/socket.h>
#include <sys/ioctl.h>
#include <termios.h>
#ifndef NO_SYS_SELECT_H
#include <sys/select.h>
#endif
#include <netinet/in.h>
#include <netinet/tcp.h>
#include <arpa/inet.h>
#include <netdb.h>
#include <pwd.h>
#include <sys/un.h>
#ifndef NO_INTTYPES_H
#include <inttypes.h>
#else
#include <stdint.h>
#endif
#ifdef NO_INTPTR_T
/*
 * On I16LP32, ILP32 and LP64 "long" is the safe bet, however
 * on LLP86, IL33LLP64 and P64 it needs to be "long long",
 * while on IP16 and IP16L32 it is "int" (resp. "short")
 * Size needs to match (or exceed) 'sizeof(void *)'.
 * We can't take "long long" here as not everybody has it.
 */
typedef long intptr_t;
typedef unsigned long uintptr_t;
#endif
#undef _ALL_SOURCE /* AIX 5.3L defines a struct list with _ALL_SOURCE. */
#include <grp.h>
#define _ALL_SOURCE 1
#endif

/* used on Mac OS X */
#ifdef PRECOMPOSE_UNICODE
#include "compat/precompose_utf8.h"
#else
#define precompose_str(in,i_nfd2nfc)
#define precompose_argv(c,v)
#define probe_utf8_pathname_composition()
#endif

#ifdef MKDIR_WO_TRAILING_SLASH
#define mkdir(a,b) compat_mkdir_wo_trailing_slash((a),(b))
extern int compat_mkdir_wo_trailing_slash(const char*, mode_t);
#endif

#ifdef NO_STRUCT_ITIMERVAL
struct itimerval {
	struct timeval it_interval;
	struct timeval it_value;
};
#endif

#ifdef NO_SETITIMER
#define setitimer(which,value,ovalue)
#endif

#ifndef NO_LIBGEN_H
#include <libgen.h>
#else
#define basename gitbasename
extern char *gitbasename(char *);
#define dirname gitdirname
extern char *gitdirname(char *);
#endif

#ifndef NO_ICONV
#include <iconv.h>
#endif

#ifndef NO_OPENSSL
#ifdef __APPLE__
#define __AVAILABILITY_MACROS_USES_AVAILABILITY 0
#include <AvailabilityMacros.h>
#undef DEPRECATED_ATTRIBUTE
#define DEPRECATED_ATTRIBUTE
#undef __AVAILABILITY_MACROS_USES_AVAILABILITY
#endif
#include <openssl/ssl.h>
#include <openssl/err.h>
#endif

#ifdef HAVE_SYSINFO
# include <sys/sysinfo.h>
#endif

/* On most systems <netdb.h> would have given us this, but
 * not on some systems (e.g. z/OS).
 */
#ifndef NI_MAXHOST
#define NI_MAXHOST 1025
#endif

#ifndef NI_MAXSERV
#define NI_MAXSERV 32
#endif

/* On most systems <limits.h> would have given us this, but
 * not on some systems (e.g. GNU/Hurd).
 */
#ifndef PATH_MAX
#define PATH_MAX 4096
#endif

#ifndef PRIuMAX
#define PRIuMAX "llu"
#endif

#ifndef SCNuMAX
#define SCNuMAX PRIuMAX
#endif

#ifndef PRIu32
#define PRIu32 "u"
#endif

#ifndef PRIx32
#define PRIx32 "x"
#endif

#ifndef PRIo32
#define PRIo32 "o"
#endif

typedef uintmax_t timestamp_t;
#define PRItime PRIuMAX
#define parse_timestamp strtoumax
#define TIME_MAX UINTMAX_MAX

#ifndef PATH_SEP
#define PATH_SEP ':'
#endif

#ifdef HAVE_PATHS_H
#include <paths.h>
#endif
#ifndef _PATH_DEFPATH
#define _PATH_DEFPATH "/usr/local/bin:/usr/bin:/bin"
#endif

<<<<<<< HEAD
#ifndef platform_core_config
static inline int noop_core_config(const char *var, const char *value, void *cb)
{
	return 0;
}
#define platform_core_config noop_core_config
=======
int lstat_cache_aware_rmdir(const char *path);
#if !defined(__MINGW32__) && !defined(_MSC_VER)
#define rmdir lstat_cache_aware_rmdir
>>>>>>> 9fb2a1fb
#endif

#ifndef has_dos_drive_prefix
static inline int git_has_dos_drive_prefix(const char *path)
{
	return 0;
}
#define has_dos_drive_prefix git_has_dos_drive_prefix
#endif

#ifndef skip_dos_drive_prefix
static inline int git_skip_dos_drive_prefix(char **path)
{
	return 0;
}
#define skip_dos_drive_prefix git_skip_dos_drive_prefix
#endif

#ifndef is_dir_sep
static inline int git_is_dir_sep(int c)
{
	return c == '/';
}
#define is_dir_sep git_is_dir_sep
#endif

#ifndef offset_1st_component
static inline int git_offset_1st_component(const char *path)
{
	return is_dir_sep(path[0]);
}
#define offset_1st_component git_offset_1st_component
#endif

#ifndef is_valid_path
#define is_valid_path(path) 1
#endif

#ifndef find_last_dir_sep
static inline char *git_find_last_dir_sep(const char *path)
{
	return strrchr(path, '/');
}
#define find_last_dir_sep git_find_last_dir_sep
#endif

#ifndef query_user_email
#define query_user_email() NULL
#endif

#if defined(__HP_cc) && (__HP_cc >= 61000)
#define NORETURN __attribute__((noreturn))
#define NORETURN_PTR
#elif defined(__GNUC__) && !defined(NO_NORETURN)
#define NORETURN __attribute__((__noreturn__))
#define NORETURN_PTR __attribute__((__noreturn__))
#elif defined(_MSC_VER)
#define NORETURN __declspec(noreturn)
#define NORETURN_PTR
#else
#define NORETURN
#define NORETURN_PTR
#ifndef __GNUC__
#ifndef __attribute__
#define __attribute__(x)
#endif
#endif
#endif

/* The sentinel attribute is valid from gcc version 4.0 */
#if defined(__GNUC__) && (__GNUC__ >= 4)
#define LAST_ARG_MUST_BE_NULL __attribute__((sentinel))
#else
#define LAST_ARG_MUST_BE_NULL
#endif

#define MAYBE_UNUSED __attribute__((__unused__))

#include "compat/bswap.h"

#include "wildmatch.h"

struct strbuf;

/* General helper functions */
extern void vreportf(const char *prefix, const char *err, va_list params);
extern NORETURN void usage(const char *err);
extern NORETURN void usagef(const char *err, ...) __attribute__((format (printf, 1, 2)));
extern NORETURN void die(const char *err, ...) __attribute__((format (printf, 1, 2)));
extern NORETURN void die_errno(const char *err, ...) __attribute__((format (printf, 1, 2)));
extern int error(const char *err, ...) __attribute__((format (printf, 1, 2)));
extern int error_errno(const char *err, ...) __attribute__((format (printf, 1, 2)));
extern void warning(const char *err, ...) __attribute__((format (printf, 1, 2)));
extern void warning_errno(const char *err, ...) __attribute__((format (printf, 1, 2)));

#ifndef NO_OPENSSL
#ifdef APPLE_COMMON_CRYPTO
#include "compat/apple-common-crypto.h"
#else
#include <openssl/evp.h>
#include <openssl/hmac.h>
#endif /* APPLE_COMMON_CRYPTO */
#include <openssl/x509v3.h>
#endif /* NO_OPENSSL */

/*
 * Let callers be aware of the constant return value; this can help
 * gcc with -Wuninitialized analysis. We restrict this trick to gcc, though,
 * because some compilers may not support variadic macros. Since we're only
 * trying to help gcc, anyway, it's OK; other compilers will fall back to
 * using the function as usual.
 */
#if defined(__GNUC__)
static inline int const_error(void)
{
	return -1;
}
#define error(...) (error(__VA_ARGS__), const_error())
#define error_errno(...) (error_errno(__VA_ARGS__), const_error())
#endif

extern void set_die_routine(NORETURN_PTR void (*routine)(const char *err, va_list params));
extern void set_error_routine(void (*routine)(const char *err, va_list params));
extern void (*get_error_routine(void))(const char *err, va_list params);
extern void set_warn_routine(void (*routine)(const char *warn, va_list params));
extern void (*get_warn_routine(void))(const char *warn, va_list params);
extern void set_die_is_recursing_routine(int (*routine)(void));

extern int starts_with(const char *str, const char *prefix);
extern int istarts_with(const char *str, const char *prefix);

/*
 * If the string "str" begins with the string found in "prefix", return 1.
 * The "out" parameter is set to "str + strlen(prefix)" (i.e., to the point in
 * the string right after the prefix).
 *
 * Otherwise, return 0 and leave "out" untouched.
 *
 * Examples:
 *
 *   [extract branch name, fail if not a branch]
 *   if (!skip_prefix(ref, "refs/heads/", &branch)
 *	return -1;
 *
 *   [skip prefix if present, otherwise use whole string]
 *   skip_prefix(name, "refs/heads/", &name);
 */
static inline int skip_prefix(const char *str, const char *prefix,
			      const char **out)
{
	do {
		if (!*prefix) {
			*out = str;
			return 1;
		}
	} while (*str++ == *prefix++);
	return 0;
}

/*
 * If the string "str" is the same as the string in "prefix", then the "arg"
 * parameter is set to the "def" parameter and 1 is returned.
 * If the string "str" begins with the string found in "prefix" and then a
 * "=" sign, then the "arg" parameter is set to "str + strlen(prefix) + 1"
 * (i.e., to the point in the string right after the prefix and the "=" sign),
 * and 1 is returned.
 *
 * Otherwise, return 0 and leave "arg" untouched.
 *
 * When we accept both a "--key" and a "--key=<val>" option, this function
 * can be used instead of !strcmp(arg, "--key") and then
 * skip_prefix(arg, "--key=", &arg) to parse such an option.
 */
int skip_to_optional_arg_default(const char *str, const char *prefix,
				 const char **arg, const char *def);

static inline int skip_to_optional_arg(const char *str, const char *prefix,
				       const char **arg)
{
	return skip_to_optional_arg_default(str, prefix, arg, "");
}

/*
 * Like skip_prefix, but promises never to read past "len" bytes of the input
 * buffer, and returns the remaining number of bytes in "out" via "outlen".
 */
static inline int skip_prefix_mem(const char *buf, size_t len,
				  const char *prefix,
				  const char **out, size_t *outlen)
{
	size_t prefix_len = strlen(prefix);
	if (prefix_len <= len && !memcmp(buf, prefix, prefix_len)) {
		*out = buf + prefix_len;
		*outlen = len - prefix_len;
		return 1;
	}
	return 0;
}

/*
 * If buf ends with suffix, return 1 and subtract the length of the suffix
 * from *len. Otherwise, return 0 and leave *len untouched.
 */
static inline int strip_suffix_mem(const char *buf, size_t *len,
				   const char *suffix)
{
	size_t suflen = strlen(suffix);
	if (*len < suflen || memcmp(buf + (*len - suflen), suffix, suflen))
		return 0;
	*len -= suflen;
	return 1;
}

/*
 * If str ends with suffix, return 1 and set *len to the size of the string
 * without the suffix. Otherwise, return 0 and set *len to the size of the
 * string.
 *
 * Note that we do _not_ NUL-terminate str to the new length.
 */
static inline int strip_suffix(const char *str, const char *suffix, size_t *len)
{
	*len = strlen(str);
	return strip_suffix_mem(str, len, suffix);
}

static inline int ends_with(const char *str, const char *suffix)
{
	size_t len;
	return strip_suffix(str, suffix, &len);
}

#define SWAP(a, b) do {						\
	void *_swap_a_ptr = &(a);				\
	void *_swap_b_ptr = &(b);				\
	unsigned char _swap_buffer[sizeof(a)];			\
	memcpy(_swap_buffer, _swap_a_ptr, sizeof(a));		\
	memcpy(_swap_a_ptr, _swap_b_ptr, sizeof(a) +		\
	       BUILD_ASSERT_OR_ZERO(sizeof(a) == sizeof(b)));	\
	memcpy(_swap_b_ptr, _swap_buffer, sizeof(a));		\
} while (0)

#if defined(NO_MMAP) || defined(USE_WIN32_MMAP)

#ifndef PROT_READ
#define PROT_READ 1
#define PROT_WRITE 2
#define MAP_PRIVATE 1
#endif

#define mmap git_mmap
#define munmap git_munmap
extern void *git_mmap(void *start, size_t length, int prot, int flags, int fd, off_t offset);
extern int git_munmap(void *start, size_t length);

#else /* NO_MMAP || USE_WIN32_MMAP */

#include <sys/mman.h>

#endif /* NO_MMAP || USE_WIN32_MMAP */

#ifdef NO_MMAP

/* This value must be multiple of (pagesize * 2) */
#define DEFAULT_PACKED_GIT_WINDOW_SIZE (1 * 1024 * 1024)

#else /* NO_MMAP */

/* This value must be multiple of (pagesize * 2) */
#define DEFAULT_PACKED_GIT_WINDOW_SIZE \
	(sizeof(void*) >= 8 \
		?  1 * 1024 * 1024 * 1024 \
		: 32 * 1024 * 1024)

#endif /* NO_MMAP */

#ifndef MAP_FAILED
#define MAP_FAILED ((void *)-1)
#endif

#ifdef NO_ST_BLOCKS_IN_STRUCT_STAT
#define on_disk_bytes(st) ((st).st_size)
#else
#define on_disk_bytes(st) ((st).st_blocks * 512)
#endif

#ifdef NEEDS_MODE_TRANSLATION
#undef S_IFMT
#undef S_IFREG
#undef S_IFDIR
#undef S_IFLNK
#undef S_IFBLK
#undef S_IFCHR
#undef S_IFIFO
#undef S_IFSOCK
#define S_IFMT   0170000
#define S_IFREG  0100000
#define S_IFDIR  0040000
#define S_IFLNK  0120000
#define S_IFBLK  0060000
#define S_IFCHR  0020000
#define S_IFIFO  0010000
#define S_IFSOCK 0140000
#ifdef stat
#undef stat
#endif
#define stat(path, buf) git_stat(path, buf)
extern int git_stat(const char *, struct stat *);
#ifdef fstat
#undef fstat
#endif
#define fstat(fd, buf) git_fstat(fd, buf)
extern int git_fstat(int, struct stat *);
#ifdef lstat
#undef lstat
#endif
#define lstat(path, buf) git_lstat(path, buf)
extern int git_lstat(const char *, struct stat *);
#endif

#define DEFAULT_PACKED_GIT_LIMIT \
	((1024L * 1024L) * (size_t)(sizeof(void*) >= 8 ? (32 * 1024L * 1024L) : 256))

#ifdef NO_PREAD
#define pread git_pread
extern ssize_t git_pread(int fd, void *buf, size_t count, off_t offset);
#endif
/*
 * Forward decl that will remind us if its twin in cache.h changes.
 * This function is used in compat/pread.c.  But we can't include
 * cache.h there.
 */
extern ssize_t read_in_full(int fd, void *buf, size_t count);

#ifdef NO_SETENV
#define setenv gitsetenv
extern int gitsetenv(const char *, const char *, int);
#endif

#ifdef NO_MKDTEMP
#define mkdtemp gitmkdtemp
extern char *gitmkdtemp(char *);
#endif

#ifdef NO_UNSETENV
#define unsetenv gitunsetenv
extern void gitunsetenv(const char *);
#endif

#ifdef NO_STRCASESTR
#define strcasestr gitstrcasestr
extern char *gitstrcasestr(const char *haystack, const char *needle);
#endif

#ifdef NO_STRLCPY
#define strlcpy gitstrlcpy
extern size_t gitstrlcpy(char *, const char *, size_t);
#endif

#ifdef NO_STRTOUMAX
#define strtoumax gitstrtoumax
extern uintmax_t gitstrtoumax(const char *, char **, int);
#define strtoimax gitstrtoimax
extern intmax_t gitstrtoimax(const char *, char **, int);
#endif

#ifdef NO_HSTRERROR
#define hstrerror githstrerror
extern const char *githstrerror(int herror);
#endif

#ifdef NO_MEMMEM
#define memmem gitmemmem
void *gitmemmem(const void *haystack, size_t haystacklen,
                const void *needle, size_t needlelen);
#endif

#ifdef OVERRIDE_STRDUP
#ifdef strdup
#undef strdup
#endif
#define strdup gitstrdup
char *gitstrdup(const char *s);
#endif

#ifdef NO_GETPAGESIZE
#define getpagesize() sysconf(_SC_PAGESIZE)
#endif

#ifndef O_CLOEXEC
#define O_CLOEXEC 0
#endif

#ifdef FREAD_READS_DIRECTORIES
# if !defined(SUPPRESS_FOPEN_REDEFINITION)
#  ifdef fopen
#   undef fopen
#  endif
#  define fopen(a,b) git_fopen(a,b)
# endif
extern FILE *git_fopen(const char*, const char*);
#endif

#ifdef SNPRINTF_RETURNS_BOGUS
#ifdef snprintf
#undef snprintf
#endif
#define snprintf git_snprintf
extern int git_snprintf(char *str, size_t maxsize,
			const char *format, ...);
#ifdef vsnprintf
#undef vsnprintf
#endif
#define vsnprintf git_vsnprintf
extern int git_vsnprintf(char *str, size_t maxsize,
			 const char *format, va_list ap);
#endif

#ifdef __GLIBC_PREREQ
#if __GLIBC_PREREQ(2, 1)
#define HAVE_STRCHRNUL
#endif
#endif

#ifndef HAVE_STRCHRNUL
#define strchrnul gitstrchrnul
static inline char *gitstrchrnul(const char *s, int c)
{
	while (*s && *s != c)
		s++;
	return (char *)s;
}
#endif

#ifdef NO_INET_PTON
int inet_pton(int af, const char *src, void *dst);
#endif

#ifdef NO_INET_NTOP
const char *inet_ntop(int af, const void *src, char *dst, size_t size);
#endif

#ifdef NO_PTHREADS
#define atexit git_atexit
extern int git_atexit(void (*handler)(void));
#endif

typedef void (*try_to_free_t)(size_t);
extern try_to_free_t set_try_to_free_routine(try_to_free_t);

static inline size_t st_add(size_t a, size_t b)
{
	if (unsigned_add_overflows(a, b))
		die("size_t overflow: %"PRIuMAX" + %"PRIuMAX,
		    (uintmax_t)a, (uintmax_t)b);
	return a + b;
}
#define st_add3(a,b,c)   st_add(st_add((a),(b)),(c))
#define st_add4(a,b,c,d) st_add(st_add3((a),(b),(c)),(d))

static inline size_t st_mult(size_t a, size_t b)
{
	if (unsigned_mult_overflows(a, b))
		die("size_t overflow: %"PRIuMAX" * %"PRIuMAX,
		    (uintmax_t)a, (uintmax_t)b);
	return a * b;
}

static inline size_t st_sub(size_t a, size_t b)
{
	if (a < b)
		die("size_t underflow: %"PRIuMAX" - %"PRIuMAX,
		    (uintmax_t)a, (uintmax_t)b);
	return a - b;
}

#ifdef HAVE_ALLOCA_H
# include <alloca.h>
# define xalloca(size)      (alloca(size))
# define xalloca_free(p)    do {} while (0)
#else
# define xalloca(size)      (xmalloc(size))
# define xalloca_free(p)    (free(p))
#endif
extern char *xstrdup(const char *str);
extern void *xmalloc(size_t size);
extern void *xmallocz(size_t size);
extern void *xmallocz_gently(size_t size);
extern void *xmemdupz(const void *data, size_t len);
extern char *xstrndup(const char *str, size_t len);
extern void *xrealloc(void *ptr, size_t size);
extern void *xcalloc(size_t nmemb, size_t size);
extern void *xmmap(void *start, size_t length, int prot, int flags, int fd, off_t offset);
extern void *xmmap_gently(void *start, size_t length, int prot, int flags, int fd, off_t offset);
extern int xopen(const char *path, int flags, ...);
extern ssize_t xread(int fd, void *buf, size_t len);
extern ssize_t xwrite(int fd, const void *buf, size_t len);
extern ssize_t xpread(int fd, void *buf, size_t len, off_t offset);
extern int xdup(int fd);
extern FILE *xfopen(const char *path, const char *mode);
extern FILE *xfdopen(int fd, const char *mode);
extern int xmkstemp(char *temp_filename);
extern int xmkstemp_mode(char *temp_filename, int mode);
extern char *xgetcwd(void);
extern FILE *fopen_for_writing(const char *path);
extern FILE *fopen_or_warn(const char *path, const char *mode);

/*
 * FREE_AND_NULL(ptr) is like free(ptr) followed by ptr = NULL. Note
 * that ptr is used twice, so don't pass e.g. ptr++.
 */
#define FREE_AND_NULL(p) do { free(p); (p) = NULL; } while (0)

#define ALLOC_ARRAY(x, alloc) (x) = xmalloc(st_mult(sizeof(*(x)), (alloc)))
#define CALLOC_ARRAY(x, alloc) (x) = xcalloc((alloc), sizeof(*(x)));
#define REALLOC_ARRAY(x, alloc) (x) = xrealloc((x), st_mult(sizeof(*(x)), (alloc)))

#define COPY_ARRAY(dst, src, n) copy_array((dst), (src), (n), sizeof(*(dst)) + \
	BUILD_ASSERT_OR_ZERO(sizeof(*(dst)) == sizeof(*(src))))
static inline void copy_array(void *dst, const void *src, size_t n, size_t size)
{
	if (n)
		memcpy(dst, src, st_mult(size, n));
}

#define MOVE_ARRAY(dst, src, n) move_array((dst), (src), (n), sizeof(*(dst)) + \
	BUILD_ASSERT_OR_ZERO(sizeof(*(dst)) == sizeof(*(src))))
static inline void move_array(void *dst, const void *src, size_t n, size_t size)
{
	if (n)
		memmove(dst, src, st_mult(size, n));
}

/*
 * These functions help you allocate structs with flex arrays, and copy
 * the data directly into the array. For example, if you had:
 *
 *   struct foo {
 *     int bar;
 *     char name[FLEX_ARRAY];
 *   };
 *
 * you can do:
 *
 *   struct foo *f;
 *   FLEX_ALLOC_MEM(f, name, src, len);
 *
 * to allocate a "foo" with the contents of "src" in the "name" field.
 * The resulting struct is automatically zero'd, and the flex-array field
 * is NUL-terminated (whether the incoming src buffer was or not).
 *
 * The FLEXPTR_* variants operate on structs that don't use flex-arrays,
 * but do want to store a pointer to some extra data in the same allocated
 * block. For example, if you have:
 *
 *   struct foo {
 *     char *name;
 *     int bar;
 *   };
 *
 * you can do:
 *
 *   struct foo *f;
 *   FLEXPTR_ALLOC_STR(f, name, src);
 *
 * and "name" will point to a block of memory after the struct, which will be
 * freed along with the struct (but the pointer can be repointed anywhere).
 *
 * The *_STR variants accept a string parameter rather than a ptr/len
 * combination.
 *
 * Note that these macros will evaluate the first parameter multiple
 * times, and it must be assignable as an lvalue.
 */
#define FLEX_ALLOC_MEM(x, flexname, buf, len) do { \
	size_t flex_array_len_ = (len); \
	(x) = xcalloc(1, st_add3(sizeof(*(x)), flex_array_len_, 1)); \
	memcpy((void *)(x)->flexname, (buf), flex_array_len_); \
} while (0)
#define FLEXPTR_ALLOC_MEM(x, ptrname, buf, len) do { \
	size_t flex_array_len_ = (len); \
	(x) = xcalloc(1, st_add3(sizeof(*(x)), flex_array_len_, 1)); \
	memcpy((x) + 1, (buf), flex_array_len_); \
	(x)->ptrname = (void *)((x)+1); \
} while(0)
#define FLEX_ALLOC_STR(x, flexname, str) \
	FLEX_ALLOC_MEM((x), flexname, (str), strlen(str))
#define FLEXPTR_ALLOC_STR(x, ptrname, str) \
	FLEXPTR_ALLOC_MEM((x), ptrname, (str), strlen(str))

static inline char *xstrdup_or_null(const char *str)
{
	return str ? xstrdup(str) : NULL;
}

static inline size_t xsize_t(off_t len)
{
	size_t size = (size_t) len;

	if (len != (off_t) size)
		die("Cannot handle files this big");
	return size;
}

__attribute__((format (printf, 3, 4)))
extern int xsnprintf(char *dst, size_t max, const char *fmt, ...);

#ifndef HOST_NAME_MAX
#define HOST_NAME_MAX 256
#endif

extern int xgethostname(char *buf, size_t len);

/* in ctype.c, for kwset users */
extern const unsigned char tolower_trans_tbl[256];

/* Sane ctype - no locale, and works with signed chars */
#undef isascii
#undef isspace
#undef isdigit
#undef isalpha
#undef isalnum
#undef isprint
#undef islower
#undef isupper
#undef tolower
#undef toupper
#undef iscntrl
#undef ispunct
#undef isxdigit

extern const unsigned char sane_ctype[256];
#define GIT_SPACE 0x01
#define GIT_DIGIT 0x02
#define GIT_ALPHA 0x04
#define GIT_GLOB_SPECIAL 0x08
#define GIT_REGEX_SPECIAL 0x10
#define GIT_PATHSPEC_MAGIC 0x20
#define GIT_CNTRL 0x40
#define GIT_PUNCT 0x80
#define sane_istest(x,mask) ((sane_ctype[(unsigned char)(x)] & (mask)) != 0)
#define isascii(x) (((x) & ~0x7f) == 0)
#define isspace(x) sane_istest(x,GIT_SPACE)
#define isdigit(x) sane_istest(x,GIT_DIGIT)
#define isalpha(x) sane_istest(x,GIT_ALPHA)
#define isalnum(x) sane_istest(x,GIT_ALPHA | GIT_DIGIT)
#define isprint(x) ((x) >= 0x20 && (x) <= 0x7e)
#define islower(x) sane_iscase(x, 1)
#define isupper(x) sane_iscase(x, 0)
#define is_glob_special(x) sane_istest(x,GIT_GLOB_SPECIAL)
#define is_regex_special(x) sane_istest(x,GIT_GLOB_SPECIAL | GIT_REGEX_SPECIAL)
#define iscntrl(x) (sane_istest(x,GIT_CNTRL))
#define ispunct(x) sane_istest(x, GIT_PUNCT | GIT_REGEX_SPECIAL | \
		GIT_GLOB_SPECIAL | GIT_PATHSPEC_MAGIC)
#define isxdigit(x) (hexval_table[(unsigned char)(x)] != -1)
#define tolower(x) sane_case((unsigned char)(x), 0x20)
#define toupper(x) sane_case((unsigned char)(x), 0)
#define is_pathspec_magic(x) sane_istest(x,GIT_PATHSPEC_MAGIC)

static inline int sane_case(int x, int high)
{
	if (sane_istest(x, GIT_ALPHA))
		x = (x & ~0x20) | high;
	return x;
}

static inline int sane_iscase(int x, int is_lower)
{
	if (!sane_istest(x, GIT_ALPHA))
		return 0;

	if (is_lower)
		return (x & 0x20) != 0;
	else
		return (x & 0x20) == 0;
}

/*
 * Like skip_prefix, but compare case-insensitively. Note that the comparison
 * is done via tolower(), so it is strictly ASCII (no multi-byte characters or
 * locale-specific conversions).
 */
static inline int skip_iprefix(const char *str, const char *prefix,
			       const char **out)
{
	do {
		if (!*prefix) {
			*out = str;
			return 1;
		}
	} while (tolower(*str++) == tolower(*prefix++));
	return 0;
}

static inline int strtoul_ui(char const *s, int base, unsigned int *result)
{
	unsigned long ul;
	char *p;

	errno = 0;
	/* negative values would be accepted by strtoul */
	if (strchr(s, '-'))
		return -1;
	ul = strtoul(s, &p, base);
	if (errno || *p || p == s || (unsigned int) ul != ul)
		return -1;
	*result = ul;
	return 0;
}

static inline int strtol_i(char const *s, int base, int *result)
{
	long ul;
	char *p;

	errno = 0;
	ul = strtol(s, &p, base);
	if (errno || *p || p == s || (int) ul != ul)
		return -1;
	*result = ul;
	return 0;
}

#ifdef INTERNAL_QSORT
void git_qsort(void *base, size_t nmemb, size_t size,
	       int(*compar)(const void *, const void *));
#define qsort git_qsort
#endif

#define QSORT(base, n, compar) sane_qsort((base), (n), sizeof(*(base)), compar)
static inline void sane_qsort(void *base, size_t nmemb, size_t size,
			      int(*compar)(const void *, const void *))
{
	if (nmemb > 1)
		qsort(base, nmemb, size, compar);
}

#ifndef HAVE_ISO_QSORT_S
int git_qsort_s(void *base, size_t nmemb, size_t size,
		int (*compar)(const void *, const void *, void *), void *ctx);
#define qsort_s git_qsort_s
#endif

#define QSORT_S(base, n, compar, ctx) do {			\
	if (qsort_s((base), (n), sizeof(*(base)), compar, ctx))	\
		BUG("qsort_s() failed");			\
} while (0)

#ifndef REG_STARTEND
#error "Git requires REG_STARTEND support. Compile with NO_REGEX=NeedsStartEnd"
#endif

static inline int regexec_buf(const regex_t *preg, const char *buf, size_t size,
			      size_t nmatch, regmatch_t pmatch[], int eflags)
{
	assert(nmatch > 0 && pmatch);
	pmatch[0].rm_so = 0;
	pmatch[0].rm_eo = size;
	return regexec(preg, buf, nmatch, pmatch, eflags | REG_STARTEND);
}

#ifndef DIR_HAS_BSD_GROUP_SEMANTICS
# define FORCE_DIR_SET_GID S_ISGID
#else
# define FORCE_DIR_SET_GID 0
#endif

#ifdef NO_NSEC
#undef USE_NSEC
#define ST_CTIME_NSEC(st) 0
#define ST_MTIME_NSEC(st) 0
#else
#ifdef USE_ST_TIMESPEC
#define ST_CTIME_NSEC(st) ((unsigned int)((st).st_ctimespec.tv_nsec))
#define ST_MTIME_NSEC(st) ((unsigned int)((st).st_mtimespec.tv_nsec))
#else
#define ST_CTIME_NSEC(st) ((unsigned int)((st).st_ctim.tv_nsec))
#define ST_MTIME_NSEC(st) ((unsigned int)((st).st_mtim.tv_nsec))
#endif
#endif

#ifdef UNRELIABLE_FSTAT
#define fstat_is_reliable() 0
#else
#define fstat_is_reliable() 1
#endif

#ifndef va_copy
/*
 * Since an obvious implementation of va_list would be to make it a
 * pointer into the stack frame, a simple assignment will work on
 * many systems.  But let's try to be more portable.
 */
#ifdef __va_copy
#define va_copy(dst, src) __va_copy(dst, src)
#else
#define va_copy(dst, src) ((dst) = (src))
#endif
#endif

#if defined(__GNUC__) || (_MSC_VER >= 1400) || defined(__C99_MACRO_WITH_VA_ARGS)
#define HAVE_VARIADIC_MACROS 1
#endif

/* usage.c: only to be used for testing BUG() implementation (see test-tool) */
extern int BUG_exit_code;

#ifdef HAVE_VARIADIC_MACROS
__attribute__((format (printf, 3, 4))) NORETURN
void BUG_fl(const char *file, int line, const char *fmt, ...);
#define BUG(...) BUG_fl(__FILE__, __LINE__, __VA_ARGS__)
#else
__attribute__((format (printf, 1, 2))) NORETURN
void BUG(const char *fmt, ...);
#endif

/*
 * Preserves errno, prints a message, but gives no warning for ENOENT.
 * Returns 0 on success, which includes trying to unlink an object that does
 * not exist.
 */
int unlink_or_warn(const char *path);
 /*
  * Tries to unlink file.  Returns 0 if unlink succeeded
  * or the file already didn't exist.  Returns -1 and
  * appends a message to err suitable for
  * 'error("%s", err->buf)' on error.
  */
int unlink_or_msg(const char *file, struct strbuf *err);
/*
 * Preserves errno, prints a message, but gives no warning for ENOENT.
 * Returns 0 on success, which includes trying to remove a directory that does
 * not exist.
 */
int rmdir_or_warn(const char *path);
/*
 * Calls the correct function out of {unlink,rmdir}_or_warn based on
 * the supplied file mode.
 */
int remove_or_warn(unsigned int mode, const char *path);

/*
 * Call access(2), but warn for any error except "missing file"
 * (ENOENT or ENOTDIR).
 */
#define ACCESS_EACCES_OK (1U << 0)
int access_or_warn(const char *path, int mode, unsigned flag);
int access_or_die(const char *path, int mode, unsigned flag);

/* Warn on an inaccessible file if errno indicates this is an error */
int warn_on_fopen_errors(const char *path);

#ifdef GMTIME_UNRELIABLE_ERRORS
struct tm *git_gmtime(const time_t *);
struct tm *git_gmtime_r(const time_t *, struct tm *);
#define gmtime git_gmtime
#define gmtime_r git_gmtime_r
#endif

#if !defined(USE_PARENS_AROUND_GETTEXT_N) && defined(__GNUC__)
#define USE_PARENS_AROUND_GETTEXT_N 1
#endif

#ifndef SHELL_PATH
# define SHELL_PATH "/bin/sh"
#endif

#ifndef _POSIX_THREAD_SAFE_FUNCTIONS
#define flockfile(fh)
#define funlockfile(fh)
#define getc_unlocked(fh) getc(fh)
#endif

/*
 * Our code often opens a path to an optional file, to work on its
 * contents when we can successfully open it.  We can ignore a failure
 * to open if such an optional file does not exist, but we do want to
 * report a failure in opening for other reasons (e.g. we got an I/O
 * error, or the file is there, but we lack the permission to open).
 *
 * Call this function after seeing an error from open() or fopen() to
 * see if the errno indicates a missing file that we can safely ignore.
 */
static inline int is_missing_file_error(int errno_)
{
	return (errno_ == ENOENT || errno_ == ENOTDIR);
}

extern int cmd_main(int, const char **);

/*
 * You can mark a stack variable with UNLEAK(var) to avoid it being
 * reported as a leak by tools like LSAN or valgrind. The argument
 * should generally be the variable itself (not its address and not what
 * it points to). It's safe to use this on pointers which may already
 * have been freed, or on pointers which may still be in use.
 *
 * Use this _only_ for a variable that leaks by going out of scope at
 * program exit (so only from cmd_* functions or their direct helpers).
 * Normal functions, especially those which may be called multiple
 * times, should actually free their memory. This is only meant as
 * an annotation, and does nothing in non-leak-checking builds.
 */
#ifdef SUPPRESS_ANNOTATED_LEAKS
extern void unleak_memory(const void *ptr, size_t len);
#define UNLEAK(var) unleak_memory(&(var), sizeof(var))
#else
#define UNLEAK(var) do {} while (0)
#endif

/*
 * This include must come after system headers, since it introduces macros that
 * replace system names.
 */
#include "banned.h"

#endif<|MERGE_RESOLUTION|>--- conflicted
+++ resolved
@@ -345,18 +345,17 @@
 #define _PATH_DEFPATH "/usr/local/bin:/usr/bin:/bin"
 #endif
 
-<<<<<<< HEAD
 #ifndef platform_core_config
 static inline int noop_core_config(const char *var, const char *value, void *cb)
 {
 	return 0;
 }
 #define platform_core_config noop_core_config
-=======
+#endif
+
 int lstat_cache_aware_rmdir(const char *path);
 #if !defined(__MINGW32__) && !defined(_MSC_VER)
 #define rmdir lstat_cache_aware_rmdir
->>>>>>> 9fb2a1fb
 #endif
 
 #ifndef has_dos_drive_prefix
