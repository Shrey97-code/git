--- conflicted
+++ resolved
@@ -30,11 +30,8 @@
 # pylint: disable=wrong-import-order
 # pylint: disable=wrong-import-position
 #
-<<<<<<< HEAD
-
-=======
+
 import struct
->>>>>>> f7b5ff60
 import sys
 if sys.version_info.major < 3 and sys.version_info.minor < 7:
     sys.stderr.write("git-p4: requires Python 2.7 or later.\n")
@@ -236,8 +233,6 @@
         return s.encode('utf_8') if isinstance(s, unicode) else s
 
 
-<<<<<<< HEAD
-=======
 class MetadataDecodingException(Exception):
     def __init__(self, input_string):
         self.input_string = input_string
@@ -301,7 +296,7 @@
 
         raise MetadataDecodingException(s)
 
->>>>>>> f7b5ff60
+
 def decode_path(path):
     """Decode a given string (bytes or otherwise) using configured path
        encoding options.
