#ifndef PACKFILE_H
#define PACKFILE_H

#include "cache.h"
#include "oidset.h"

/* in object-store.h */
struct packed_git;
struct object_info;

/*
 * Generate the filename to be used for a pack file with checksum "sha1" and
 * extension "ext". The result is written into the strbuf "buf", overwriting
 * any existing contents. A pointer to buf->buf is returned as a convenience.
 *
 * Example: odb_pack_name(out, sha1, "idx") => ".git/objects/pack/pack-1234..idx"
 */
char *odb_pack_name(struct strbuf *buf, const unsigned char *sha1, const char *ext);

/*
 * Return the name of the (local) packfile with the specified sha1 in
 * its name.  The return value is a pointer to memory that is
 * overwritten each time this function is called.
 */
char *sha1_pack_name(const unsigned char *sha1);

/*
 * Return the name of the (local) pack index file with the specified
 * sha1 in its name.  The return value is a pointer to memory that is
 * overwritten each time this function is called.
 */
char *sha1_pack_index_name(const unsigned char *sha1);

/*
 * Return the basename of the packfile, omitting any containing directory
 * (e.g., "pack-1234abcd[...].pack").
 */
const char *pack_basename(struct packed_git *p);

struct packed_git *parse_pack_index(unsigned char *sha1, const char *idx_path);

typedef void each_file_in_pack_dir_fn(const char *full_path, size_t full_path_len,
				      const char *file_pach, void *data);
void for_each_file_in_pack_dir(const char *objdir,
			       each_file_in_pack_dir_fn fn,
			       void *data);

/* A hook to report invalid files in pack directory */
#define PACKDIR_FILE_PACK 1
#define PACKDIR_FILE_IDX 2
#define PACKDIR_FILE_GARBAGE 4
extern void (*report_garbage)(unsigned seen_bits, const char *path);

void reprepare_packed_git(struct repository *r);
void install_packed_git(struct repository *r, struct packed_git *pack);

struct packed_git *get_packed_git(struct repository *r);
struct list_head *get_packed_git_mru(struct repository *r);
struct multi_pack_index *get_multi_pack_index(struct repository *r);
struct packed_git *get_all_packs(struct repository *r);

/*
 * Give a rough count of objects in the repository. This sacrifices accuracy
 * for speed.
 */
unsigned long approximate_object_count(void);

struct packed_git *find_sha1_pack(const unsigned char *sha1,
				  struct packed_git *packs);

void pack_report(void);

/*
 * mmap the index file for the specified packfile (if it is not
 * already mmapped).  Return 0 on success.
 */
int open_pack_index(struct packed_git *);

/*
 * munmap the index file for the specified packfile (if it is
 * currently mmapped).
 */
void close_pack_index(struct packed_git *);

<<<<<<< HEAD
int close_pack_fd(struct packed_git *p);

extern uint32_t get_pack_fanout(struct packed_git *p, uint32_t value);
=======
uint32_t get_pack_fanout(struct packed_git *p, uint32_t value);
>>>>>>> b3223761

unsigned char *use_pack(struct packed_git *, struct pack_window **, off_t, unsigned long *);
void close_pack_windows(struct packed_git *);
void close_pack(struct packed_git *);
void close_all_packs(struct raw_object_store *o);
void unuse_pack(struct pack_window **);
void clear_delta_base_cache(void);
struct packed_git *add_packed_git(const char *path, size_t path_len, int local);

/*
 * Make sure that a pointer access into an mmap'd index file is within bounds,
 * and can provide at least 8 bytes of data.
 *
 * Note that this is only necessary for variable-length segments of the file
 * (like the 64-bit extended offset table), as we compare the size to the
 * fixed-length parts when we open the file.
 */
void check_pack_index_ptr(const struct packed_git *p, const void *ptr);

/*
 * Perform binary search on a pack-index for a given oid. Packfile is expected to
 * have a valid pack-index.
 *
 * See 'bsearch_hash' for more information.
 */
int bsearch_pack(const struct object_id *oid, const struct packed_git *p, uint32_t *result);

/*
 * Return the SHA-1 of the nth object within the specified packfile.
 * Open the index if it is not already open.  The return value points
 * at the SHA-1 within the mmapped index.  Return NULL if there is an
 * error.
 */
const unsigned char *nth_packed_object_sha1(struct packed_git *, uint32_t n);
/*
 * Like nth_packed_object_sha1, but write the data into the object specified by
 * the the first argument.  Returns the first argument on success, and NULL on
 * error.
 */
const struct object_id *nth_packed_object_oid(struct object_id *, struct packed_git *, uint32_t n);

/*
 * Return the offset of the nth object within the specified packfile.
 * The index must already be opened.
 */
off_t nth_packed_object_offset(const struct packed_git *, uint32_t n);

/*
 * If the object named sha1 is present in the specified packfile,
 * return its offset within the packfile; otherwise, return 0.
 */
off_t find_pack_entry_one(const unsigned char *sha1, struct packed_git *);

int is_pack_valid(struct packed_git *);
void *unpack_entry(struct repository *r, struct packed_git *, off_t, enum object_type *, unsigned long *);
unsigned long unpack_object_header_buffer(const unsigned char *buf, unsigned long len, enum object_type *type, unsigned long *sizep);
unsigned long get_size_from_delta(struct packed_git *, struct pack_window **, off_t);
int unpack_object_header(struct packed_git *, struct pack_window **, off_t *, unsigned long *);

void release_pack_memory(size_t);

/* global flag to enable extra checks when accessing packed objects */
extern int do_check_packed_object_crc;

int packed_object_info(struct repository *r,
		       struct packed_git *pack,
		       off_t offset, struct object_info *);

void mark_bad_packed_object(struct packed_git *p, const unsigned char *sha1);
const struct packed_git *has_packed_and_bad(struct repository *r, const unsigned char *sha1);

/*
 * Iff a pack file in the given repository contains the object named by sha1,
 * return true and store its location to e.
 */
int find_pack_entry(struct repository *r, const struct object_id *oid, struct pack_entry *e);

int has_object_pack(const struct object_id *oid);

int has_pack_index(const unsigned char *sha1);

/*
 * Return 1 if an object in a promisor packfile is or refers to the given
 * object, 0 otherwise.
 */
int is_promisor_object(const struct object_id *oid);

/*
 * Expose a function for fuzz testing.
 *
 * load_idx() parses a block of memory as a packfile index and puts the results
 * into a struct packed_git.
 *
 * This function should not be used directly. It is exposed here only so that we
 * have a convenient entry-point for fuzz testing. For real uses, you should
 * probably use open_pack_index() or parse_pack_index() instead.
 */
int load_idx(const char *path, const unsigned int hashsz, void *idx_map,
	     size_t idx_size, struct packed_git *p);

#endif<|MERGE_RESOLUTION|>--- conflicted
+++ resolved
@@ -82,13 +82,9 @@
  */
 void close_pack_index(struct packed_git *);
 
-<<<<<<< HEAD
 int close_pack_fd(struct packed_git *p);
 
-extern uint32_t get_pack_fanout(struct packed_git *p, uint32_t value);
-=======
 uint32_t get_pack_fanout(struct packed_git *p, uint32_t value);
->>>>>>> b3223761
 
 unsigned char *use_pack(struct packed_git *, struct pack_window **, off_t, unsigned long *);
 void close_pack_windows(struct packed_git *);
