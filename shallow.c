#include "cache.h"
#include "tempfile.h"
#include "lockfile.h"
#include "commit.h"
#include "tag.h"
#include "pkt-line.h"
#include "remote.h"
#include "refs.h"
#include "sha1-array.h"
#include "diff.h"
#include "revision.h"
#include "commit-slab.h"
#include "revision.h"
#include "list-objects.h"

static int is_shallow = -1;
static struct stat_validity shallow_stat;
static char *alternate_shallow_file;

void set_alternate_shallow_file(const char *path, int override)
{
	if (is_shallow != -1)
		die("BUG: is_repository_shallow must not be called before set_alternate_shallow_file");
	if (alternate_shallow_file && !override)
		return;
	free(alternate_shallow_file);
	alternate_shallow_file = xstrdup_or_null(path);
}

int register_shallow(const struct object_id *oid)
{
	struct commit_graft *graft =
		xmalloc(sizeof(struct commit_graft));
	struct commit *commit = lookup_commit(oid);

	oidcpy(&graft->oid, oid);
	graft->nr_parent = -1;
	if (commit && commit->object.parsed)
		commit->parents = NULL;
	return register_commit_graft(graft, 0);
}

int is_repository_shallow(void)
{
	FILE *fp;
	char buf[1024];
	const char *path = alternate_shallow_file;

	if (is_shallow >= 0)
		return is_shallow;

	if (!path)
		path = git_path_shallow();
	/*
	 * fetch-pack sets '--shallow-file ""' as an indicator that no
	 * shallow file should be used. We could just open it and it
	 * will likely fail. But let's do an explicit check instead.
	 */
	if (!*path || (fp = fopen(path, "r")) == NULL) {
		stat_validity_clear(&shallow_stat);
		is_shallow = 0;
		return is_shallow;
	}
	stat_validity_update(&shallow_stat, fileno(fp));
	is_shallow = 1;

	while (fgets(buf, sizeof(buf), fp)) {
		struct object_id oid;
		if (get_oid_hex(buf, &oid))
			die("bad shallow line: %s", buf);
		register_shallow(&oid);
	}
	fclose(fp);
	return is_shallow;
}

struct commit_list *get_shallow_commits(struct object_array *heads, int depth,
		int shallow_flag, int not_shallow_flag)
{
	int i = 0, cur_depth = 0;
	struct commit_list *result = NULL;
	struct object_array stack = OBJECT_ARRAY_INIT;
	struct commit *commit = NULL;
	struct commit_graft *graft;

	while (commit || i < heads->nr || stack.nr) {
		struct commit_list *p;
		if (!commit) {
			if (i < heads->nr) {
				commit = (struct commit *)
					deref_tag(heads->objects[i++].item, NULL, 0);
				if (!commit || commit->object.type != OBJ_COMMIT) {
					commit = NULL;
					continue;
				}
				if (!commit->util)
					commit->util = xmalloc(sizeof(int));
				*(int *)commit->util = 0;
				cur_depth = 0;
			} else {
				commit = (struct commit *)
					stack.objects[--stack.nr].item;
				cur_depth = *(int *)commit->util;
			}
		}
		parse_commit_or_die(commit);
		cur_depth++;
		if ((depth != INFINITE_DEPTH && cur_depth >= depth) ||
		    (is_repository_shallow() && !commit->parents &&
		     (graft = lookup_commit_graft(commit->object.oid.hash)) != NULL &&
		     graft->nr_parent < 0)) {
			commit_list_insert(commit, &result);
			commit->object.flags |= shallow_flag;
			commit = NULL;
			continue;
		}
		commit->object.flags |= not_shallow_flag;
		for (p = commit->parents, commit = NULL; p; p = p->next) {
			if (!p->item->util) {
				int *pointer = xmalloc(sizeof(int));
				p->item->util = pointer;
				*pointer =  cur_depth;
			} else {
				int *pointer = p->item->util;
				if (cur_depth >= *pointer)
					continue;
				*pointer = cur_depth;
			}
			if (p->next)
				add_object_array(&p->item->object,
						NULL, &stack);
			else {
				commit = p->item;
				cur_depth = *(int *)commit->util;
			}
		}
	}

	return result;
}

static void show_commit(struct commit *commit, void *data)
{
	commit_list_insert(commit, data);
}

/*
 * Given rev-list arguments, run rev-list. All reachable commits
 * except border ones are marked with not_shallow_flag. Border commits
 * are marked with shallow_flag. The list of border/shallow commits
 * are also returned.
 */
struct commit_list *get_shallow_commits_by_rev_list(int ac, const char **av,
						    int shallow_flag,
						    int not_shallow_flag)
{
	struct commit_list *result = NULL, *p;
	struct commit_list *not_shallow_list = NULL;
	struct rev_info revs;
	int both_flags = shallow_flag | not_shallow_flag;

	/*
	 * SHALLOW (excluded) and NOT_SHALLOW (included) should not be
	 * set at this point. But better be safe than sorry.
	 */
	clear_object_flags(both_flags);

	is_repository_shallow(); /* make sure shallows are read */

	init_revisions(&revs, NULL);
	save_commit_buffer = 0;
	setup_revisions(ac, av, &revs, NULL);

	if (prepare_revision_walk(&revs))
		die("revision walk setup failed");
	traverse_commit_list(&revs, show_commit, NULL, &not_shallow_list);

	/* Mark all reachable commits as NOT_SHALLOW */
	for (p = not_shallow_list; p; p = p->next)
		p->item->object.flags |= not_shallow_flag;

	/*
	 * mark border commits SHALLOW + NOT_SHALLOW.
	 * We cannot clear NOT_SHALLOW right now. Imagine border
	 * commit A is processed first, then commit B, whose parent is
	 * A, later. If NOT_SHALLOW on A is cleared at step 1, B
	 * itself is considered border at step 2, which is incorrect.
	 */
	for (p = not_shallow_list; p; p = p->next) {
		struct commit *c = p->item;
		struct commit_list *parent;

		if (parse_commit(c))
			die("unable to parse commit %s",
			    oid_to_hex(&c->object.oid));

		for (parent = c->parents; parent; parent = parent->next)
			if (!(parent->item->object.flags & not_shallow_flag)) {
				c->object.flags |= shallow_flag;
				commit_list_insert(c, &result);
				break;
			}
	}
	free_commit_list(not_shallow_list);

	/*
	 * Now we can clean up NOT_SHALLOW on border commits. Having
	 * both flags set can confuse the caller.
	 */
	for (p = result; p; p = p->next) {
		struct object *o = &p->item->object;
		if ((o->flags & both_flags) == both_flags)
			o->flags &= ~not_shallow_flag;
	}
	return result;
}

static void check_shallow_file_for_update(void)
{
	if (is_shallow == -1)
		die("BUG: shallow must be initialized by now");

	if (!stat_validity_check(&shallow_stat, git_path_shallow()))
		die("shallow file has changed since we read it");
}

#define SEEN_ONLY 1
#define VERBOSE   2

struct write_shallow_data {
	struct strbuf *out;
	int use_pack_protocol;
	int count;
	unsigned flags;
};

static int write_one_shallow(const struct commit_graft *graft, void *cb_data)
{
	struct write_shallow_data *data = cb_data;
	const char *hex = oid_to_hex(&graft->oid);
	if (graft->nr_parent != -1)
		return 0;
	if (data->flags & SEEN_ONLY) {
		struct commit *c = lookup_commit(&graft->oid);
		if (!c || !(c->object.flags & SEEN)) {
			if (data->flags & VERBOSE)
				printf("Removing %s from .git/shallow\n",
				       oid_to_hex(&c->object.oid));
			return 0;
		}
	}
	data->count++;
	if (data->use_pack_protocol)
		packet_buf_write(data->out, "shallow %s", hex);
	else {
		strbuf_addstr(data->out, hex);
		strbuf_addch(data->out, '\n');
	}
	return 0;
}

static int write_shallow_commits_1(struct strbuf *out, int use_pack_protocol,
				   const struct oid_array *extra,
				   unsigned flags)
{
	struct write_shallow_data data;
	int i;
	data.out = out;
	data.use_pack_protocol = use_pack_protocol;
	data.count = 0;
	data.flags = flags;
	for_each_commit_graft(write_one_shallow, &data);
	if (!extra)
		return data.count;
	for (i = 0; i < extra->nr; i++) {
		strbuf_addstr(out, oid_to_hex(extra->oid + i));
		strbuf_addch(out, '\n');
		data.count++;
	}
	return data.count;
}

int write_shallow_commits(struct strbuf *out, int use_pack_protocol,
			  const struct oid_array *extra)
{
	return write_shallow_commits_1(out, use_pack_protocol, extra, 0);
}

static struct tempfile temporary_shallow;

const char *setup_temporary_shallow(const struct oid_array *extra)
{
	struct strbuf sb = STRBUF_INIT;
	int fd;

	if (write_shallow_commits(&sb, 0, extra)) {
		fd = xmks_tempfile(&temporary_shallow, git_path("shallow_XXXXXX"));

		if (write_in_full(fd, sb.buf, sb.len) != sb.len)
			die_errno("failed to write to %s",
				  get_tempfile_path(&temporary_shallow));
		close_tempfile(&temporary_shallow);
		strbuf_release(&sb);
		return get_tempfile_path(&temporary_shallow);
	}
	/*
	 * is_repository_shallow() sees empty string as "no shallow
	 * file".
	 */
	return get_tempfile_path(&temporary_shallow);
}

void setup_alternate_shallow(struct lock_file *shallow_lock,
			     const char **alternate_shallow_file,
			     const struct oid_array *extra)
{
	struct strbuf sb = STRBUF_INIT;
	int fd;

	fd = hold_lock_file_for_update(shallow_lock, git_path_shallow(),
				       LOCK_DIE_ON_ERROR);
	check_shallow_file_for_update();
	if (write_shallow_commits(&sb, 0, extra)) {
		if (write_in_full(fd, sb.buf, sb.len) != sb.len)
			die_errno("failed to write to %s",
				  get_lock_file_path(shallow_lock));
		*alternate_shallow_file = get_lock_file_path(shallow_lock);
	} else
		/*
		 * is_repository_shallow() sees empty string as "no
		 * shallow file".
		 */
		*alternate_shallow_file = "";
	strbuf_release(&sb);
}

static int advertise_shallow_grafts_cb(const struct commit_graft *graft, void *cb)
{
	int fd = *(int *)cb;
	if (graft->nr_parent == -1)
		packet_write_fmt(fd, "shallow %s\n", oid_to_hex(&graft->oid));
	return 0;
}

void advertise_shallow_grafts(int fd)
{
	if (!is_repository_shallow())
		return;
	for_each_commit_graft(advertise_shallow_grafts_cb, &fd);
}

/*
 * mark_reachable_objects() should have been run prior to this and all
 * reachable commits marked as "SEEN".
 */
void prune_shallow(int show_only)
{
	static struct lock_file shallow_lock;
	struct strbuf sb = STRBUF_INIT;
	int fd;

	if (show_only) {
		write_shallow_commits_1(&sb, 0, NULL, SEEN_ONLY | VERBOSE);
		strbuf_release(&sb);
		return;
	}
	fd = hold_lock_file_for_update(&shallow_lock, git_path_shallow(),
				       LOCK_DIE_ON_ERROR);
	check_shallow_file_for_update();
	if (write_shallow_commits_1(&sb, 0, NULL, SEEN_ONLY)) {
		if (write_in_full(fd, sb.buf, sb.len) != sb.len)
			die_errno("failed to write to %s",
				  get_lock_file_path(&shallow_lock));
		commit_lock_file(&shallow_lock);
	} else {
		unlink(git_path_shallow());
		rollback_lock_file(&shallow_lock);
	}
	strbuf_release(&sb);
}

struct trace_key trace_shallow = TRACE_KEY_INIT(SHALLOW);

/*
 * Step 1, split sender shallow commits into "ours" and "theirs"
 * Step 2, clean "ours" based on .git/shallow
 */
void prepare_shallow_info(struct shallow_info *info, struct oid_array *sa)
{
	int i;
	trace_printf_key(&trace_shallow, "shallow: prepare_shallow_info\n");
	memset(info, 0, sizeof(*info));
	info->shallow = sa;
	if (!sa)
		return;
	ALLOC_ARRAY(info->ours, sa->nr);
	ALLOC_ARRAY(info->theirs, sa->nr);
	for (i = 0; i < sa->nr; i++) {
		if (has_object_file(sa->oid + i)) {
			struct commit_graft *graft;
			graft = lookup_commit_graft(sa->oid[i].hash);
			if (graft && graft->nr_parent < 0)
				continue;
			info->ours[info->nr_ours++] = i;
		} else
			info->theirs[info->nr_theirs++] = i;
	}
}

void clear_shallow_info(struct shallow_info *info)
{
	free(info->ours);
	free(info->theirs);
}

/* Step 4, remove non-existent ones in "theirs" after getting the pack */

void remove_nonexistent_theirs_shallow(struct shallow_info *info)
{
	struct object_id *oid = info->shallow->oid;
	int i, dst;
	trace_printf_key(&trace_shallow, "shallow: remove_nonexistent_theirs_shallow\n");
	for (i = dst = 0; i < info->nr_theirs; i++) {
		if (i != dst)
			info->theirs[dst] = info->theirs[i];
		if (has_object_file(oid + info->theirs[i]))
			dst++;
	}
	info->nr_theirs = dst;
}

define_commit_slab(ref_bitmap, uint32_t *);

#define POOL_SIZE (512 * 1024)

struct paint_info {
	struct ref_bitmap ref_bitmap;
	unsigned nr_bits;
	char **pools;
	char *free, *end;
	unsigned pool_count;
};

static uint32_t *paint_alloc(struct paint_info *info)
{
	unsigned nr = (info->nr_bits + 31) / 32;
	unsigned size = nr * sizeof(uint32_t);
	void *p;
	if (!info->pool_count || size > info->end - info->free) {
		if (size > POOL_SIZE)
			die("BUG: pool size too small for %d in paint_alloc()",
			    size);
		info->pool_count++;
		REALLOC_ARRAY(info->pools, info->pool_count);
		info->free = xmalloc(POOL_SIZE);
		info->pools[info->pool_count - 1] = info->free;
		info->end = info->free + POOL_SIZE;
	}
	p = info->free;
	info->free += size;
	return p;
}

/*
 * Given a commit SHA-1, walk down to parents until either SEEN,
 * UNINTERESTING or BOTTOM is hit. Set the id-th bit in ref_bitmap for
 * all walked commits.
 */
static void paint_down(struct paint_info *info, const struct object_id *oid,
		       unsigned int id)
{
	unsigned int i, nr;
	struct commit_list *head = NULL;
	int bitmap_nr = (info->nr_bits + 31) / 32;
	size_t bitmap_size = st_mult(sizeof(uint32_t), bitmap_nr);
<<<<<<< HEAD
	uint32_t *tmp = xmalloc(bitmap_size); /* to be freed before return */
	uint32_t *bitmap = paint_alloc(info);
	struct commit *c = lookup_commit_reference_gently(oid, 1);
=======
	struct commit *c = lookup_commit_reference_gently(sha1, 1);
	uint32_t *tmp; /* to be freed before return */
	uint32_t *bitmap;

>>>>>>> 443a12f3
	if (!c)
		return;

	tmp = xmalloc(bitmap_size);
	bitmap = paint_alloc(info);
	memset(bitmap, 0, bitmap_size);
	bitmap[id / 32] |= (1U << (id % 32));
	commit_list_insert(c, &head);
	while (head) {
		struct commit_list *p;
		struct commit *c = pop_commit(&head);
		uint32_t **refs = ref_bitmap_at(&info->ref_bitmap, c);

		/* XXX check "UNINTERESTING" from pack bitmaps if available */
		if (c->object.flags & (SEEN | UNINTERESTING))
			continue;
		else
			c->object.flags |= SEEN;

		if (*refs == NULL)
			*refs = bitmap;
		else {
			memcpy(tmp, *refs, bitmap_size);
			for (i = 0; i < bitmap_nr; i++)
				tmp[i] |= bitmap[i];
			if (memcmp(tmp, *refs, bitmap_size)) {
				*refs = paint_alloc(info);
				memcpy(*refs, tmp, bitmap_size);
			}
		}

		if (c->object.flags & BOTTOM)
			continue;

		if (parse_commit(c))
			die("unable to parse commit %s",
			    oid_to_hex(&c->object.oid));

		for (p = c->parents; p; p = p->next) {
			if (p->item->object.flags & SEEN)
				continue;
			commit_list_insert(p->item, &head);
		}
	}

	nr = get_max_object_index();
	for (i = 0; i < nr; i++) {
		struct object *o = get_indexed_object(i);
		if (o && o->type == OBJ_COMMIT)
			o->flags &= ~SEEN;
	}

	free(tmp);
}

static int mark_uninteresting(const char *refname, const struct object_id *oid,
			      int flags, void *cb_data)
{
	struct commit *commit = lookup_commit_reference_gently(oid, 1);
	if (!commit)
		return 0;
	commit->object.flags |= UNINTERESTING;
	mark_parents_uninteresting(commit);
	return 0;
}

static void post_assign_shallow(struct shallow_info *info,
				struct ref_bitmap *ref_bitmap,
				int *ref_status);
/*
 * Step 6(+7), associate shallow commits with new refs
 *
 * info->ref must be initialized before calling this function.
 *
 * If used is not NULL, it's an array of info->shallow->nr
 * bitmaps. The n-th bit set in the m-th bitmap if ref[n] needs the
 * m-th shallow commit from info->shallow.
 *
 * If used is NULL, "ours" and "theirs" are updated. And if ref_status
 * is not NULL it's an array of ref->nr ints. ref_status[i] is true if
 * the ref needs some shallow commits from either info->ours or
 * info->theirs.
 */
void assign_shallow_commits_to_refs(struct shallow_info *info,
				    uint32_t **used, int *ref_status)
{
	struct object_id *oid = info->shallow->oid;
	struct oid_array *ref = info->ref;
	unsigned int i, nr;
	int *shallow, nr_shallow = 0;
	struct paint_info pi;

	trace_printf_key(&trace_shallow, "shallow: assign_shallow_commits_to_refs\n");
	ALLOC_ARRAY(shallow, info->nr_ours + info->nr_theirs);
	for (i = 0; i < info->nr_ours; i++)
		shallow[nr_shallow++] = info->ours[i];
	for (i = 0; i < info->nr_theirs; i++)
		shallow[nr_shallow++] = info->theirs[i];

	/*
	 * Prepare the commit graph to track what refs can reach what
	 * (new) shallow commits.
	 */
	nr = get_max_object_index();
	for (i = 0; i < nr; i++) {
		struct object *o = get_indexed_object(i);
		if (!o || o->type != OBJ_COMMIT)
			continue;

		o->flags &= ~(UNINTERESTING | BOTTOM | SEEN);
	}

	memset(&pi, 0, sizeof(pi));
	init_ref_bitmap(&pi.ref_bitmap);
	pi.nr_bits = ref->nr;

	/*
	 * "--not --all" to cut short the traversal if new refs
	 * connect to old refs. If not (e.g. force ref updates) it'll
	 * have to go down to the current shallow commits.
	 */
	head_ref(mark_uninteresting, NULL);
	for_each_ref(mark_uninteresting, NULL);

	/* Mark potential bottoms so we won't go out of bound */
	for (i = 0; i < nr_shallow; i++) {
		struct commit *c = lookup_commit(&oid[shallow[i]]);
		c->object.flags |= BOTTOM;
	}

	for (i = 0; i < ref->nr; i++)
		paint_down(&pi, ref->oid + i, i);

	if (used) {
		int bitmap_size = ((pi.nr_bits + 31) / 32) * sizeof(uint32_t);
		memset(used, 0, sizeof(*used) * info->shallow->nr);
		for (i = 0; i < nr_shallow; i++) {
			const struct commit *c = lookup_commit(&oid[shallow[i]]);
			uint32_t **map = ref_bitmap_at(&pi.ref_bitmap, c);
			if (*map)
				used[shallow[i]] = xmemdupz(*map, bitmap_size);
		}
		/*
		 * unreachable shallow commits are not removed from
		 * "ours" and "theirs". The user is supposed to run
		 * step 7 on every ref separately and not trust "ours"
		 * and "theirs" any more.
		 */
	} else
		post_assign_shallow(info, &pi.ref_bitmap, ref_status);

	clear_ref_bitmap(&pi.ref_bitmap);
	for (i = 0; i < pi.pool_count; i++)
		free(pi.pools[i]);
	free(pi.pools);
	free(shallow);
}

struct commit_array {
	struct commit **commits;
	int nr, alloc;
};

static int add_ref(const char *refname, const struct object_id *oid,
		   int flags, void *cb_data)
{
	struct commit_array *ca = cb_data;
	ALLOC_GROW(ca->commits, ca->nr + 1, ca->alloc);
	ca->commits[ca->nr] = lookup_commit_reference_gently(oid, 1);
	if (ca->commits[ca->nr])
		ca->nr++;
	return 0;
}

static void update_refstatus(int *ref_status, int nr, uint32_t *bitmap)
{
	unsigned int i;
	if (!ref_status)
		return;
	for (i = 0; i < nr; i++)
		if (bitmap[i / 32] & (1U << (i % 32)))
			ref_status[i]++;
}

/*
 * Step 7, reachability test on "ours" at commit level
 */
static void post_assign_shallow(struct shallow_info *info,
				struct ref_bitmap *ref_bitmap,
				int *ref_status)
{
	struct object_id *oid = info->shallow->oid;
	struct commit *c;
	uint32_t **bitmap;
	int dst, i, j;
	int bitmap_nr = (info->ref->nr + 31) / 32;
	struct commit_array ca;

	trace_printf_key(&trace_shallow, "shallow: post_assign_shallow\n");
	if (ref_status)
		memset(ref_status, 0, sizeof(*ref_status) * info->ref->nr);

	/* Remove unreachable shallow commits from "theirs" */
	for (i = dst = 0; i < info->nr_theirs; i++) {
		if (i != dst)
			info->theirs[dst] = info->theirs[i];
		c = lookup_commit(&oid[info->theirs[i]]);
		bitmap = ref_bitmap_at(ref_bitmap, c);
		if (!*bitmap)
			continue;
		for (j = 0; j < bitmap_nr; j++)
			if (bitmap[0][j]) {
				update_refstatus(ref_status, info->ref->nr, *bitmap);
				dst++;
				break;
			}
	}
	info->nr_theirs = dst;

	memset(&ca, 0, sizeof(ca));
	head_ref(add_ref, &ca);
	for_each_ref(add_ref, &ca);

	/* Remove unreachable shallow commits from "ours" */
	for (i = dst = 0; i < info->nr_ours; i++) {
		if (i != dst)
			info->ours[dst] = info->ours[i];
		c = lookup_commit(&oid[info->ours[i]]);
		bitmap = ref_bitmap_at(ref_bitmap, c);
		if (!*bitmap)
			continue;
		for (j = 0; j < bitmap_nr; j++)
			if (bitmap[0][j] &&
			    /* Step 7, reachability test at commit level */
			    !in_merge_bases_many(c, ca.nr, ca.commits)) {
				update_refstatus(ref_status, info->ref->nr, *bitmap);
				dst++;
				break;
			}
	}
	info->nr_ours = dst;

	free(ca.commits);
}

/* (Delayed) step 7, reachability test at commit level */
int delayed_reachability_test(struct shallow_info *si, int c)
{
	if (si->need_reachability_test[c]) {
		struct commit *commit = lookup_commit(&si->shallow->oid[c]);

		if (!si->commits) {
			struct commit_array ca;

			memset(&ca, 0, sizeof(ca));
			head_ref(add_ref, &ca);
			for_each_ref(add_ref, &ca);
			si->commits = ca.commits;
			si->nr_commits = ca.nr;
		}

		si->reachable[c] = in_merge_bases_many(commit,
						       si->nr_commits,
						       si->commits);
		si->need_reachability_test[c] = 0;
	}
	return si->reachable[c];
}<|MERGE_RESOLUTION|>--- conflicted
+++ resolved
@@ -473,16 +473,10 @@
 	struct commit_list *head = NULL;
 	int bitmap_nr = (info->nr_bits + 31) / 32;
 	size_t bitmap_size = st_mult(sizeof(uint32_t), bitmap_nr);
-<<<<<<< HEAD
-	uint32_t *tmp = xmalloc(bitmap_size); /* to be freed before return */
-	uint32_t *bitmap = paint_alloc(info);
 	struct commit *c = lookup_commit_reference_gently(oid, 1);
-=======
-	struct commit *c = lookup_commit_reference_gently(sha1, 1);
 	uint32_t *tmp; /* to be freed before return */
 	uint32_t *bitmap;
 
->>>>>>> 443a12f3
 	if (!c)
 		return;
 
