--- conflicted
+++ resolved
@@ -904,14 +904,9 @@
 			v->s = xstrfmt("%"PRIuMAX, (uintmax_t)oi->disk_size);
 		} else if (!strcmp(name, "objectsize")) {
 			v->value = oi->size;
-<<<<<<< HEAD
 			v->s = xstrfmt("%"PRIuMAX , (uintmax_t)oi->size);
-		}
-=======
-			v->s = xstrfmt("%lu", oi->size);
 		} else if (!strcmp(name, "deltabase"))
 			v->s = xstrdup(oid_to_hex(&oi->delta_base_oid));
->>>>>>> f2ddd9e5
 		else if (deref)
 			grab_objectname(name, &oi->oid, v, &used_atom[i]);
 	}
