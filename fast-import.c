--- conflicted
+++ resolved
@@ -2799,11 +2799,8 @@
 {
 	if (!prefixcmp(option, "max-pack-size=")) {
 		option_max_pack_size(option + 14);
-<<<<<<< HEAD
-=======
 	} else if (!prefixcmp(option, "big-file-threshold=")) {
 		big_file_threshold = strtoumax(option + 19, NULL, 0) * 1024 * 1024;
->>>>>>> 844ad3d9
 	} else if (!prefixcmp(option, "depth=")) {
 		option_depth(option + 6);
 	} else if (!prefixcmp(option, "active-branches=")) {
@@ -2895,32 +2892,6 @@
 
 static const char fast_import_usage[] =
 "git fast-import [--date-format=f] [--max-pack-size=n] [--big-file-threshold=n] [--depth=n] [--active-branches=n] [--export-marks=marks.file]";
-
-static void parse_argv(void)
-{
-	unsigned int i;
-
-	for (i = 1; i < global_argc; i++) {
-		const char *a = global_argv[i];
-
-		if (*a != '-' || !strcmp(a, "--"))
-			break;
-
-		if (parse_one_option(a + 2))
-			continue;
-
-		if (parse_one_feature(a + 2, 0))
-			continue;
-
-		die("unknown option %s", a);
-	}
-	if (i != global_argc)
-		usage(fast_import_usage);
-
-	seen_data_command = 1;
-	if (import_marks_file)
-		read_marks();
-}
 
 static void parse_argv(void)
 {
