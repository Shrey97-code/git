--- conflicted
+++ resolved
@@ -1624,18 +1624,8 @@
 	INSTLIBDIR=`MAKEFLAGS= $(MAKE) -C git_remote_helpers -s \
 		--no-print-directory prefix='$(prefix_SQ)' DESTDIR='$(DESTDIR_SQ)' \
 		instlibdir` && \
-<<<<<<< HEAD
-	sed -e '1{' \
-	    -e '	s|#!.*python|#!$(PYTHON_PATH_SQ)|' \
-	    -e '}' \
-	    -e 's|^import sys.*|&; \\\
-	           import os; \\\
-	           sys.path.insert(0, os.getenv("GITPYTHONLIB",\
-	                                        "@@INSTLIBDIR@@"));|' \
-=======
 	sed -e '1s|#!.*python|#!$(PYTHON_PATH_SQ)|' \
 	    -e 's|\(os\.getenv("GITPYTHONLIB"\)[^)]*)|\1,"@@INSTLIBDIR@@")|' \
->>>>>>> 63a2f613
 	    -e 's|@@INSTLIBDIR@@|'"$$INSTLIBDIR"'|g' \
 	    $@.py >$@+ && \
 	chmod +x $@+ && \
