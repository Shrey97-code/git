#include "cache.h"
#include "commit.h"
#include "tag.h"
#include "blob.h"
#include "http.h"
#include "refs.h"
#include "diff.h"
#include "revision.h"
#include "exec-cmd.h"
#include "remote.h"
#include "list-objects.h"
#include "sigchain.h"
#include "argv-array.h"
#include "packfile.h"
#include "object-store.h"

#ifdef EXPAT_NEEDS_XMLPARSE_H
#include <xmlparse.h>
#else
#include <expat.h>
#endif

static const char http_push_usage[] =
"git http-push [--all] [--dry-run] [--force] [--verbose] <remote> [<head>...]\n";

#ifndef XML_STATUS_OK
enum XML_Status {
  XML_STATUS_OK = 1,
  XML_STATUS_ERROR = 0
};
#define XML_STATUS_OK    1
#define XML_STATUS_ERROR 0
#endif

#define PREV_BUF_SIZE 4096

/* DAV methods */
#define DAV_LOCK "LOCK"
#define DAV_MKCOL "MKCOL"
#define DAV_MOVE "MOVE"
#define DAV_PROPFIND "PROPFIND"
#define DAV_PUT "PUT"
#define DAV_UNLOCK "UNLOCK"
#define DAV_DELETE "DELETE"

/* DAV lock flags */
#define DAV_PROP_LOCKWR (1u << 0)
#define DAV_PROP_LOCKEX (1u << 1)
#define DAV_LOCK_OK (1u << 2)

/* DAV XML properties */
#define DAV_CTX_LOCKENTRY ".multistatus.response.propstat.prop.supportedlock.lockentry"
#define DAV_CTX_LOCKTYPE_WRITE ".multistatus.response.propstat.prop.supportedlock.lockentry.locktype.write"
#define DAV_CTX_LOCKTYPE_EXCLUSIVE ".multistatus.response.propstat.prop.supportedlock.lockentry.lockscope.exclusive"
#define DAV_ACTIVELOCK_OWNER ".prop.lockdiscovery.activelock.owner.href"
#define DAV_ACTIVELOCK_TIMEOUT ".prop.lockdiscovery.activelock.timeout"
#define DAV_ACTIVELOCK_TOKEN ".prop.lockdiscovery.activelock.locktoken.href"
#define DAV_PROPFIND_RESP ".multistatus.response"
#define DAV_PROPFIND_NAME ".multistatus.response.href"
#define DAV_PROPFIND_COLLECTION ".multistatus.response.propstat.prop.resourcetype.collection"

/* DAV request body templates */
#define PROPFIND_SUPPORTEDLOCK_REQUEST "<?xml version=\"1.0\" encoding=\"utf-8\" ?>\n<D:propfind xmlns:D=\"DAV:\">\n<D:prop xmlns:R=\"%s\">\n<D:supportedlock/>\n</D:prop>\n</D:propfind>"
#define PROPFIND_ALL_REQUEST "<?xml version=\"1.0\" encoding=\"utf-8\" ?>\n<D:propfind xmlns:D=\"DAV:\">\n<D:allprop/>\n</D:propfind>"
#define LOCK_REQUEST "<?xml version=\"1.0\" encoding=\"utf-8\" ?>\n<D:lockinfo xmlns:D=\"DAV:\">\n<D:lockscope><D:exclusive/></D:lockscope>\n<D:locktype><D:write/></D:locktype>\n<D:owner>\n<D:href>mailto:%s</D:href>\n</D:owner>\n</D:lockinfo>"

#define LOCK_TIME 600
#define LOCK_REFRESH 30

/* Remember to update object flag allocation in object.h */
#define LOCAL    (1u<<16)
#define REMOTE   (1u<<17)
#define FETCHING (1u<<18)
#define PUSHING  (1u<<19)

/* We allow "recursive" symbolic refs. Only within reason, though */
#define MAXDEPTH 5

static int pushing;
static int aborted;
static signed char remote_dir_exists[256];

static int push_verbosely;
static int push_all = MATCH_REFS_NONE;
static int force_all;
static int dry_run;
static int helper_status;

static struct object_list *objects;

struct repo {
	char *url;
	char *path;
	int path_len;
	int has_info_refs;
	int can_update_info_refs;
	int has_info_packs;
	struct packed_git *packs;
	struct remote_lock *locks;
};

static struct repo *repo;

enum transfer_state {
	NEED_FETCH,
	RUN_FETCH_LOOSE,
	RUN_FETCH_PACKED,
	NEED_PUSH,
	RUN_MKCOL,
	RUN_PUT,
	RUN_MOVE,
	ABORTED,
	COMPLETE
};

struct transfer_request {
	struct object *obj;
	char *url;
	char *dest;
	struct remote_lock *lock;
	struct curl_slist *headers;
	struct buffer buffer;
	enum transfer_state state;
	CURLcode curl_result;
	char errorstr[CURL_ERROR_SIZE];
	long http_code;
	void *userData;
	struct active_request_slot *slot;
	struct transfer_request *next;
};

static struct transfer_request *request_queue_head;

struct xml_ctx {
	char *name;
	int len;
	char *cdata;
	void (*userFunc)(struct xml_ctx *ctx, int tag_closed);
	void *userData;
};

struct remote_lock {
	char *url;
	char *owner;
	char *token;
	char tmpfile_suffix[41];
	time_t start_time;
	long timeout;
	int refreshing;
	struct remote_lock *next;
};

/* Flags that control remote_ls processing */
#define PROCESS_FILES (1u << 0)
#define PROCESS_DIRS  (1u << 1)
#define RECURSIVE     (1u << 2)

/* Flags that remote_ls passes to callback functions */
#define IS_DIR (1u << 0)

struct remote_ls_ctx {
	char *path;
	void (*userFunc)(struct remote_ls_ctx *ls);
	void *userData;
	int flags;
	char *dentry_name;
	int dentry_flags;
	struct remote_ls_ctx *parent;
};

/* get_dav_token_headers options */
enum dav_header_flag {
	DAV_HEADER_IF = (1u << 0),
	DAV_HEADER_LOCK = (1u << 1),
	DAV_HEADER_TIMEOUT = (1u << 2)
};

static char *xml_entities(const char *s)
{
	struct strbuf buf = STRBUF_INIT;
	strbuf_addstr_xml_quoted(&buf, s);
	return strbuf_detach(&buf, NULL);
}

static void curl_setup_http_get(CURL *curl, const char *url,
		const char *custom_req)
{
	curl_easy_setopt(curl, CURLOPT_HTTPGET, 1);
	curl_easy_setopt(curl, CURLOPT_URL, url);
	curl_easy_setopt(curl, CURLOPT_CUSTOMREQUEST, custom_req);
	curl_easy_setopt(curl, CURLOPT_WRITEFUNCTION, fwrite_null);
}

static void curl_setup_http(CURL *curl, const char *url,
		const char *custom_req, struct buffer *buffer,
		curl_write_callback write_fn)
{
	curl_easy_setopt(curl, CURLOPT_PUT, 1);
	curl_easy_setopt(curl, CURLOPT_URL, url);
	curl_easy_setopt(curl, CURLOPT_INFILE, buffer);
	curl_easy_setopt(curl, CURLOPT_INFILESIZE, buffer->buf.len);
	curl_easy_setopt(curl, CURLOPT_READFUNCTION, fread_buffer);
#ifndef NO_CURL_IOCTL
	curl_easy_setopt(curl, CURLOPT_IOCTLFUNCTION, ioctl_buffer);
	curl_easy_setopt(curl, CURLOPT_IOCTLDATA, buffer);
#endif
	curl_easy_setopt(curl, CURLOPT_WRITEFUNCTION, write_fn);
	curl_easy_setopt(curl, CURLOPT_NOBODY, 0);
	curl_easy_setopt(curl, CURLOPT_CUSTOMREQUEST, custom_req);
	curl_easy_setopt(curl, CURLOPT_UPLOAD, 1);
}

static struct curl_slist *get_dav_token_headers(struct remote_lock *lock, enum dav_header_flag options)
{
	struct strbuf buf = STRBUF_INIT;
	struct curl_slist *dav_headers = http_copy_default_headers();

	if (options & DAV_HEADER_IF) {
		strbuf_addf(&buf, "If: (<%s>)", lock->token);
		dav_headers = curl_slist_append(dav_headers, buf.buf);
		strbuf_reset(&buf);
	}
	if (options & DAV_HEADER_LOCK) {
		strbuf_addf(&buf, "Lock-Token: <%s>", lock->token);
		dav_headers = curl_slist_append(dav_headers, buf.buf);
		strbuf_reset(&buf);
	}
	if (options & DAV_HEADER_TIMEOUT) {
		strbuf_addf(&buf, "Timeout: Second-%ld", lock->timeout);
		dav_headers = curl_slist_append(dav_headers, buf.buf);
		strbuf_reset(&buf);
	}
	strbuf_release(&buf);

	return dav_headers;
}

static void finish_request(struct transfer_request *request);
static void release_request(struct transfer_request *request);

static void process_response(void *callback_data)
{
	struct transfer_request *request =
		(struct transfer_request *)callback_data;

	finish_request(request);
}

#ifdef USE_CURL_MULTI

static void start_fetch_loose(struct transfer_request *request)
{
	struct active_request_slot *slot;
	struct http_object_request *obj_req;

	obj_req = new_http_object_request(repo->url, request->obj->oid.hash);
	if (obj_req == NULL) {
		request->state = ABORTED;
		return;
	}

	slot = obj_req->slot;
	slot->callback_func = process_response;
	slot->callback_data = request;
	request->slot = slot;
	request->userData = obj_req;

	/* Try to get the request started, abort the request on error */
	request->state = RUN_FETCH_LOOSE;
	if (!start_active_slot(slot)) {
		fprintf(stderr, "Unable to start GET request\n");
		repo->can_update_info_refs = 0;
		release_http_object_request(obj_req);
		release_request(request);
	}
}

static void start_mkcol(struct transfer_request *request)
{
	char *hex = oid_to_hex(&request->obj->oid);
	struct active_request_slot *slot;

	request->url = get_remote_object_url(repo->url, hex, 1);

	slot = get_active_slot();
	slot->callback_func = process_response;
	slot->callback_data = request;
	curl_setup_http_get(slot->curl, request->url, DAV_MKCOL);
	curl_easy_setopt(slot->curl, CURLOPT_ERRORBUFFER, request->errorstr);

	if (start_active_slot(slot)) {
		request->slot = slot;
		request->state = RUN_MKCOL;
	} else {
		request->state = ABORTED;
		FREE_AND_NULL(request->url);
	}
}
#endif

static void start_fetch_packed(struct transfer_request *request)
{
	struct packed_git *target;

	struct transfer_request *check_request = request_queue_head;
	struct http_pack_request *preq;

	target = find_sha1_pack(request->obj->oid.hash, repo->packs);
	if (!target) {
		fprintf(stderr, "Unable to fetch %s, will not be able to update server info refs\n", oid_to_hex(&request->obj->oid));
		repo->can_update_info_refs = 0;
		release_request(request);
		return;
	}

	fprintf(stderr,	"Fetching pack %s\n", sha1_to_hex(target->sha1));
	fprintf(stderr, " which contains %s\n", oid_to_hex(&request->obj->oid));

	preq = new_http_pack_request(target, repo->url);
	if (preq == NULL) {
		repo->can_update_info_refs = 0;
		return;
	}
	preq->lst = &repo->packs;

	/* Make sure there isn't another open request for this pack */
	while (check_request) {
		if (check_request->state == RUN_FETCH_PACKED &&
		    !strcmp(check_request->url, preq->url)) {
			release_http_pack_request(preq);
			release_request(request);
			return;
		}
		check_request = check_request->next;
	}

	preq->slot->callback_func = process_response;
	preq->slot->callback_data = request;
	request->slot = preq->slot;
	request->userData = preq;

	/* Try to get the request started, abort the request on error */
	request->state = RUN_FETCH_PACKED;
	if (!start_active_slot(preq->slot)) {
		fprintf(stderr, "Unable to start GET request\n");
		release_http_pack_request(preq);
		repo->can_update_info_refs = 0;
		release_request(request);
	}
}

static void start_put(struct transfer_request *request)
{
	char *hex = oid_to_hex(&request->obj->oid);
	struct active_request_slot *slot;
	struct strbuf buf = STRBUF_INIT;
	enum object_type type;
	char hdr[50];
	void *unpacked;
	unsigned long len;
	int hdrlen;
	ssize_t size;
	git_zstream stream;

<<<<<<< HEAD
	unpacked = read_object_file(&request->obj->oid, &type, &len);
=======
	unpacked = read_sha1_file(request->obj->oid.hash, &type, &len);
>>>>>>> 279ffad1
	hdrlen = xsnprintf(hdr, sizeof(hdr), "%s %lu", type_name(type), len) + 1;

	/* Set it up */
	git_deflate_init(&stream, zlib_compression_level);
	size = git_deflate_bound(&stream, len + hdrlen);
	strbuf_init(&request->buffer.buf, size);
	request->buffer.posn = 0;

	/* Compress it */
	stream.next_out = (unsigned char *)request->buffer.buf.buf;
	stream.avail_out = size;

	/* First header.. */
	stream.next_in = (void *)hdr;
	stream.avail_in = hdrlen;
	while (git_deflate(&stream, 0) == Z_OK)
		; /* nothing */

	/* Then the data itself.. */
	stream.next_in = unpacked;
	stream.avail_in = len;
	while (git_deflate(&stream, Z_FINISH) == Z_OK)
		; /* nothing */
	git_deflate_end(&stream);
	free(unpacked);

	request->buffer.buf.len = stream.total_out;

	strbuf_addstr(&buf, "Destination: ");
	append_remote_object_url(&buf, repo->url, hex, 0);
	request->dest = strbuf_detach(&buf, NULL);

	append_remote_object_url(&buf, repo->url, hex, 0);
	strbuf_add(&buf, request->lock->tmpfile_suffix, 41);
	request->url = strbuf_detach(&buf, NULL);

	slot = get_active_slot();
	slot->callback_func = process_response;
	slot->callback_data = request;
	curl_setup_http(slot->curl, request->url, DAV_PUT,
			&request->buffer, fwrite_null);

	if (start_active_slot(slot)) {
		request->slot = slot;
		request->state = RUN_PUT;
	} else {
		request->state = ABORTED;
		FREE_AND_NULL(request->url);
	}
}

static void start_move(struct transfer_request *request)
{
	struct active_request_slot *slot;
	struct curl_slist *dav_headers = http_copy_default_headers();

	slot = get_active_slot();
	slot->callback_func = process_response;
	slot->callback_data = request;
	curl_setup_http_get(slot->curl, request->url, DAV_MOVE);
	dav_headers = curl_slist_append(dav_headers, request->dest);
	dav_headers = curl_slist_append(dav_headers, "Overwrite: T");
	curl_easy_setopt(slot->curl, CURLOPT_HTTPHEADER, dav_headers);

	if (start_active_slot(slot)) {
		request->slot = slot;
		request->state = RUN_MOVE;
	} else {
		request->state = ABORTED;
		FREE_AND_NULL(request->url);
	}
}

static int refresh_lock(struct remote_lock *lock)
{
	struct active_request_slot *slot;
	struct slot_results results;
	struct curl_slist *dav_headers;
	int rc = 0;

	lock->refreshing = 1;

	dav_headers = get_dav_token_headers(lock, DAV_HEADER_IF | DAV_HEADER_TIMEOUT);

	slot = get_active_slot();
	slot->results = &results;
	curl_setup_http_get(slot->curl, lock->url, DAV_LOCK);
	curl_easy_setopt(slot->curl, CURLOPT_HTTPHEADER, dav_headers);

	if (start_active_slot(slot)) {
		run_active_slot(slot);
		if (results.curl_result != CURLE_OK) {
			fprintf(stderr, "LOCK HTTP error %ld\n",
				results.http_code);
		} else {
			lock->start_time = time(NULL);
			rc = 1;
		}
	}

	lock->refreshing = 0;
	curl_slist_free_all(dav_headers);

	return rc;
}

static void check_locks(void)
{
	struct remote_lock *lock = repo->locks;
	time_t current_time = time(NULL);
	int time_remaining;

	while (lock) {
		time_remaining = lock->start_time + lock->timeout -
			current_time;
		if (!lock->refreshing && time_remaining < LOCK_REFRESH) {
			if (!refresh_lock(lock)) {
				fprintf(stderr,
					"Unable to refresh lock for %s\n",
					lock->url);
				aborted = 1;
				return;
			}
		}
		lock = lock->next;
	}
}

static void release_request(struct transfer_request *request)
{
	struct transfer_request *entry = request_queue_head;

	if (request == request_queue_head) {
		request_queue_head = request->next;
	} else {
		while (entry->next != NULL && entry->next != request)
			entry = entry->next;
		if (entry->next == request)
			entry->next = entry->next->next;
	}

	free(request->url);
	free(request);
}

static void finish_request(struct transfer_request *request)
{
	struct http_pack_request *preq;
	struct http_object_request *obj_req;

	request->curl_result = request->slot->curl_result;
	request->http_code = request->slot->http_code;
	request->slot = NULL;

	/* Keep locks active */
	check_locks();

	if (request->headers != NULL)
		curl_slist_free_all(request->headers);

	/* URL is reused for MOVE after PUT */
	if (request->state != RUN_PUT) {
		FREE_AND_NULL(request->url);
	}

	if (request->state == RUN_MKCOL) {
		if (request->curl_result == CURLE_OK ||
		    request->http_code == 405) {
			remote_dir_exists[request->obj->oid.hash[0]] = 1;
			start_put(request);
		} else {
			fprintf(stderr, "MKCOL %s failed, aborting (%d/%ld)\n",
				oid_to_hex(&request->obj->oid),
				request->curl_result, request->http_code);
			request->state = ABORTED;
			aborted = 1;
		}
	} else if (request->state == RUN_PUT) {
		if (request->curl_result == CURLE_OK) {
			start_move(request);
		} else {
			fprintf(stderr,	"PUT %s failed, aborting (%d/%ld)\n",
				oid_to_hex(&request->obj->oid),
				request->curl_result, request->http_code);
			request->state = ABORTED;
			aborted = 1;
		}
	} else if (request->state == RUN_MOVE) {
		if (request->curl_result == CURLE_OK) {
			if (push_verbosely)
				fprintf(stderr, "    sent %s\n",
					oid_to_hex(&request->obj->oid));
			request->obj->flags |= REMOTE;
			release_request(request);
		} else {
			fprintf(stderr, "MOVE %s failed, aborting (%d/%ld)\n",
				oid_to_hex(&request->obj->oid),
				request->curl_result, request->http_code);
			request->state = ABORTED;
			aborted = 1;
		}
	} else if (request->state == RUN_FETCH_LOOSE) {
		obj_req = (struct http_object_request *)request->userData;

		if (finish_http_object_request(obj_req) == 0)
			if (obj_req->rename == 0)
				request->obj->flags |= (LOCAL | REMOTE);

		/* Try fetching packed if necessary */
		if (request->obj->flags & LOCAL) {
			release_http_object_request(obj_req);
			release_request(request);
		} else
			start_fetch_packed(request);

	} else if (request->state == RUN_FETCH_PACKED) {
		int fail = 1;
		if (request->curl_result != CURLE_OK) {
			fprintf(stderr, "Unable to get pack file %s\n%s",
				request->url, curl_errorstr);
		} else {
			preq = (struct http_pack_request *)request->userData;

			if (preq) {
				if (finish_http_pack_request(preq) == 0)
					fail = 0;
				release_http_pack_request(preq);
			}
		}
		if (fail)
			repo->can_update_info_refs = 0;
		release_request(request);
	}
}

#ifdef USE_CURL_MULTI
static int is_running_queue;
static int fill_active_slot(void *unused)
{
	struct transfer_request *request;

	if (aborted || !is_running_queue)
		return 0;

	for (request = request_queue_head; request; request = request->next) {
		if (request->state == NEED_FETCH) {
			start_fetch_loose(request);
			return 1;
		} else if (pushing && request->state == NEED_PUSH) {
			if (remote_dir_exists[request->obj->oid.hash[0]] == 1) {
				start_put(request);
			} else {
				start_mkcol(request);
			}
			return 1;
		}
	}
	return 0;
}
#endif

static void get_remote_object_list(unsigned char parent);

static void add_fetch_request(struct object *obj)
{
	struct transfer_request *request;

	check_locks();

	/*
	 * Don't fetch the object if it's known to exist locally
	 * or is already in the request queue
	 */
	if (remote_dir_exists[obj->oid.hash[0]] == -1)
		get_remote_object_list(obj->oid.hash[0]);
	if (obj->flags & (LOCAL | FETCHING))
		return;

	obj->flags |= FETCHING;
	request = xmalloc(sizeof(*request));
	request->obj = obj;
	request->url = NULL;
	request->lock = NULL;
	request->headers = NULL;
	request->state = NEED_FETCH;
	request->next = request_queue_head;
	request_queue_head = request;

#ifdef USE_CURL_MULTI
	fill_active_slots();
	step_active_slots();
#endif
}

static int add_send_request(struct object *obj, struct remote_lock *lock)
{
	struct transfer_request *request;
	struct packed_git *target;

	/* Keep locks active */
	check_locks();

	/*
	 * Don't push the object if it's known to exist on the remote
	 * or is already in the request queue
	 */
	if (remote_dir_exists[obj->oid.hash[0]] == -1)
		get_remote_object_list(obj->oid.hash[0]);
	if (obj->flags & (REMOTE | PUSHING))
		return 0;
	target = find_sha1_pack(obj->oid.hash, repo->packs);
	if (target) {
		obj->flags |= REMOTE;
		return 0;
	}

	obj->flags |= PUSHING;
	request = xmalloc(sizeof(*request));
	request->obj = obj;
	request->url = NULL;
	request->lock = lock;
	request->headers = NULL;
	request->state = NEED_PUSH;
	request->next = request_queue_head;
	request_queue_head = request;

#ifdef USE_CURL_MULTI
	fill_active_slots();
	step_active_slots();
#endif

	return 1;
}

static int fetch_indices(void)
{
	int ret;

	if (push_verbosely)
		fprintf(stderr, "Getting pack list\n");

	switch (http_get_info_packs(repo->url, &repo->packs)) {
	case HTTP_OK:
	case HTTP_MISSING_TARGET:
		ret = 0;
		break;
	default:
		ret = -1;
	}

	return ret;
}

static void one_remote_object(const struct object_id *oid)
{
	struct object *obj;

	obj = lookup_object(oid->hash);
	if (!obj)
		obj = parse_object(oid);

	/* Ignore remote objects that don't exist locally */
	if (!obj)
		return;

	obj->flags |= REMOTE;
	if (!object_list_contains(objects, obj))
		object_list_insert(obj, &objects);
}

static void handle_lockprop_ctx(struct xml_ctx *ctx, int tag_closed)
{
	int *lock_flags = (int *)ctx->userData;

	if (tag_closed) {
		if (!strcmp(ctx->name, DAV_CTX_LOCKENTRY)) {
			if ((*lock_flags & DAV_PROP_LOCKEX) &&
			    (*lock_flags & DAV_PROP_LOCKWR)) {
				*lock_flags |= DAV_LOCK_OK;
			}
			*lock_flags &= DAV_LOCK_OK;
		} else if (!strcmp(ctx->name, DAV_CTX_LOCKTYPE_WRITE)) {
			*lock_flags |= DAV_PROP_LOCKWR;
		} else if (!strcmp(ctx->name, DAV_CTX_LOCKTYPE_EXCLUSIVE)) {
			*lock_flags |= DAV_PROP_LOCKEX;
		}
	}
}

static void handle_new_lock_ctx(struct xml_ctx *ctx, int tag_closed)
{
	struct remote_lock *lock = (struct remote_lock *)ctx->userData;
	git_SHA_CTX sha_ctx;
	unsigned char lock_token_sha1[20];

	if (tag_closed && ctx->cdata) {
		if (!strcmp(ctx->name, DAV_ACTIVELOCK_OWNER)) {
			lock->owner = xstrdup(ctx->cdata);
		} else if (!strcmp(ctx->name, DAV_ACTIVELOCK_TIMEOUT)) {
			const char *arg;
			if (skip_prefix(ctx->cdata, "Second-", &arg))
				lock->timeout = strtol(arg, NULL, 10);
		} else if (!strcmp(ctx->name, DAV_ACTIVELOCK_TOKEN)) {
			lock->token = xstrdup(ctx->cdata);

			git_SHA1_Init(&sha_ctx);
			git_SHA1_Update(&sha_ctx, lock->token, strlen(lock->token));
			git_SHA1_Final(lock_token_sha1, &sha_ctx);

			lock->tmpfile_suffix[0] = '_';
			memcpy(lock->tmpfile_suffix + 1, sha1_to_hex(lock_token_sha1), 40);
		}
	}
}

static void one_remote_ref(const char *refname);

static void
xml_start_tag(void *userData, const char *name, const char **atts)
{
	struct xml_ctx *ctx = (struct xml_ctx *)userData;
	const char *c = strchr(name, ':');
	int old_namelen, new_len;

	if (c == NULL)
		c = name;
	else
		c++;

	old_namelen = strlen(ctx->name);
	new_len = old_namelen + strlen(c) + 2;

	if (new_len > ctx->len) {
		ctx->name = xrealloc(ctx->name, new_len);
		ctx->len = new_len;
	}
	xsnprintf(ctx->name + old_namelen, ctx->len - old_namelen, ".%s", c);

	FREE_AND_NULL(ctx->cdata);

	ctx->userFunc(ctx, 0);
}

static void
xml_end_tag(void *userData, const char *name)
{
	struct xml_ctx *ctx = (struct xml_ctx *)userData;
	const char *c = strchr(name, ':');
	char *ep;

	ctx->userFunc(ctx, 1);

	if (c == NULL)
		c = name;
	else
		c++;

	ep = ctx->name + strlen(ctx->name) - strlen(c) - 1;
	*ep = 0;
}

static void
xml_cdata(void *userData, const XML_Char *s, int len)
{
	struct xml_ctx *ctx = (struct xml_ctx *)userData;
	free(ctx->cdata);
	ctx->cdata = xmemdupz(s, len);
}

static struct remote_lock *lock_remote(const char *path, long timeout)
{
	struct active_request_slot *slot;
	struct slot_results results;
	struct buffer out_buffer = { STRBUF_INIT, 0 };
	struct strbuf in_buffer = STRBUF_INIT;
	char *url;
	char *ep;
	char timeout_header[25];
	struct remote_lock *lock = NULL;
	struct curl_slist *dav_headers = http_copy_default_headers();
	struct xml_ctx ctx;
	char *escaped;

	url = xstrfmt("%s%s", repo->url, path);

	/* Make sure leading directories exist for the remote ref */
	ep = strchr(url + strlen(repo->url) + 1, '/');
	while (ep) {
		char saved_character = ep[1];
		ep[1] = '\0';
		slot = get_active_slot();
		slot->results = &results;
		curl_setup_http_get(slot->curl, url, DAV_MKCOL);
		if (start_active_slot(slot)) {
			run_active_slot(slot);
			if (results.curl_result != CURLE_OK &&
			    results.http_code != 405) {
				fprintf(stderr,
					"Unable to create branch path %s\n",
					url);
				free(url);
				return NULL;
			}
		} else {
			fprintf(stderr, "Unable to start MKCOL request\n");
			free(url);
			return NULL;
		}
		ep[1] = saved_character;
		ep = strchr(ep + 1, '/');
	}

	escaped = xml_entities(ident_default_email());
	strbuf_addf(&out_buffer.buf, LOCK_REQUEST, escaped);
	free(escaped);

	xsnprintf(timeout_header, sizeof(timeout_header), "Timeout: Second-%ld", timeout);
	dav_headers = curl_slist_append(dav_headers, timeout_header);
	dav_headers = curl_slist_append(dav_headers, "Content-Type: text/xml");

	slot = get_active_slot();
	slot->results = &results;
	curl_setup_http(slot->curl, url, DAV_LOCK, &out_buffer, fwrite_buffer);
	curl_easy_setopt(slot->curl, CURLOPT_HTTPHEADER, dav_headers);
	curl_easy_setopt(slot->curl, CURLOPT_FILE, &in_buffer);

	lock = xcalloc(1, sizeof(*lock));
	lock->timeout = -1;

	if (start_active_slot(slot)) {
		run_active_slot(slot);
		if (results.curl_result == CURLE_OK) {
			XML_Parser parser = XML_ParserCreate(NULL);
			enum XML_Status result;
			ctx.name = xcalloc(10, 1);
			ctx.len = 0;
			ctx.cdata = NULL;
			ctx.userFunc = handle_new_lock_ctx;
			ctx.userData = lock;
			XML_SetUserData(parser, &ctx);
			XML_SetElementHandler(parser, xml_start_tag,
					      xml_end_tag);
			XML_SetCharacterDataHandler(parser, xml_cdata);
			result = XML_Parse(parser, in_buffer.buf,
					   in_buffer.len, 1);
			free(ctx.name);
			if (result != XML_STATUS_OK) {
				fprintf(stderr, "XML error: %s\n",
					XML_ErrorString(
						XML_GetErrorCode(parser)));
				lock->timeout = -1;
			}
			XML_ParserFree(parser);
		} else {
			fprintf(stderr,
				"error: curl result=%d, HTTP code=%ld\n",
				results.curl_result, results.http_code);
		}
	} else {
		fprintf(stderr, "Unable to start LOCK request\n");
	}

	curl_slist_free_all(dav_headers);
	strbuf_release(&out_buffer.buf);
	strbuf_release(&in_buffer);

	if (lock->token == NULL || lock->timeout <= 0) {
		free(lock->token);
		free(lock->owner);
		free(url);
		FREE_AND_NULL(lock);
	} else {
		lock->url = url;
		lock->start_time = time(NULL);
		lock->next = repo->locks;
		repo->locks = lock;
	}

	return lock;
}

static int unlock_remote(struct remote_lock *lock)
{
	struct active_request_slot *slot;
	struct slot_results results;
	struct remote_lock *prev = repo->locks;
	struct curl_slist *dav_headers;
	int rc = 0;

	dav_headers = get_dav_token_headers(lock, DAV_HEADER_LOCK);

	slot = get_active_slot();
	slot->results = &results;
	curl_setup_http_get(slot->curl, lock->url, DAV_UNLOCK);
	curl_easy_setopt(slot->curl, CURLOPT_HTTPHEADER, dav_headers);

	if (start_active_slot(slot)) {
		run_active_slot(slot);
		if (results.curl_result == CURLE_OK)
			rc = 1;
		else
			fprintf(stderr, "UNLOCK HTTP error %ld\n",
				results.http_code);
	} else {
		fprintf(stderr, "Unable to start UNLOCK request\n");
	}

	curl_slist_free_all(dav_headers);

	if (repo->locks == lock) {
		repo->locks = lock->next;
	} else {
		while (prev && prev->next != lock)
			prev = prev->next;
		if (prev)
			prev->next = prev->next->next;
	}

	free(lock->owner);
	free(lock->url);
	free(lock->token);
	free(lock);

	return rc;
}

static void remove_locks(void)
{
	struct remote_lock *lock = repo->locks;

	fprintf(stderr, "Removing remote locks...\n");
	while (lock) {
		struct remote_lock *next = lock->next;
		unlock_remote(lock);
		lock = next;
	}
}

static void remove_locks_on_signal(int signo)
{
	remove_locks();
	sigchain_pop(signo);
	raise(signo);
}

static void remote_ls(const char *path, int flags,
		      void (*userFunc)(struct remote_ls_ctx *ls),
		      void *userData);

/* extract hex from sharded "xx/x{38}" filename */
static int get_oid_hex_from_objpath(const char *path, struct object_id *oid)
{
	if (strlen(path) != GIT_SHA1_HEXSZ + 1)
		return -1;

	if (hex_to_bytes(oid->hash, path, 1))
		return -1;
	path += 2;
	path++; /* skip '/' */

	return hex_to_bytes(oid->hash + 1, path, GIT_SHA1_RAWSZ - 1);
}

static void process_ls_object(struct remote_ls_ctx *ls)
{
	unsigned int *parent = (unsigned int *)ls->userData;
	const char *path = ls->dentry_name;
	struct object_id oid;

	if (!strcmp(ls->path, ls->dentry_name) && (ls->flags & IS_DIR)) {
		remote_dir_exists[*parent] = 1;
		return;
	}

	if (!skip_prefix(path, "objects/", &path) ||
	    get_oid_hex_from_objpath(path, &oid))
		return;

	one_remote_object(&oid);
}

static void process_ls_ref(struct remote_ls_ctx *ls)
{
	if (!strcmp(ls->path, ls->dentry_name) && (ls->dentry_flags & IS_DIR)) {
		fprintf(stderr, "  %s\n", ls->dentry_name);
		return;
	}

	if (!(ls->dentry_flags & IS_DIR))
		one_remote_ref(ls->dentry_name);
}

static void handle_remote_ls_ctx(struct xml_ctx *ctx, int tag_closed)
{
	struct remote_ls_ctx *ls = (struct remote_ls_ctx *)ctx->userData;

	if (tag_closed) {
		if (!strcmp(ctx->name, DAV_PROPFIND_RESP) && ls->dentry_name) {
			if (ls->dentry_flags & IS_DIR) {

				/* ensure collection names end with slash */
				str_end_url_with_slash(ls->dentry_name, &ls->dentry_name);

				if (ls->flags & PROCESS_DIRS) {
					ls->userFunc(ls);
				}
				if (strcmp(ls->dentry_name, ls->path) &&
				    ls->flags & RECURSIVE) {
					remote_ls(ls->dentry_name,
						  ls->flags,
						  ls->userFunc,
						  ls->userData);
				}
			} else if (ls->flags & PROCESS_FILES) {
				ls->userFunc(ls);
			}
		} else if (!strcmp(ctx->name, DAV_PROPFIND_NAME) && ctx->cdata) {
			char *path = ctx->cdata;
			if (*ctx->cdata == 'h') {
				path = strstr(path, "//");
				if (path) {
					path = strchr(path+2, '/');
				}
			}
			if (path) {
				const char *url = repo->url;
				if (repo->path)
					url = repo->path;
				if (strncmp(path, url, repo->path_len))
					error("Parsed path '%s' does not match url: '%s'",
					      path, url);
				else {
					path += repo->path_len;
					ls->dentry_name = xstrdup(path);
				}
			}
		} else if (!strcmp(ctx->name, DAV_PROPFIND_COLLECTION)) {
			ls->dentry_flags |= IS_DIR;
		}
	} else if (!strcmp(ctx->name, DAV_PROPFIND_RESP)) {
		FREE_AND_NULL(ls->dentry_name);
		ls->dentry_flags = 0;
	}
}

/*
 * NEEDSWORK: remote_ls() ignores info/refs on the remote side.  But it
 * should _only_ heed the information from that file, instead of trying to
 * determine the refs from the remote file system (badly: it does not even
 * know about packed-refs).
 */
static void remote_ls(const char *path, int flags,
		      void (*userFunc)(struct remote_ls_ctx *ls),
		      void *userData)
{
	char *url = xstrfmt("%s%s", repo->url, path);
	struct active_request_slot *slot;
	struct slot_results results;
	struct strbuf in_buffer = STRBUF_INIT;
	struct buffer out_buffer = { STRBUF_INIT, 0 };
	struct curl_slist *dav_headers = http_copy_default_headers();
	struct xml_ctx ctx;
	struct remote_ls_ctx ls;

	ls.flags = flags;
	ls.path = xstrdup(path);
	ls.dentry_name = NULL;
	ls.dentry_flags = 0;
	ls.userData = userData;
	ls.userFunc = userFunc;

	strbuf_addstr(&out_buffer.buf, PROPFIND_ALL_REQUEST);

	dav_headers = curl_slist_append(dav_headers, "Depth: 1");
	dav_headers = curl_slist_append(dav_headers, "Content-Type: text/xml");

	slot = get_active_slot();
	slot->results = &results;
	curl_setup_http(slot->curl, url, DAV_PROPFIND,
			&out_buffer, fwrite_buffer);
	curl_easy_setopt(slot->curl, CURLOPT_HTTPHEADER, dav_headers);
	curl_easy_setopt(slot->curl, CURLOPT_FILE, &in_buffer);

	if (start_active_slot(slot)) {
		run_active_slot(slot);
		if (results.curl_result == CURLE_OK) {
			XML_Parser parser = XML_ParserCreate(NULL);
			enum XML_Status result;
			ctx.name = xcalloc(10, 1);
			ctx.len = 0;
			ctx.cdata = NULL;
			ctx.userFunc = handle_remote_ls_ctx;
			ctx.userData = &ls;
			XML_SetUserData(parser, &ctx);
			XML_SetElementHandler(parser, xml_start_tag,
					      xml_end_tag);
			XML_SetCharacterDataHandler(parser, xml_cdata);
			result = XML_Parse(parser, in_buffer.buf,
					   in_buffer.len, 1);
			free(ctx.name);

			if (result != XML_STATUS_OK) {
				fprintf(stderr, "XML error: %s\n",
					XML_ErrorString(
						XML_GetErrorCode(parser)));
			}
			XML_ParserFree(parser);
		}
	} else {
		fprintf(stderr, "Unable to start PROPFIND request\n");
	}

	free(ls.path);
	free(url);
	strbuf_release(&out_buffer.buf);
	strbuf_release(&in_buffer);
	curl_slist_free_all(dav_headers);
}

static void get_remote_object_list(unsigned char parent)
{
	char path[] = "objects/XX/";
	static const char hex[] = "0123456789abcdef";
	unsigned int val = parent;

	path[8] = hex[val >> 4];
	path[9] = hex[val & 0xf];
	remote_dir_exists[val] = 0;
	remote_ls(path, (PROCESS_FILES | PROCESS_DIRS),
		  process_ls_object, &val);
}

static int locking_available(void)
{
	struct active_request_slot *slot;
	struct slot_results results;
	struct strbuf in_buffer = STRBUF_INIT;
	struct buffer out_buffer = { STRBUF_INIT, 0 };
	struct curl_slist *dav_headers = http_copy_default_headers();
	struct xml_ctx ctx;
	int lock_flags = 0;
	char *escaped;

	escaped = xml_entities(repo->url);
	strbuf_addf(&out_buffer.buf, PROPFIND_SUPPORTEDLOCK_REQUEST, escaped);
	free(escaped);

	dav_headers = curl_slist_append(dav_headers, "Depth: 0");
	dav_headers = curl_slist_append(dav_headers, "Content-Type: text/xml");

	slot = get_active_slot();
	slot->results = &results;
	curl_setup_http(slot->curl, repo->url, DAV_PROPFIND,
			&out_buffer, fwrite_buffer);
	curl_easy_setopt(slot->curl, CURLOPT_HTTPHEADER, dav_headers);
	curl_easy_setopt(slot->curl, CURLOPT_FILE, &in_buffer);

	if (start_active_slot(slot)) {
		run_active_slot(slot);
		if (results.curl_result == CURLE_OK) {
			XML_Parser parser = XML_ParserCreate(NULL);
			enum XML_Status result;
			ctx.name = xcalloc(10, 1);
			ctx.len = 0;
			ctx.cdata = NULL;
			ctx.userFunc = handle_lockprop_ctx;
			ctx.userData = &lock_flags;
			XML_SetUserData(parser, &ctx);
			XML_SetElementHandler(parser, xml_start_tag,
					      xml_end_tag);
			result = XML_Parse(parser, in_buffer.buf,
					   in_buffer.len, 1);
			free(ctx.name);

			if (result != XML_STATUS_OK) {
				fprintf(stderr, "XML error: %s\n",
					XML_ErrorString(
						XML_GetErrorCode(parser)));
				lock_flags = 0;
			}
			XML_ParserFree(parser);
			if (!lock_flags)
				error("no DAV locking support on %s",
				      repo->url);

		} else {
			error("Cannot access URL %s, return code %d",
			      repo->url, results.curl_result);
			lock_flags = 0;
		}
	} else {
		error("Unable to start PROPFIND request on %s", repo->url);
	}

	strbuf_release(&out_buffer.buf);
	strbuf_release(&in_buffer);
	curl_slist_free_all(dav_headers);

	return lock_flags;
}

static struct object_list **add_one_object(struct object *obj, struct object_list **p)
{
	struct object_list *entry = xmalloc(sizeof(struct object_list));
	entry->item = obj;
	entry->next = *p;
	*p = entry;
	return &entry->next;
}

static struct object_list **process_blob(struct blob *blob,
					 struct object_list **p)
{
	struct object *obj = &blob->object;

	obj->flags |= LOCAL;

	if (obj->flags & (UNINTERESTING | SEEN))
		return p;

	obj->flags |= SEEN;
	return add_one_object(obj, p);
}

static struct object_list **process_tree(struct tree *tree,
					 struct object_list **p)
{
	struct object *obj = &tree->object;
	struct tree_desc desc;
	struct name_entry entry;

	obj->flags |= LOCAL;

	if (obj->flags & (UNINTERESTING | SEEN))
		return p;
	if (parse_tree(tree) < 0)
		die("bad tree object %s", oid_to_hex(&obj->oid));

	obj->flags |= SEEN;
	p = add_one_object(obj, p);

	init_tree_desc(&desc, tree->buffer, tree->size);

	while (tree_entry(&desc, &entry))
		switch (object_type(entry.mode)) {
		case OBJ_TREE:
			p = process_tree(lookup_tree(entry.oid), p);
			break;
		case OBJ_BLOB:
			p = process_blob(lookup_blob(entry.oid), p);
			break;
		default:
			/* Subproject commit - not in this repository */
			break;
		}

	free_tree_buffer(tree);
	return p;
}

static int get_delta(struct rev_info *revs, struct remote_lock *lock)
{
	int i;
	struct commit *commit;
	struct object_list **p = &objects;
	int count = 0;

	while ((commit = get_revision(revs)) != NULL) {
		p = process_tree(get_commit_tree(commit), p);
		commit->object.flags |= LOCAL;
		if (!(commit->object.flags & UNINTERESTING))
			count += add_send_request(&commit->object, lock);
	}

	for (i = 0; i < revs->pending.nr; i++) {
		struct object_array_entry *entry = revs->pending.objects + i;
		struct object *obj = entry->item;
		const char *name = entry->name;

		if (obj->flags & (UNINTERESTING | SEEN))
			continue;
		if (obj->type == OBJ_TAG) {
			obj->flags |= SEEN;
			p = add_one_object(obj, p);
			continue;
		}
		if (obj->type == OBJ_TREE) {
			p = process_tree((struct tree *)obj, p);
			continue;
		}
		if (obj->type == OBJ_BLOB) {
			p = process_blob((struct blob *)obj, p);
			continue;
		}
		die("unknown pending object %s (%s)", oid_to_hex(&obj->oid), name);
	}

	while (objects) {
		if (!(objects->item->flags & UNINTERESTING))
			count += add_send_request(objects->item, lock);
		objects = objects->next;
	}

	return count;
}

static int update_remote(unsigned char *sha1, struct remote_lock *lock)
{
	struct active_request_slot *slot;
	struct slot_results results;
	struct buffer out_buffer = { STRBUF_INIT, 0 };
	struct curl_slist *dav_headers;

	dav_headers = get_dav_token_headers(lock, DAV_HEADER_IF);

	strbuf_addf(&out_buffer.buf, "%s\n", sha1_to_hex(sha1));

	slot = get_active_slot();
	slot->results = &results;
	curl_setup_http(slot->curl, lock->url, DAV_PUT,
			&out_buffer, fwrite_null);
	curl_easy_setopt(slot->curl, CURLOPT_HTTPHEADER, dav_headers);

	if (start_active_slot(slot)) {
		run_active_slot(slot);
		strbuf_release(&out_buffer.buf);
		if (results.curl_result != CURLE_OK) {
			fprintf(stderr,
				"PUT error: curl result=%d, HTTP code=%ld\n",
				results.curl_result, results.http_code);
			/* We should attempt recovery? */
			return 0;
		}
	} else {
		strbuf_release(&out_buffer.buf);
		fprintf(stderr, "Unable to start PUT request\n");
		return 0;
	}

	return 1;
}

static struct ref *remote_refs;

static void one_remote_ref(const char *refname)
{
	struct ref *ref;
	struct object *obj;

	ref = alloc_ref(refname);

	if (http_fetch_ref(repo->url, ref) != 0) {
		fprintf(stderr,
			"Unable to fetch ref %s from %s\n",
			refname, repo->url);
		free(ref);
		return;
	}

	/*
	 * Fetch a copy of the object if it doesn't exist locally - it
	 * may be required for updating server info later.
	 */
	if (repo->can_update_info_refs && !has_object_file(&ref->old_oid)) {
		obj = lookup_unknown_object(ref->old_oid.hash);
		fprintf(stderr,	"  fetch %s for %s\n",
			oid_to_hex(&ref->old_oid), refname);
		add_fetch_request(obj);
	}

	ref->next = remote_refs;
	remote_refs = ref;
}

static void get_dav_remote_heads(void)
{
	remote_ls("refs/", (PROCESS_FILES | PROCESS_DIRS | RECURSIVE), process_ls_ref, NULL);
}

static void add_remote_info_ref(struct remote_ls_ctx *ls)
{
	struct strbuf *buf = (struct strbuf *)ls->userData;
	struct object *o;
	struct ref *ref;

	ref = alloc_ref(ls->dentry_name);

	if (http_fetch_ref(repo->url, ref) != 0) {
		fprintf(stderr,
			"Unable to fetch ref %s from %s\n",
			ls->dentry_name, repo->url);
		aborted = 1;
		free(ref);
		return;
	}

	o = parse_object(&ref->old_oid);
	if (!o) {
		fprintf(stderr,
			"Unable to parse object %s for remote ref %s\n",
			oid_to_hex(&ref->old_oid), ls->dentry_name);
		aborted = 1;
		free(ref);
		return;
	}

	strbuf_addf(buf, "%s\t%s\n",
		    oid_to_hex(&ref->old_oid), ls->dentry_name);

	if (o->type == OBJ_TAG) {
		o = deref_tag(o, ls->dentry_name, 0);
		if (o)
			strbuf_addf(buf, "%s\t%s^{}\n",
				    oid_to_hex(&o->oid), ls->dentry_name);
	}
	free(ref);
}

static void update_remote_info_refs(struct remote_lock *lock)
{
	struct buffer buffer = { STRBUF_INIT, 0 };
	struct active_request_slot *slot;
	struct slot_results results;
	struct curl_slist *dav_headers;

	remote_ls("refs/", (PROCESS_FILES | RECURSIVE),
		  add_remote_info_ref, &buffer.buf);
	if (!aborted) {
		dav_headers = get_dav_token_headers(lock, DAV_HEADER_IF);

		slot = get_active_slot();
		slot->results = &results;
		curl_setup_http(slot->curl, lock->url, DAV_PUT,
				&buffer, fwrite_null);
		curl_easy_setopt(slot->curl, CURLOPT_HTTPHEADER, dav_headers);

		if (start_active_slot(slot)) {
			run_active_slot(slot);
			if (results.curl_result != CURLE_OK) {
				fprintf(stderr,
					"PUT error: curl result=%d, HTTP code=%ld\n",
					results.curl_result, results.http_code);
			}
		}
	}
	strbuf_release(&buffer.buf);
}

static int remote_exists(const char *path)
{
	char *url = xstrfmt("%s%s", repo->url, path);
	int ret;


	switch (http_get_strbuf(url, NULL, NULL)) {
	case HTTP_OK:
		ret = 1;
		break;
	case HTTP_MISSING_TARGET:
		ret = 0;
		break;
	case HTTP_ERROR:
		error("unable to access '%s': %s", url, curl_errorstr);
		/* fallthrough */
	default:
		ret = -1;
	}
	free(url);
	return ret;
}

static void fetch_symref(const char *path, char **symref, struct object_id *oid)
{
	char *url = xstrfmt("%s%s", repo->url, path);
	struct strbuf buffer = STRBUF_INIT;
	const char *name;

	if (http_get_strbuf(url, &buffer, NULL) != HTTP_OK)
		die("Couldn't get %s for remote symref\n%s", url,
		    curl_errorstr);
	free(url);

	FREE_AND_NULL(*symref);
	oidclr(oid);

	if (buffer.len == 0)
		return;

	/* Cut off trailing newline. */
	strbuf_rtrim(&buffer);

	/* If it's a symref, set the refname; otherwise try for a sha1 */
	if (skip_prefix(buffer.buf, "ref: ", &name)) {
		*symref = xmemdupz(name, buffer.len - (name - buffer.buf));
	} else {
		get_oid_hex(buffer.buf, oid);
	}

	strbuf_release(&buffer);
}

static int verify_merge_base(struct object_id *head_oid, struct ref *remote)
{
	struct commit *head = lookup_commit_or_die(head_oid, "HEAD");
	struct commit *branch = lookup_commit_or_die(&remote->old_oid,
						     remote->name);

	return in_merge_bases(branch, head);
}

static int delete_remote_branch(const char *pattern, int force)
{
	struct ref *refs = remote_refs;
	struct ref *remote_ref = NULL;
	struct object_id head_oid;
	char *symref = NULL;
	int match;
	int patlen = strlen(pattern);
	int i;
	struct active_request_slot *slot;
	struct slot_results results;
	char *url;

	/* Find the remote branch(es) matching the specified branch name */
	for (match = 0; refs; refs = refs->next) {
		char *name = refs->name;
		int namelen = strlen(name);
		if (namelen < patlen ||
		    memcmp(name + namelen - patlen, pattern, patlen))
			continue;
		if (namelen != patlen && name[namelen - patlen - 1] != '/')
			continue;
		match++;
		remote_ref = refs;
	}
	if (match == 0)
		return error("No remote branch matches %s", pattern);
	if (match != 1)
		return error("More than one remote branch matches %s",
			     pattern);

	/*
	 * Remote HEAD must be a symref (not exactly foolproof; a remote
	 * symlink to a symref will look like a symref)
	 */
	fetch_symref("HEAD", &symref, &head_oid);
	if (!symref)
		return error("Remote HEAD is not a symref");

	/* Remote branch must not be the remote HEAD */
	for (i = 0; symref && i < MAXDEPTH; i++) {
		if (!strcmp(remote_ref->name, symref))
			return error("Remote branch %s is the current HEAD",
				     remote_ref->name);
		fetch_symref(symref, &symref, &head_oid);
	}

	/* Run extra sanity checks if delete is not forced */
	if (!force) {
		/* Remote HEAD must resolve to a known object */
		if (symref)
			return error("Remote HEAD symrefs too deep");
		if (is_null_oid(&head_oid))
			return error("Unable to resolve remote HEAD");
		if (!has_object_file(&head_oid))
			return error("Remote HEAD resolves to object %s\nwhich does not exist locally, perhaps you need to fetch?", oid_to_hex(&head_oid));

		/* Remote branch must resolve to a known object */
		if (is_null_oid(&remote_ref->old_oid))
			return error("Unable to resolve remote branch %s",
				     remote_ref->name);
		if (!has_object_file(&remote_ref->old_oid))
			return error("Remote branch %s resolves to object %s\nwhich does not exist locally, perhaps you need to fetch?", remote_ref->name, oid_to_hex(&remote_ref->old_oid));

		/* Remote branch must be an ancestor of remote HEAD */
		if (!verify_merge_base(&head_oid, remote_ref)) {
			return error("The branch '%s' is not an ancestor "
				     "of your current HEAD.\n"
				     "If you are sure you want to delete it,"
				     " run:\n\t'git http-push -D %s %s'",
				     remote_ref->name, repo->url, pattern);
		}
	}

	/* Send delete request */
	fprintf(stderr, "Removing remote branch '%s'\n", remote_ref->name);
	if (dry_run)
		return 0;
	url = xstrfmt("%s%s", repo->url, remote_ref->name);
	slot = get_active_slot();
	slot->results = &results;
	curl_setup_http_get(slot->curl, url, DAV_DELETE);
	if (start_active_slot(slot)) {
		run_active_slot(slot);
		free(url);
		if (results.curl_result != CURLE_OK)
			return error("DELETE request failed (%d/%ld)",
				     results.curl_result, results.http_code);
	} else {
		free(url);
		return error("Unable to start DELETE request");
	}

	return 0;
}

static void run_request_queue(void)
{
#ifdef USE_CURL_MULTI
	is_running_queue = 1;
	fill_active_slots();
	add_fill_function(NULL, fill_active_slot);
#endif
	do {
		finish_all_active_slots();
#ifdef USE_CURL_MULTI
		fill_active_slots();
#endif
	} while (request_queue_head && !aborted);

#ifdef USE_CURL_MULTI
	is_running_queue = 0;
#endif
}

int cmd_main(int argc, const char **argv)
{
	struct transfer_request *request;
	struct transfer_request *next_request;
	int nr_refspec = 0;
	const char **refspec = NULL;
	struct remote_lock *ref_lock = NULL;
	struct remote_lock *info_ref_lock = NULL;
	struct rev_info revs;
	int delete_branch = 0;
	int force_delete = 0;
	int objects_to_send;
	int rc = 0;
	int i;
	int new_refs;
	struct ref *ref, *local_refs;

	repo = xcalloc(1, sizeof(*repo));

	argv++;
	for (i = 1; i < argc; i++, argv++) {
		const char *arg = *argv;

		if (*arg == '-') {
			if (!strcmp(arg, "--all")) {
				push_all = MATCH_REFS_ALL;
				continue;
			}
			if (!strcmp(arg, "--force")) {
				force_all = 1;
				continue;
			}
			if (!strcmp(arg, "--dry-run")) {
				dry_run = 1;
				continue;
			}
			if (!strcmp(arg, "--helper-status")) {
				helper_status = 1;
				continue;
			}
			if (!strcmp(arg, "--verbose")) {
				push_verbosely = 1;
				http_is_verbose = 1;
				continue;
			}
			if (!strcmp(arg, "-d")) {
				delete_branch = 1;
				continue;
			}
			if (!strcmp(arg, "-D")) {
				delete_branch = 1;
				force_delete = 1;
				continue;
			}
			if (!strcmp(arg, "-h"))
				usage(http_push_usage);
		}
		if (!repo->url) {
			char *path = strstr(arg, "//");
			str_end_url_with_slash(arg, &repo->url);
			repo->path_len = strlen(repo->url);
			if (path) {
				repo->path = strchr(path+2, '/');
				if (repo->path)
					repo->path_len = strlen(repo->path);
			}
			continue;
		}
		refspec = argv;
		nr_refspec = argc - i;
		break;
	}

#ifndef USE_CURL_MULTI
	die("git-push is not available for http/https repository when not compiled with USE_CURL_MULTI");
#endif

	if (!repo->url)
		usage(http_push_usage);

	if (delete_branch && nr_refspec != 1)
		die("You must specify only one branch name when deleting a remote branch");

	setup_git_directory();

	memset(remote_dir_exists, -1, 256);

	http_init(NULL, repo->url, 1);

#ifdef USE_CURL_MULTI
	is_running_queue = 0;
#endif

	/* Verify DAV compliance/lock support */
	if (!locking_available()) {
		rc = 1;
		goto cleanup;
	}

	sigchain_push_common(remove_locks_on_signal);

	/* Check whether the remote has server info files */
	repo->can_update_info_refs = 0;
	repo->has_info_refs = remote_exists("info/refs");
	repo->has_info_packs = remote_exists("objects/info/packs");
	if (repo->has_info_refs) {
		info_ref_lock = lock_remote("info/refs", LOCK_TIME);
		if (info_ref_lock)
			repo->can_update_info_refs = 1;
		else {
			error("cannot lock existing info/refs");
			rc = 1;
			goto cleanup;
		}
	}
	if (repo->has_info_packs)
		fetch_indices();

	/* Get a list of all local and remote heads to validate refspecs */
	local_refs = get_local_heads();
	fprintf(stderr, "Fetching remote heads...\n");
	get_dav_remote_heads();
	run_request_queue();

	/* Remove a remote branch if -d or -D was specified */
	if (delete_branch) {
		if (delete_remote_branch(refspec[0], force_delete) == -1) {
			fprintf(stderr, "Unable to delete remote branch %s\n",
				refspec[0]);
			if (helper_status)
				printf("error %s cannot remove\n", refspec[0]);
		}
		goto cleanup;
	}

	/* match them up */
	if (match_push_refs(local_refs, &remote_refs,
			    nr_refspec, (const char **) refspec, push_all)) {
		rc = -1;
		goto cleanup;
	}
	if (!remote_refs) {
		fprintf(stderr, "No refs in common and none specified; doing nothing.\n");
		if (helper_status)
			printf("error null no match\n");
		rc = 0;
		goto cleanup;
	}

	new_refs = 0;
	for (ref = remote_refs; ref; ref = ref->next) {
		struct argv_array commit_argv = ARGV_ARRAY_INIT;

		if (!ref->peer_ref)
			continue;

		if (is_null_oid(&ref->peer_ref->new_oid)) {
			if (delete_remote_branch(ref->name, 1) == -1) {
				error("Could not remove %s", ref->name);
				if (helper_status)
					printf("error %s cannot remove\n", ref->name);
				rc = -4;
			}
			else if (helper_status)
				printf("ok %s\n", ref->name);
			new_refs++;
			continue;
		}

		if (!oidcmp(&ref->old_oid, &ref->peer_ref->new_oid)) {
			if (push_verbosely)
				fprintf(stderr, "'%s': up-to-date\n", ref->name);
			if (helper_status)
				printf("ok %s up to date\n", ref->name);
			continue;
		}

		if (!force_all &&
		    !is_null_oid(&ref->old_oid) &&
		    !ref->force) {
			if (!has_object_file(&ref->old_oid) ||
			    !ref_newer(&ref->peer_ref->new_oid,
				       &ref->old_oid)) {
				/*
				 * We do not have the remote ref, or
				 * we know that the remote ref is not
				 * an ancestor of what we are trying to
				 * push.  Either way this can be losing
				 * commits at the remote end and likely
				 * we were not up to date to begin with.
				 */
				error("remote '%s' is not an ancestor of\n"
				      "local '%s'.\n"
				      "Maybe you are not up-to-date and "
				      "need to pull first?",
				      ref->name,
				      ref->peer_ref->name);
				if (helper_status)
					printf("error %s non-fast forward\n", ref->name);
				rc = -2;
				continue;
			}
		}
		oidcpy(&ref->new_oid, &ref->peer_ref->new_oid);
		new_refs++;

		fprintf(stderr, "updating '%s'", ref->name);
		if (strcmp(ref->name, ref->peer_ref->name))
			fprintf(stderr, " using '%s'", ref->peer_ref->name);
		fprintf(stderr, "\n  from %s\n  to   %s\n",
			oid_to_hex(&ref->old_oid), oid_to_hex(&ref->new_oid));
		if (dry_run) {
			if (helper_status)
				printf("ok %s\n", ref->name);
			continue;
		}

		/* Lock remote branch ref */
		ref_lock = lock_remote(ref->name, LOCK_TIME);
		if (ref_lock == NULL) {
			fprintf(stderr, "Unable to lock remote branch %s\n",
				ref->name);
			if (helper_status)
				printf("error %s lock error\n", ref->name);
			rc = 1;
			continue;
		}

		/* Set up revision info for this refspec */
		argv_array_push(&commit_argv, ""); /* ignored */
		argv_array_push(&commit_argv, "--objects");
		argv_array_push(&commit_argv, oid_to_hex(&ref->new_oid));
		if (!push_all && !is_null_oid(&ref->old_oid))
			argv_array_pushf(&commit_argv, "^%s",
					 oid_to_hex(&ref->old_oid));
		init_revisions(&revs, setup_git_directory());
		setup_revisions(commit_argv.argc, commit_argv.argv, &revs, NULL);
		revs.edge_hint = 0; /* just in case */

		/* Generate a list of objects that need to be pushed */
		pushing = 0;
		if (prepare_revision_walk(&revs))
			die("revision walk setup failed");
		mark_edges_uninteresting(&revs, NULL);
		objects_to_send = get_delta(&revs, ref_lock);
		finish_all_active_slots();

		/* Push missing objects to remote, this would be a
		   convenient time to pack them first if appropriate. */
		pushing = 1;
		if (objects_to_send)
			fprintf(stderr, "    sending %d objects\n",
				objects_to_send);

		run_request_queue();

		/* Update the remote branch if all went well */
		if (aborted || !update_remote(ref->new_oid.hash, ref_lock))
			rc = 1;

		if (!rc)
			fprintf(stderr, "    done\n");
		if (helper_status)
			printf("%s %s\n", !rc ? "ok" : "error", ref->name);
		unlock_remote(ref_lock);
		check_locks();
		argv_array_clear(&commit_argv);
	}

	/* Update remote server info if appropriate */
	if (repo->has_info_refs && new_refs) {
		if (info_ref_lock && repo->can_update_info_refs) {
			fprintf(stderr, "Updating remote server info\n");
			if (!dry_run)
				update_remote_info_refs(info_ref_lock);
		} else {
			fprintf(stderr, "Unable to update server info\n");
		}
	}

 cleanup:
	if (info_ref_lock)
		unlock_remote(info_ref_lock);
	free(repo);

	http_cleanup();

	request = request_queue_head;
	while (request != NULL) {
		next_request = request->next;
		release_request(request);
		request = next_request;
	}

	return rc;
}<|MERGE_RESOLUTION|>--- conflicted
+++ resolved
@@ -362,11 +362,7 @@
 	ssize_t size;
 	git_zstream stream;
 
-<<<<<<< HEAD
 	unpacked = read_object_file(&request->obj->oid, &type, &len);
-=======
-	unpacked = read_sha1_file(request->obj->oid.hash, &type, &len);
->>>>>>> 279ffad1
 	hdrlen = xsnprintf(hdr, sizeof(hdr), "%s %lu", type_name(type), len) + 1;
 
 	/* Set it up */
